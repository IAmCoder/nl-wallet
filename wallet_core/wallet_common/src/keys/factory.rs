--- conflicted
+++ resolved
@@ -37,19 +37,4 @@
         aud: String,
         nonce: Option<String>,
     ) -> Result<Poa, Self::Error>;
-<<<<<<< HEAD
-}
-
-#[cfg(any(test, feature = "software_keys"))]
-mod software {
-    use crate::keys::software::SoftwareEcdsaKey;
-    use crate::keys::CredentialKeyType;
-
-    use super::CredentialEcdsaKey;
-
-    impl CredentialEcdsaKey for SoftwareEcdsaKey {
-        const KEY_TYPE: CredentialKeyType = CredentialKeyType::Software;
-    }
-=======
->>>>>>> 5204b311
 }