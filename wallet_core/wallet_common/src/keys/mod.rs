--- conflicted
+++ resolved
@@ -27,16 +27,6 @@
 /// e.g., a HSM, Android's TEE/StrongBox, or Apple's SE.
 pub trait SecureEcdsaKey: EcdsaKey {}
 
-<<<<<<< HEAD
-/// Contract for encryption keys suitable for use in the wallet, e.g. for securely storing the database key.
-/// Should be sufficiently secured e.g. through Android's TEE/StrongBox or Apple's SE.
-/// Handles to private keys are requested through [`ConstructibleWithIdentifier::new()`].
-pub trait SecureEncryptionKey {
-    type Error: Error + Send + Sync + 'static;
-
-    async fn encrypt(&self, msg: &[u8]) -> Result<Vec<u8>, Self::Error>;
-    async fn decrypt(&self, msg: &[u8]) -> Result<Vec<u8>, Self::Error>;
-=======
 // The `SigningKey` is an `EcdsaKey` but not a `SecureEcdsaKey` (except in mock/tests).
 impl EcdsaKey for p256::ecdsa::SigningKey {
     type Error = p256::ecdsa::Error;
@@ -50,13 +40,14 @@
     }
 }
 
-/// The contract of this trait includes that a constructed type with the same
-/// identifier behaves exactly the same, i.e. has the same key material backing it.
-pub trait ConstructibleWithIdentifier: WithIdentifier {
-    fn new(identifier: &str) -> Self
-    where
-        Self: Sized;
->>>>>>> 5041dbab
+/// Contract for encryption keys suitable for use in the wallet, e.g. for securely storing the database key.
+/// Should be sufficiently secured e.g. through Android's TEE/StrongBox or Apple's SE.
+/// Handles to private keys are requested through [`ConstructibleWithIdentifier::new()`].
+pub trait SecureEncryptionKey {
+    type Error: Error + Send + Sync + 'static;
+
+    async fn encrypt(&self, msg: &[u8]) -> Result<Vec<u8>, Self::Error>;
+    async fn decrypt(&self, msg: &[u8]) -> Result<Vec<u8>, Self::Error>;
 }
 
 /// This trait is included with keys that are uniquely identified by an string.
@@ -92,26 +83,12 @@
 
 #[cfg(any(test, feature = "mock_secure_keys"))]
 mod mock {
-<<<<<<< HEAD
     use aes_gcm::{aead::Aead, Aes256Gcm, Nonce};
-    use p256::ecdsa::{Signature, SigningKey, VerifyingKey};
+    use p256::ecdsa::SigningKey;
 
     use crate::utils;
 
-    use super::{EcdsaKey, EphemeralEcdsaKey, SecureEcdsaKey, SecureEncryptionKey};
-
-    // make sure we can substitute a SigningKey instead in tests
-    impl EcdsaKey for SigningKey {
-        type Error = p256::ecdsa::Error;
-
-        async fn verifying_key(&self) -> Result<VerifyingKey, Self::Error> {
-            Ok(*self.verifying_key())
-        }
-
-        async fn try_sign(&self, msg: &[u8]) -> Result<Signature, Self::Error> {
-            p256::ecdsa::signature::Signer::try_sign(self, msg)
-        }
-    }
+    use super::{EphemeralEcdsaKey, SecureEcdsaKey, SecureEncryptionKey};
 
     impl EphemeralEcdsaKey for SigningKey {}
     impl SecureEcdsaKey for SigningKey {}
@@ -141,8 +118,4 @@
             <Aes256Gcm as Aead>::decrypt(self, nonce, &msg[12..])
         }
     }
-=======
-    impl super::EphemeralEcdsaKey for p256::ecdsa::SigningKey {}
-    impl super::SecureEcdsaKey for p256::ecdsa::SigningKey {}
->>>>>>> 5041dbab
 }