use std::error::Error;

use p256::ecdsa::{Signature, VerifyingKey};

#[cfg(feature = "software_keys")]
pub mod software;
#[cfg(any(all(feature = "software_keys", test), feature = "integration_test"))]
pub mod test;

pub trait EcdsaKey {
    type Error: Error + Send + Sync + 'static;

    async fn verifying_key(&self) -> Result<VerifyingKey, Self::Error>;

    /// Attempt to sign the given message, returning a digital signature on
    /// success, or an error if something went wrong.
    ///
    /// The main intended use case for signing errors is when communicating
    /// with external signers, e.g. cloud KMS, HSMs, or other hardware tokens.
    async fn try_sign(&self, msg: &[u8]) -> Result<Signature, Self::Error>;
}

/// Contract for ECDSA private keys which are short-lived and deterministically derived from a PIN.
pub trait EphemeralEcdsaKey: EcdsaKey {}

/// Contract for ECDSA private keys that are stored in some form of secure hardware from which they cannot be extracted,
/// e.g., a HSM, Android's TEE/StrongBox, or Apple's SE.
pub trait SecureEcdsaKey: EcdsaKey {}

// The `SigningKey` is an `EcdsaKey` but not a `SecureEcdsaKey` (except in mock/tests).
impl EcdsaKey for p256::ecdsa::SigningKey {
    type Error = p256::ecdsa::Error;

    async fn verifying_key(&self) -> Result<VerifyingKey, Self::Error> {
        Ok(*self.verifying_key())
    }

    async fn try_sign(&self, msg: &[u8]) -> Result<Signature, Self::Error> {
        p256::ecdsa::signature::Signer::try_sign(self, msg)
    }
}

/// The contract of this trait includes that a constructed type with the same
/// identifier behaves exactly the same, i.e. has the same key material backing it.
pub trait ConstructibleWithIdentifier: WithIdentifier {
    fn new(identifier: &str) -> Self
    where
        Self: Sized;
}

pub trait WithIdentifier {
    fn identifier(&self) -> &str;
}

/// Contract for encryption keys suitable for use in the wallet, e.g. for securely storing the database key.
/// Should be sufficiently secured e.g. through Android's TEE/StrongBox or Apple's SE.
/// Handles to private keys are requested through [`ConstructibleWithIdentifier::new()`].
pub trait SecureEncryptionKey: ConstructibleWithIdentifier {
    // from ConstructibleWithIdentifier: new(), identifier()
    type Error: Error + Send + Sync + 'static;

    async fn encrypt(&self, msg: &[u8]) -> Result<Vec<u8>, Self::Error>;
    async fn decrypt(&self, msg: &[u8]) -> Result<Vec<u8>, Self::Error>;
}

#[cfg(any(test, feature = "mock_p256_keys"))]
mod mock {
<<<<<<< HEAD
    impl super::EphemeralEcdsaKey for p256::ecdsa::SigningKey {}
    impl super::SecureEcdsaKey for p256::ecdsa::SigningKey {}
=======
    use p256::ecdsa::{Signature, SigningKey, VerifyingKey};

    use super::{EcdsaKey, EphemeralEcdsaKey, SecureEcdsaKey};

    // make sure we can substitute a SigningKey instead in tests
    impl EcdsaKey for SigningKey {
        type Error = p256::ecdsa::Error;

        async fn verifying_key(&self) -> Result<VerifyingKey, Self::Error> {
            Ok(*self.verifying_key())
        }

        async fn try_sign(&self, msg: &[u8]) -> Result<Signature, Self::Error> {
            p256::ecdsa::signature::Signer::try_sign(self, msg)
        }
    }

    impl EphemeralEcdsaKey for SigningKey {}
    impl SecureEcdsaKey for SigningKey {}
>>>>>>> a1a32a62
}<|MERGE_RESOLUTION|>--- conflicted
+++ resolved
@@ -65,28 +65,6 @@
 
 #[cfg(any(test, feature = "mock_p256_keys"))]
 mod mock {
-<<<<<<< HEAD
     impl super::EphemeralEcdsaKey for p256::ecdsa::SigningKey {}
     impl super::SecureEcdsaKey for p256::ecdsa::SigningKey {}
-=======
-    use p256::ecdsa::{Signature, SigningKey, VerifyingKey};
-
-    use super::{EcdsaKey, EphemeralEcdsaKey, SecureEcdsaKey};
-
-    // make sure we can substitute a SigningKey instead in tests
-    impl EcdsaKey for SigningKey {
-        type Error = p256::ecdsa::Error;
-
-        async fn verifying_key(&self) -> Result<VerifyingKey, Self::Error> {
-            Ok(*self.verifying_key())
-        }
-
-        async fn try_sign(&self, msg: &[u8]) -> Result<Signature, Self::Error> {
-            p256::ecdsa::signature::Signer::try_sign(self, msg)
-        }
-    }
-
-    impl EphemeralEcdsaKey for SigningKey {}
-    impl SecureEcdsaKey for SigningKey {}
->>>>>>> a1a32a62
 }