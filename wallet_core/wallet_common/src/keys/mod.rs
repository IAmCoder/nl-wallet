use std::error::Error;

use p256::ecdsa::{Signature, VerifyingKey};

#[cfg(feature = "integration-test")]
pub mod integration_test;
#[cfg(feature = "software-keys")]
pub mod software;

pub trait EcdsaKey {
    type Error: Error + Send + Sync + 'static;

    async fn verifying_key(&self) -> Result<VerifyingKey, Self::Error>;

    /// Attempt to sign the given message, returning a digital signature on
    /// success, or an error if something went wrong.
    ///
    /// The main intended use case for signing errors is when communicating
    /// with external signers, e.g. cloud KMS, HSMs, or other hardware tokens.
    async fn try_sign(&self, msg: &[u8]) -> Result<Signature, Self::Error>;
}

/// Contract for ECDSA private keys which are short-lived and deterministically derived from a PIN.
pub trait EphemeralEcdsaKey: EcdsaKey {}

/// Contract for ECDSA private keys that are stored in some form of secure hardware from which they cannot be extracted,
/// e.g., a HSM, Android's TEE/StrongBox, or Apple's SE.
pub trait SecureEcdsaKey: EcdsaKey {}

// The `SigningKey` is an `EcdsaKey` but not a `SecureEcdsaKey` (except in mock/tests).
#[async_trait]
impl EcdsaKey for p256::ecdsa::SigningKey {
    type Error = p256::ecdsa::Error;

    async fn verifying_key(&self) -> Result<VerifyingKey, Self::Error> {
        Ok(*self.verifying_key())
    }

    async fn try_sign(&self, msg: &[u8]) -> Result<Signature, Self::Error> {
        p256::ecdsa::signature::Signer::try_sign(self, msg)
    }
}

/// The contract of this trait includes that a constructed type with the same
/// identifier behaves exactly the same, i.e. has the same key material backing it.
pub trait ConstructibleWithIdentifier: WithIdentifier {
    fn new(identifier: &str) -> Self
    where
        Self: Sized;
}

pub trait WithIdentifier {
    fn identifier(&self) -> &str;
}

/// Contract for encryption keys suitable for use in the wallet, e.g. for securely storing the database key.
/// Should be sufficiently secured e.g. through Android's TEE/StrongBox or Apple's SE.
/// Handles to private keys are requested through [`ConstructibleWithIdentifier::new()`].
pub trait SecureEncryptionKey: ConstructibleWithIdentifier {
    // from ConstructibleWithIdentifier: new(), identifier()
    type Error: Error + Send + Sync + 'static;

    async fn encrypt(&self, msg: &[u8]) -> Result<Vec<u8>, Self::Error>;
    async fn decrypt(&self, msg: &[u8]) -> Result<Vec<u8>, Self::Error>;
}

#[cfg(any(test, feature = "mock"))]
mod mock {
<<<<<<< HEAD
    // make sure we can substitute a SigningKey instead in tests
    impl super::EphemeralEcdsaKey for p256::ecdsa::SigningKey {}
    impl super::SecureEcdsaKey for p256::ecdsa::SigningKey {}
=======
    use p256::ecdsa::{Signature, VerifyingKey};

    use super::{EcdsaKey, EphemeralEcdsaKey, SecureEcdsaKey};

    // make sure we can substitute a SigningKey instead in tests
    impl EcdsaKey for p256::ecdsa::SigningKey {
        type Error = p256::ecdsa::Error;

        async fn verifying_key(&self) -> Result<VerifyingKey, Self::Error> {
            Ok(*self.verifying_key())
        }

        async fn try_sign(&self, msg: &[u8]) -> Result<Signature, Self::Error> {
            p256::ecdsa::signature::Signer::try_sign(self, msg)
        }
    }

    impl EphemeralEcdsaKey for p256::ecdsa::SigningKey {}
    impl SecureEcdsaKey for p256::ecdsa::SigningKey {}
>>>>>>> d044697e
}<|MERGE_RESOLUTION|>--- conflicted
+++ resolved
@@ -28,7 +28,6 @@
 pub trait SecureEcdsaKey: EcdsaKey {}
 
 // The `SigningKey` is an `EcdsaKey` but not a `SecureEcdsaKey` (except in mock/tests).
-#[async_trait]
 impl EcdsaKey for p256::ecdsa::SigningKey {
     type Error = p256::ecdsa::Error;
 
@@ -66,29 +65,6 @@
 
 #[cfg(any(test, feature = "mock"))]
 mod mock {
-<<<<<<< HEAD
-    // make sure we can substitute a SigningKey instead in tests
     impl super::EphemeralEcdsaKey for p256::ecdsa::SigningKey {}
     impl super::SecureEcdsaKey for p256::ecdsa::SigningKey {}
-=======
-    use p256::ecdsa::{Signature, VerifyingKey};
-
-    use super::{EcdsaKey, EphemeralEcdsaKey, SecureEcdsaKey};
-
-    // make sure we can substitute a SigningKey instead in tests
-    impl EcdsaKey for p256::ecdsa::SigningKey {
-        type Error = p256::ecdsa::Error;
-
-        async fn verifying_key(&self) -> Result<VerifyingKey, Self::Error> {
-            Ok(*self.verifying_key())
-        }
-
-        async fn try_sign(&self, msg: &[u8]) -> Result<Signature, Self::Error> {
-            p256::ecdsa::signature::Signer::try_sign(self, msg)
-        }
-    }
-
-    impl EphemeralEcdsaKey for p256::ecdsa::SigningKey {}
-    impl SecureEcdsaKey for p256::ecdsa::SigningKey {}
->>>>>>> d044697e
 }