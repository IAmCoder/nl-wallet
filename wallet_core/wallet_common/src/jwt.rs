use std::marker::PhantomData;

use base64::prelude::*;

use jsonwebtoken::{Algorithm, DecodingKey, Header, Validation};
use p256::ecdsa::VerifyingKey;
use serde::{de::DeserializeOwned, Deserialize, Serialize};

use crate::{
    account::serialization::DerVerifyingKey,
    keys::{EcdsaKey, SecureEcdsaKey},
};

// TODO implement keyring and use kid header item for key rollover

/// JWT type, generic over its contents.
///
/// This wrapper of the `jsonwebtoken` crate echoes the following aspect of `jsonwebtoken`:
/// Validating one of the a standard fields during verification of the JWT using [`Validation`] does NOT automatically
/// result in enforcement that the field is present. For example, if validation of `exp` is turned on then JWTs without
/// an `exp` fields are still accepted (but not JWTs having an `exp` from the past).
///
/// Presence of the field may be enforced using [`Validation::required_spec_claims`] and/or by including it
/// explicitly as a field in the (de)serialized type.
#[derive(Debug, Clone)]
pub struct Jwt<T>(pub String, PhantomData<T>);
impl<T, S: Into<String>> From<S> for Jwt<T> {
    fn from(val: S) -> Self {
        Jwt(val.into(), PhantomData)
    }
}

pub type Result<T, E = JwtError> = std::result::Result<T, E>;

#[derive(Debug, thiserror::Error)]
pub enum JwtError {
    #[error("JSON parsing error: {0}")]
    JsonParsing(#[from] serde_json::Error),
    #[error("error validating JWT: {0}")]
    Validation(#[source] jsonwebtoken::errors::Error),
    #[error("error signing JWT: {0}")]
    Signing(#[source] Box<dyn std::error::Error + Send + Sync + 'static>),
}

pub trait JwtSubject {
    const SUB: &'static str;
}

/// EcdsaDecodingKey is an ECDSA public key for use with the `jsonwebtoken` crate. It wraps [`DecodingKey`] and aims to
/// solve a confusing aspect of the [`DecodingKey`] API: the functions [`DecodingKey::from_ec_der()`] and
/// [`DecodingKey::from_ec_pem()`] do not really do what their name suggests, and they are not equivalent apart from
/// taking DER and PEM encodings.
///
/// There are two commonly used encodings for ECDSA public keys:
///
/// * SEC1: this encodes the two public key coordinates (i.e. numbers) `x` and `y` that an ECDSA public key consists of
/// as `04 || x || y` where `||` is bitwise concatenation. Note that this encodes just the public key, and it does not
/// include any information on the particular curve that is used, of which the public key is an element. In case of JWTs
/// this is okay, because in that case that information is transmitted elsewhere: in the `alg` field of the JWT header,
/// which in our case is `ES256` - meaning the `secp256r` curve. This encoding is what [`DecodingKey::from_ec_der()`]
/// requires as input - even though it is not in fact DER.
/// * PKIX: this uses DER to encode an identifier for the curve (`secp256r` in our case), as well as the public key
/// coordinates in SEC1 form. This is the encoding that is used in X509 certificates (hence the name). The function
/// [`DecodingKey::from_ec_pem()`] accepts this encoding, in PEM form (although it also accepts SEC1-encoded keys
/// in PEM form).
///
/// This type solves the unclarity by explicitly naming the SEC1 encoding in [`EcdsaDecodingKey::from_sec1()`] that it
/// takes to construct it. From a `VerifyingKey` of the `ecdsa` crate, this encoding may be obtained by calling
/// `public_key.to_encoded_point(false).as_bytes()`.
#[derive(Clone)]
pub struct EcdsaDecodingKey(pub DecodingKey);

impl From<DecodingKey> for EcdsaDecodingKey {
    fn from(value: DecodingKey) -> Self {
        EcdsaDecodingKey(value)
    }
}

impl From<DerVerifyingKey> for EcdsaDecodingKey {
    fn from(value: DerVerifyingKey) -> Self {
        value.0.into()
    }
}

impl From<&VerifyingKey> for EcdsaDecodingKey {
    fn from(value: &VerifyingKey) -> Self {
        EcdsaDecodingKey::from_sec1(value.to_encoded_point(false).as_bytes())
    }
}

impl From<VerifyingKey> for EcdsaDecodingKey {
    fn from(value: VerifyingKey) -> Self {
        EcdsaDecodingKey::from_sec1(value.to_encoded_point(false).as_bytes())
    }
}

impl EcdsaDecodingKey {
    pub fn from_sec1(key: &[u8]) -> Self {
        DecodingKey::from_ec_der(key).into()
    }
}

impl<T> Jwt<T>
where
    T: DeserializeOwned,
{
    /// Verify the JWT, and parse and return its payload.
    pub fn parse_and_verify(&self, pubkey: &EcdsaDecodingKey, validation_options: &Validation) -> Result<T> {
        let payload = jsonwebtoken::decode::<T>(&self.0, &pubkey.0, validation_options)
            .map_err(JwtError::Validation)?
            .claims;

        Ok(payload)
    }
}

impl<T> Jwt<T>
where
    T: Serialize,
{
<<<<<<< HEAD
    pub async fn sign(payload: &T, header: &Header, privkey: &impl EcdsaKey) -> Result<Jwt<T>> {
        let encoded_header = URL_SAFE_NO_PAD.encode(serde_json::to_vec(header)?);
        let encoded_claims = URL_SAFE_NO_PAD.encode(serde_json::to_vec(payload)?);
=======
    pub async fn sign(payload: &T, header: &Header, privkey: &impl SecureEcdsaKey) -> Result<Jwt<T>> {
        let encoded_header = BASE64_URL_SAFE_NO_PAD.encode(serde_json::to_vec(header)?);
        let encoded_claims = BASE64_URL_SAFE_NO_PAD.encode(serde_json::to_vec(payload)?);
>>>>>>> d044697e
        let message = [encoded_header, encoded_claims].join(".");

        let signature = privkey
            .try_sign(message.as_bytes())
            .await
            .map_err(|err| JwtError::Signing(Box::new(err)))?;
        let encoded_signature = BASE64_URL_SAFE_NO_PAD.encode(signature.to_vec());

        Ok([message, encoded_signature].join(".").into())
    }
}

pub fn validations() -> Validation {
    let mut validation_options = Validation::new(Algorithm::ES256);

    validation_options.required_spec_claims.clear(); // we generally don't use `exp`, don't require it
    validation_options.leeway = 60;

    validation_options
}

pub fn header() -> Header {
    Header {
        alg: Algorithm::ES256,
        ..Default::default()
    }
}

impl<T> Jwt<T>
where
    T: Serialize + DeserializeOwned + JwtSubject,
{
    /// Verify the JWT, and parse and return its payload.
    pub fn parse_and_verify_with_sub(&self, pubkey: &EcdsaDecodingKey) -> Result<T> {
        let mut validation_options = validations();
        validation_options.required_spec_claims.insert("sub".to_string());
        self.parse_and_verify(pubkey, &validation_options)
    }

    pub async fn sign_with_sub(payload: &T, privkey: &impl SecureEcdsaKey) -> Result<Jwt<T>> {
        let header = &Header {
            alg: Algorithm::ES256,
            kid: "0".to_owned().into(),
            ..Default::default()
        };
        let claims = &JwtPayload {
            payload,
            sub: T::SUB.to_owned(),
        };

        let jwt = Jwt::sign(claims, header, privkey).await?.0;
        Ok(jwt.into())
    }
}

#[derive(Serialize, Deserialize, Debug)]
struct JwtPayload<T> {
    #[serde(flatten)]
    payload: T,
    sub: String,
}

impl<T> Serialize for Jwt<T> {
    fn serialize<S: serde::Serializer>(&self, serializer: S) -> std::result::Result<S::Ok, S::Error> {
        String::serialize(&self.0, serializer)
    }
}
impl<'de, T> Deserialize<'de> for Jwt<T> {
    fn deserialize<D: serde::Deserializer<'de>>(deserializer: D) -> std::result::Result<Self, D::Error> {
        String::deserialize(deserializer).map(Jwt::from)
    }
}

#[cfg(test)]
mod tests {
    use std::collections::HashMap;

    use p256::{ecdsa::SigningKey, elliptic_curve::rand_core::OsRng};

    use super::*;

    #[derive(Serialize, Deserialize, Debug, PartialEq)]
    struct ToyMessage {
        number: u8,
        string: String,
    }

    impl Default for ToyMessage {
        fn default() -> Self {
            Self {
                number: 42,
                string: "Hello, world!".to_string(),
            }
        }
    }

    impl JwtSubject for ToyMessage {
        const SUB: &'static str = "toy_message";
    }

    #[tokio::test]
    async fn test_sign_and_verify_with_sub() {
        let private_key = SigningKey::random(&mut OsRng);
        let t = ToyMessage::default();

        let jwt = Jwt::sign_with_sub(&t, &private_key).await.unwrap();

        // the JWT has a `sub` with the expected value
        let jwt_message: HashMap<String, serde_json::Value> = part(1, &jwt.0);
        assert_eq!(
            *jwt_message.get("sub").unwrap(),
            serde_json::Value::String(ToyMessage::SUB.to_string())
        );

        // the JWT can be verified and parsed back into an identical value
        let parsed = jwt
            .parse_and_verify_with_sub(&(*private_key.verifying_key()).into())
            .unwrap();

        assert_eq!(t, parsed);
    }

    #[tokio::test]
    async fn test_sign_and_verify() {
        let private_key = SigningKey::random(&mut OsRng);
        let t = ToyMessage::default();

        let header = header();
        let jwt = Jwt::sign(&t, &header, &private_key).await.unwrap();

        // the JWT can be verified and parsed back into an identical value
        let parsed = jwt
            .parse_and_verify(&(*private_key.verifying_key()).into(), &validations())
            .unwrap();

        assert_eq!(t, parsed);
    }

    #[tokio::test]
    async fn test_sub_required() {
        let private_key = SigningKey::random(&mut OsRng);
        let t = ToyMessage::default();

        // create a new JWT without a `sub`
        let header = header();
        let jwt = Jwt::sign(&t, &header, &private_key).await.unwrap();
        let jwt_message: HashMap<String, serde_json::Value> = part(1, &jwt.0);
        assert!(jwt_message.get("sub").is_none());

        // verification fails because `sub` is required
        jwt.parse_and_verify_with_sub(&(*private_key.verifying_key()).into())
            .unwrap_err();

        // we can parse and verify the JWT if we don't require the `sub` field to be present
        let parsed = jwt
            .parse_and_verify(&(*private_key.verifying_key()).into(), &validations())
            .unwrap();

        assert_eq!(t, parsed);
    }

    /// Decode and deserialize the specified part of the JWT.
    fn part<T: DeserializeOwned>(i: u8, jwt: &str) -> T {
        let bts = BASE64_URL_SAFE_NO_PAD
            .decode(jwt.split('.').take((i + 1) as usize).last().unwrap())
            .unwrap();
        serde_json::from_slice(&bts).unwrap()
    }
}<|MERGE_RESOLUTION|>--- conflicted
+++ resolved
@@ -118,15 +118,9 @@
 where
     T: Serialize,
 {
-<<<<<<< HEAD
     pub async fn sign(payload: &T, header: &Header, privkey: &impl EcdsaKey) -> Result<Jwt<T>> {
-        let encoded_header = URL_SAFE_NO_PAD.encode(serde_json::to_vec(header)?);
-        let encoded_claims = URL_SAFE_NO_PAD.encode(serde_json::to_vec(payload)?);
-=======
-    pub async fn sign(payload: &T, header: &Header, privkey: &impl SecureEcdsaKey) -> Result<Jwt<T>> {
         let encoded_header = BASE64_URL_SAFE_NO_PAD.encode(serde_json::to_vec(header)?);
         let encoded_claims = BASE64_URL_SAFE_NO_PAD.encode(serde_json::to_vec(payload)?);
->>>>>>> d044697e
         let message = [encoded_header, encoded_claims].join(".");
 
         let signature = privkey
