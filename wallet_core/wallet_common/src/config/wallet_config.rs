use std::collections::hash_map::DefaultHasher;
use std::hash::Hash;
use std::hash::Hasher;

use derive_more::Debug;
use etag::EntityTag;
use rustls_pki_types::TrustAnchor;
use serde::Deserialize;
use serde::Serialize;
use serde_with::base64::Base64;
use serde_with::serde_as;

use crate::account::serialization::DerVerifyingKey;
use crate::config::digid::DigidApp2AppConfiguration;
use crate::config::http::TlsPinningConfig;
<<<<<<< HEAD
use crate::config::EnvironmentSpecific;
use crate::trust_anchor::DerTrustAnchor;
=======
use crate::trust_anchor::BorrowingTrustAnchor;
>>>>>>> 058c8356
use crate::urls::BaseUrl;

#[serde_as]
#[derive(Debug, Clone, PartialEq, Eq, Hash, Serialize, Deserialize)]
pub struct WalletConfiguration {
    pub environment: String,
    pub lock_timeouts: LockTimeoutConfiguration,
    pub account_server: AccountServerConfiguration,
    pub pid_issuance: PidIssuanceConfiguration,
    pub disclosure: DisclosureConfiguration,
<<<<<<< HEAD
    pub mdoc_trust_anchors: Vec<DerTrustAnchor>,
=======
    #[debug(skip)]
    #[serde_as(as = "Vec<Base64>")]
    pub mdoc_trust_anchors: Vec<BorrowingTrustAnchor>,
    pub version: u64,
>>>>>>> 058c8356
    pub update_policy_server: UpdatePolicyServerConfiguration,
    pub version: u64,
}

impl WalletConfiguration {
    pub fn mdoc_trust_anchors(&self) -> Vec<TrustAnchor> {
        self.mdoc_trust_anchors
            .iter()
            .map(Into::<TrustAnchor<'_>>::into)
            .collect()
    }

    pub fn to_hash(&self) -> u64 {
        let mut hasher = DefaultHasher::new();
        self.hash(&mut hasher);
        hasher.finish()
    }
}

impl EnvironmentSpecific for WalletConfiguration {
    fn environment(&self) -> &str {
        &self.environment
    }
}

impl From<&WalletConfiguration> for EntityTag {
    fn from(value: &WalletConfiguration) -> Self {
        EntityTag::new(false, &value.to_hash().to_string())
    }
}

#[derive(Debug, Clone, PartialEq, Eq, Hash, Serialize, Deserialize)]
pub struct LockTimeoutConfiguration {
    /// App inactivity lock timeout in seconds
    pub inactive_timeout: u16,
    /// App background lock timeout in seconds
    pub background_timeout: u16,
}

impl Default for LockTimeoutConfiguration {
    fn default() -> Self {
        Self {
            inactive_timeout: 5 * 60,
            background_timeout: 5 * 60,
        }
    }
}

#[derive(Debug, Clone, PartialEq, Eq, Hash, Serialize, Deserialize)]
pub struct AccountServerConfiguration {
    pub http_config: TlsPinningConfig,
    #[debug(skip)]
    pub certificate_public_key: DerVerifyingKey,
    #[debug(skip)]
    pub instruction_result_public_key: DerVerifyingKey,
    #[debug(skip)]
    pub wte_public_key: DerVerifyingKey,
}

#[derive(Debug, Clone, PartialEq, Eq, Hash, Serialize, Deserialize)]
pub struct UpdatePolicyServerConfiguration {
    pub http_config: TlsPinningConfig,
}

#[derive(Debug, Clone, PartialEq, Eq, Hash, Serialize, Deserialize)]
pub struct PidIssuanceConfiguration {
    pub pid_issuer_url: BaseUrl,
    pub digid: DigidConfiguration,
    pub digid_http_config: TlsPinningConfig,
}

#[derive(Debug, Clone, Default, Serialize, Deserialize, Eq, PartialEq, Hash)]
pub struct DigidConfiguration {
    pub client_id: String,
    #[serde(default)]
    pub app2app: Option<DigidApp2AppConfiguration>,
}

#[serde_as]
#[derive(Debug, Clone, PartialEq, Eq, Hash, Serialize, Deserialize)]
pub struct DisclosureConfiguration {
    #[debug(skip)]
    #[serde_as(as = "Vec<Base64>")]
    pub rp_trust_anchors: Vec<BorrowingTrustAnchor>,
}

impl DisclosureConfiguration {
    pub fn rp_trust_anchors(&self) -> Vec<TrustAnchor> {
        self.rp_trust_anchors
            .iter()
            .map(Into::<TrustAnchor<'_>>::into)
            .collect()
    }
}<|MERGE_RESOLUTION|>--- conflicted
+++ resolved
@@ -13,12 +13,8 @@
 use crate::account::serialization::DerVerifyingKey;
 use crate::config::digid::DigidApp2AppConfiguration;
 use crate::config::http::TlsPinningConfig;
-<<<<<<< HEAD
 use crate::config::EnvironmentSpecific;
-use crate::trust_anchor::DerTrustAnchor;
-=======
 use crate::trust_anchor::BorrowingTrustAnchor;
->>>>>>> 058c8356
 use crate::urls::BaseUrl;
 
 #[serde_as]
@@ -29,14 +25,9 @@
     pub account_server: AccountServerConfiguration,
     pub pid_issuance: PidIssuanceConfiguration,
     pub disclosure: DisclosureConfiguration,
-<<<<<<< HEAD
-    pub mdoc_trust_anchors: Vec<DerTrustAnchor>,
-=======
     #[debug(skip)]
     #[serde_as(as = "Vec<Base64>")]
     pub mdoc_trust_anchors: Vec<BorrowingTrustAnchor>,
-    pub version: u64,
->>>>>>> 058c8356
     pub update_policy_server: UpdatePolicyServerConfiguration,
     pub version: u64,
 }
