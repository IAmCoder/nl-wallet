[package]
name = "openid4vc"
version.workspace = true
edition.workspace = true
rust-version.workspace = true

[lints]
workspace = true

[[test]]
name = "issuance"
path = "tests/issuance.rs"
required-features = ["integration"]

[[test]]
name = "disclosure"
path = "tests/disclosure.rs"
required-features = ["integration"]

[features]
# Include mock implementations for testing
mock = ["dep:mockall"]
# All features needed to run the integration test
integration = ["mock", "dep:ciborium"]

[dependencies]
base64.workspace = true
biscuit.workspace = true
chrono = { workspace = true, features = ["std", "clock"] }
ciborium = { workspace = true, optional = true }
derive_more.workspace = true
futures.workspace = true
hex.workspace = true
indexmap.workspace = true
itertools.workspace = true
josekit.workspace = true
jsonwebtoken.workspace = true
mime.workspace = true
mockall = { workspace = true, optional = true }
nutype = { workspace = true, features = ["serde"] }
once_cell.workspace = true
p256 = { workspace = true, features = ["ecdsa", "pem", "serde", "std"] }
rand_core.workspace = true
regex.workspace = true
reqwest = { workspace = true, features = ["json"] }
ring.workspace = true
serde = { workspace = true, features = ["serde_derive"] }
serde_json.workspace = true
serde_urlencoded.workspace = true
serde_with = { workspace = true }
<<<<<<< HEAD
strfmt.workspace = true
=======
>>>>>>> 387c91d0
strum = { workspace = true, features = ["derive"] }
thiserror.workspace = true
tokio = { workspace = true }
tracing.workspace = true
trait-variant.workspace = true
url = { workspace = true, features = ["serde"] }
x509-parser.workspace = true

wallet_common.path = "../wallet_common"
nl_wallet_mdoc.path = "../mdoc"

[dev-dependencies]
assert_matches.workspace = true
mockall.workspace = true
rstest.workspace = true
serde_bytes = { workspace = true, features = ["std"] }
tokio = { workspace = true, features = ["macros"] }
wiremock.workspace = true

nl_wallet_mdoc = { path = "../mdoc", features = ["mock", "software_key_factory", "generate", "test", "examples"] }<|MERGE_RESOLUTION|>--- conflicted
+++ resolved
@@ -48,10 +48,7 @@
 serde_json.workspace = true
 serde_urlencoded.workspace = true
 serde_with = { workspace = true }
-<<<<<<< HEAD
 strfmt.workspace = true
-=======
->>>>>>> 387c91d0
 strum = { workspace = true, features = ["derive"] }
 thiserror.workspace = true
 tokio = { workspace = true }
