--- conflicted
+++ resolved
@@ -11,16 +11,10 @@
     server_keys::KeyPair,
     server_state::{MemorySessionStore, SessionToken},
     software_key_factory::SoftwareKeyFactory,
-<<<<<<< HEAD
-    test::{example_items_requests, DebugCollapseBts},
+    test::example_items_requests,
     unsigned::Entry,
     utils::reader_auth::ReaderRegistration,
     verifier::{ItemsRequests, ReturnUrlTemplate, SessionType, SessionTypeReturnUrl, UseCase},
-=======
-    test::example_items_requests,
-    unsigned::Entry,
-    verifier::ItemsRequests,
->>>>>>> d0fa1dcf
     DeviceRequest, DeviceResponse, DeviceResponseVersion, SessionTranscript,
 };
 use openid4vc::{
@@ -56,11 +50,7 @@
     let jwe = disclosure_jwe(auth_request_jws, &[ca.certificate().try_into().unwrap()]).await;
 
     // RP decrypts the response JWE and verifies the contained Authorization Response.
-<<<<<<< HEAD
-    let (auth_response, mdoc_nonce) = VpAuthorizationResponse::decrypt(jwe, &encryption_keypair, nonce).unwrap();
-=======
     let (auth_response, mdoc_nonce) = VpAuthorizationResponse::decrypt(jwe, &encryption_keypair, &nonce).unwrap();
->>>>>>> d0fa1dcf
     let disclosed_attrs = auth_response
         .verify(
             &auth_request,
