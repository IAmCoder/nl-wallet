--- conflicted
+++ resolved
@@ -53,7 +53,7 @@
     let disclosed_attrs = auth_response
         .verify(
             &auth_request.try_into().unwrap(),
-            mdoc_nonce,
+            &mdoc_nonce,
             &IsoCertTimeGenerator,
             Examples::iaca_trust_anchors(),
         )
@@ -81,17 +81,10 @@
 
     // Check if we have the requested attributes.
     let session_transcript = SessionTranscript::new_oid4vp(
-<<<<<<< HEAD
         &auth_request.response_uri,
-        auth_request.client_id.clone(),
+        &auth_request.client_id,
         auth_request.nonce.clone(),
-        mdoc_nonce.clone(),
-=======
-        auth_request.response_uri.as_ref().unwrap(),
-        &auth_request.oauth_request.client_id,
-        auth_request.oauth_request.nonce.as_ref().unwrap().clone(),
         &mdoc_nonce,
->>>>>>> 27efcc00
     );
     let DeviceRequestMatch::Candidates(candidates) = device_request
         .match_stored_documents(&mdocs, &session_transcript)
@@ -134,7 +127,7 @@
         .unwrap();
     let trust_anchors = &[ca.certificate().try_into().unwrap()];
 
-    // Initialize the vrifier
+    // Initialize the verifier
     let verifier = Arc::new(MockVerifier::new(
         HashMap::from([(
             "usecase_id".to_string(),
