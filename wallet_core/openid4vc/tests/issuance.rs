use std::{collections::HashMap, num::NonZeroU8, ops::Add};

use chrono::{Days, Utc};
use ciborium::Value;
use indexmap::IndexMap;
use url::Url;

use nl_wallet_mdoc::{
    server_keys::{KeyPair, SingleKeyRing},
    server_state::{MemorySessionStore, SessionState},
    software_key_factory::SoftwareKeyFactory,
    unsigned::{Entry, UnsignedMdoc},
    utils::{issuer_auth::IssuerRegistration, x509::Certificate},
    Tdate,
};
use openid4vc::{
    credential::{CredentialErrorCode, CredentialRequestProof, CredentialRequests, CredentialResponses},
    dpop::Dpop,
    issuance_session::{HttpIssuanceSession, IssuanceSession, IssuanceSessionError, OpenidMessageClient},
    issuer::{AttributeService, Created, IssuanceData, Issuer},
    metadata::{CredentialResponseEncryption, IssuerData, IssuerMetadata},
    oidc,
    token::{AccessToken, AttestationPreview, TokenRequest, TokenRequestGrantType, TokenResponseWithPreviews},
};
use wallet_common::{config::wallet_config::BaseUrl, nonempty::NonEmpty};

type MockIssuer = Issuer<MockAttributeService, SingleKeyRing, MemorySessionStore<IssuanceData>>;

fn setup() -> (MockIssuer, Certificate, BaseUrl) {
    let ca = KeyPair::generate_issuer_mock_ca().unwrap();
    let keypair = ca.generate_issuer_mock(IssuerRegistration::new_mock().into()).unwrap();
    let server_url: BaseUrl = "https://example.com/".parse().unwrap();

    let issuer = MockIssuer::new(
        MemorySessionStore::new(),
        MockAttributeService {
            issuer_cert: keypair.certificate().clone(),
        },
        SingleKeyRing(keypair),
        &server_url,
        vec!["https://example.com".to_string()],
    );

    (issuer, ca.into(), server_url.join_base_url("issuance/"))
}

#[tokio::test]
async fn accept_issuance() {
    let (issuer, ca, server_url) = setup();
    let message_client = MockOpenidMessageClient::new(issuer);

    let (session, previews) = HttpIssuanceSession::start_issuance(
        message_client,
        server_url.clone(),
        token_request(),
        &[(&ca).try_into().unwrap()],
    )
    .await
    .unwrap();

    let mdoc_copies = session
        .accept_issuance(&[(&ca).try_into().unwrap()], SoftwareKeyFactory::default(), server_url)
        .await
        .unwrap();

    assert_eq!(mdoc_copies.len(), 2);
    assert_eq!(mdoc_copies[0].cred_copies.len(), 2);

    mdoc_copies.into_iter().zip(previews).for_each(|(copies, preview)| {
        copies
            .cred_copies
            .first()
            .unwrap()
            .compare_unsigned(preview.as_ref())
            .unwrap()
    });
}

#[tokio::test]
async fn reject_issuance() {
    let (issuer, ca, server_url) = setup();
    let message_client = MockOpenidMessageClient::new(issuer);

    let (session, _previews) = HttpIssuanceSession::start_issuance(
        message_client,
        server_url,
        token_request(),
        &[(&ca).try_into().unwrap()],
    )
    .await
    .unwrap();

    session.reject_issuance().await.unwrap();
}

#[tokio::test]
async fn wrong_access_token() {
    let (issuer, ca, server_url) = setup();
    let message_client = MockOpenidMessageClient {
        wrong_access_token: true,
        ..MockOpenidMessageClient::new(issuer)
    };

    let (session, _previews) = HttpIssuanceSession::start_issuance(
        message_client,
        server_url.clone(),
        token_request(),
        &[(&ca).try_into().unwrap()],
    )
    .await
    .unwrap();

    let result = session
        .accept_issuance(&[(&ca).try_into().unwrap()], SoftwareKeyFactory::default(), server_url)
        .await
        .unwrap_err();

    assert!(matches!(
        result,
        IssuanceSessionError::CredentialRequest(err) if matches!(err.error, CredentialErrorCode::InvalidToken)
    ));
}

#[tokio::test]
async fn invalid_dpop() {
    let (issuer, ca, server_url) = setup();
    let message_client = MockOpenidMessageClient {
        invalidate_dpop: true,
        ..MockOpenidMessageClient::new(issuer)
    };

    let (session, _previews) = HttpIssuanceSession::start_issuance(
        message_client,
        server_url.clone(),
        token_request(),
        &[(&ca).try_into().unwrap()],
    )
    .await
    .unwrap();

    let result = session
        .accept_issuance(&[(&ca).try_into().unwrap()], SoftwareKeyFactory::default(), server_url)
        .await
        .unwrap_err();

    assert!(matches!(
        result,
        IssuanceSessionError::CredentialRequest(err) if matches!(err.error, CredentialErrorCode::InvalidRequest)
    ));
}

#[tokio::test]
async fn invalid_pop() {
    let (issuer, ca, server_url) = setup();
    let message_client = MockOpenidMessageClient {
        invalidate_pop: true,
        ..MockOpenidMessageClient::new(issuer)
    };

    let (session, _previews) = HttpIssuanceSession::start_issuance(
        message_client,
        server_url.clone(),
        token_request(),
        &[(&ca).try_into().unwrap()],
    )
    .await
    .unwrap();

    let result = session
        .accept_issuance(&[(&ca).try_into().unwrap()], SoftwareKeyFactory::default(), server_url)
        .await
        .unwrap_err();

    assert!(matches!(
        result,
        IssuanceSessionError::CredentialRequest(err) if matches!(err.error, CredentialErrorCode::InvalidProof)
    ));
}

// Helpers and mocks

fn token_request() -> TokenRequest {
    TokenRequest {
        grant_type: TokenRequestGrantType::PreAuthorizedCode {
            pre_authorized_code: "123".to_string().into(),
        },
        code_verifier: None,
        client_id: None,
        redirect_uri: None,
    }
}

/// An implementation of [`OpenidMessageClient`] that sends its messages to the contained issuer
/// directly by function invocation, optionally allowing the caller to mess with the input to trigger
/// certain error cases.
///
/// NOTE: The specific way in which each message (the Token Request/Response and Credential Request/Response)
/// is sent over HTTP in OpenID4VCI (e.g. in header or POST body, or JSON or URL encoded) is part of the standard.
/// Using this mock implementation of `OpenidMessageClient` means that that part of the standard is not used,
/// since it bypasses HTTP altogether. Therefore, using this struct to test the OpenID4VCI implementation means
/// that the transport part of this implementation of the protocol is not tested.
struct MockOpenidMessageClient {
    issuer: MockIssuer,

    wrong_access_token: bool,
    invalidate_dpop: bool,
    invalidate_pop: bool,
}

impl MockOpenidMessageClient {
    fn new(issuer: MockIssuer) -> Self {
        Self {
            issuer,
            wrong_access_token: false,
            invalidate_dpop: false,
            invalidate_pop: false,
        }
    }
}

impl MockOpenidMessageClient {
    fn access_token(&self, access_token_header: &str) -> AccessToken {
        if self.wrong_access_token {
            let code = &access_token_header[32 + 5..]; // Strip "DPoP "
            AccessToken::from("0".repeat(32) + code)
        } else {
            AccessToken::from(access_token_header[5..].to_string())
        }
    }

    fn dpop(&self, dpop_header: &str) -> Dpop {
        if self.invalidate_dpop {
            Dpop::from(invalidate_jwt(dpop_header))
        } else {
            Dpop::from(dpop_header.to_string())
        }
    }

    fn credential_requests(&self, mut credential_requests: CredentialRequests) -> CredentialRequests {
        if self.invalidate_pop {
            let invalidated_proof = match credential_requests
                .credential_requests
                .first()
                .unwrap()
                .proof
                .as_ref()
                .unwrap()
            {
                CredentialRequestProof::Jwt { jwt } => CredentialRequestProof::Jwt {
                    jwt: invalidate_jwt(&jwt.0).into(),
                },
            };

            let mut requests = credential_requests.credential_requests.into_inner();

            requests[0].proof = Some(invalidated_proof);
            credential_requests.credential_requests = requests.try_into().unwrap();

            credential_requests
        } else {
            credential_requests
        }
    }
}

/// Invalidate a JWT by modifying the last character of its signature
fn invalidate_jwt(jwt: &str) -> String {
    let new_char = if !jwt.ends_with('A') { 'A' } else { 'B' };
    jwt[..jwt.len() - 1].to_string() + &new_char.to_string()
}

impl OpenidMessageClient for MockOpenidMessageClient {
    async fn discover_metadata(&self, url: &BaseUrl) -> Result<IssuerMetadata, IssuanceSessionError> {
        let metadata = IssuerMetadata {
            issuer_config: IssuerData {
                credential_issuer: url.clone(),
                authorization_servers: None,
                credential_endpoint: url.join_base_url("/credential"),
                batch_credential_endpoint: Some(url.join_base_url("/batch_credential")),
                deferred_credential_endpoint: None,
                notification_endpoint: None,
                credential_response_encryption: CredentialResponseEncryption {
                    alg_values_supported: vec![],
                    enc_values_supported: vec![],
                    encryption_required: false,
                },
                credential_identifiers_supported: None,
                display: None,
                credential_configurations_supported: HashMap::new(),
            },
            signed_metadata: None,
        };
        Ok(metadata)
    }

    async fn discover_oauth_metadata(&self, url: &BaseUrl) -> Result<oidc::Config, IssuanceSessionError> {
        let metadata = oidc::Config::new_mock(url);
        Ok(metadata)
    }

    async fn request_token(
        &self,
        _url: &Url,
        token_request: &TokenRequest,
        dpop_header: &Dpop,
    ) -> Result<(TokenResponseWithPreviews, Option<String>), IssuanceSessionError> {
        let (token_response, dpop_nonce) = self
            .issuer
            .process_token_request(token_request.clone(), dpop_header.clone())
            .await
            .map_err(|err| IssuanceSessionError::TokenRequest(Box::new(err.into())))?;
        Ok((token_response, Some(dpop_nonce)))
    }

    async fn request_credentials(
        &self,
        _url: &Url,
        credential_requests: &CredentialRequests,
        dpop_header: &str,
        access_token_header: &str,
    ) -> Result<CredentialResponses, IssuanceSessionError> {
        self.issuer
            .process_batch_credential(
                self.access_token(access_token_header),
                self.dpop(dpop_header),
                self.credential_requests(credential_requests.clone()),
            )
            .await
            .map_err(|err| IssuanceSessionError::CredentialRequest(Box::new(err.into())))
    }

    async fn reject(
        &self,
        _url: &Url,
        dpop_header: &str,
        access_token_header: &str,
    ) -> Result<(), IssuanceSessionError> {
        self.issuer
            .process_reject_issuance(
                self.access_token(access_token_header),
                self.dpop(dpop_header),
                "batch_credential",
            )
            .await
            .map_err(|err| IssuanceSessionError::CredentialRequest(Box::new(err.into())))
    }
}

const MOCK_PID_DOCTYPE: &str = "com.example.pid";
const MOCK_ADDRESS_DOCTYPE: &str = "com.example.address";
const MOCK_ATTRS: [(&str, &str); 2] = [("first_name", "John"), ("family_name", "Doe")];

struct MockAttributeService {
    issuer_cert: Certificate,
}

impl AttributeService for MockAttributeService {
    type Error = std::convert::Infallible;

    async fn attributes(
        &self,
        _session: &SessionState<Created>,
        _token_request: TokenRequest,
    ) -> Result<NonEmpty<Vec<AttestationPreview>>, Self::Error> {
        let previews = vec![
            AttestationPreview::MsoMdoc {
                unsigned_mdoc: UnsignedMdoc {
<<<<<<< HEAD
                    doctype: MOCK_PID_DOCTYPE.to_string(),
                    copy_count: 2,
=======
                    doc_type: MOCK_PID_DOCTYPE.to_string(),
                    copy_count: NonZeroU8::new(2).unwrap(),
>>>>>>> 28129bc0
                    valid_from: Tdate::now(),
                    valid_until: Utc::now().add(Days::new(365)).into(),
                    attributes: IndexMap::from([(
                        MOCK_PID_DOCTYPE.to_string(),
                        MOCK_ATTRS
                            .iter()
                            .map(|(key, val)| Entry {
                                name: key.to_string(),
                                value: Value::Text(val.to_string()),
                            })
                            .collect(),
                    )]),
                },
                issuer: self.issuer_cert.clone(),
            },
            AttestationPreview::MsoMdoc {
                unsigned_mdoc: UnsignedMdoc {
<<<<<<< HEAD
                    doctype: MOCK_ADDRESS_DOCTYPE.to_string(),
                    copy_count: 2,
=======
                    doc_type: MOCK_ADDRESS_DOCTYPE.to_string(),
                    copy_count: NonZeroU8::new(2).unwrap(),
>>>>>>> 28129bc0
                    valid_from: Tdate::now(),
                    valid_until: Utc::now().add(Days::new(365)).into(),
                    attributes: IndexMap::from([(
                        MOCK_ADDRESS_DOCTYPE.to_string(),
                        MOCK_ATTRS
                            .iter()
                            .map(|(key, val)| Entry {
                                name: key.to_string(),
                                value: Value::Text(val.to_string()),
                            })
                            .collect(),
                    )]),
                },
                issuer: self.issuer_cert.clone(),
            },
        ];
        Ok(previews.try_into().unwrap())
    }

    async fn oauth_metadata(&self, issuer_url: &BaseUrl) -> Result<oidc::Config, Self::Error> {
        Ok(oidc::Config::new_mock(issuer_url))
    }
}<|MERGE_RESOLUTION|>--- conflicted
+++ resolved
@@ -365,13 +365,8 @@
         let previews = vec![
             AttestationPreview::MsoMdoc {
                 unsigned_mdoc: UnsignedMdoc {
-<<<<<<< HEAD
                     doctype: MOCK_PID_DOCTYPE.to_string(),
-                    copy_count: 2,
-=======
-                    doc_type: MOCK_PID_DOCTYPE.to_string(),
                     copy_count: NonZeroU8::new(2).unwrap(),
->>>>>>> 28129bc0
                     valid_from: Tdate::now(),
                     valid_until: Utc::now().add(Days::new(365)).into(),
                     attributes: IndexMap::from([(
@@ -389,13 +384,8 @@
             },
             AttestationPreview::MsoMdoc {
                 unsigned_mdoc: UnsignedMdoc {
-<<<<<<< HEAD
                     doctype: MOCK_ADDRESS_DOCTYPE.to_string(),
-                    copy_count: 2,
-=======
-                    doc_type: MOCK_ADDRESS_DOCTYPE.to_string(),
                     copy_count: NonZeroU8::new(2).unwrap(),
->>>>>>> 28129bc0
                     valid_from: Tdate::now(),
                     valid_until: Utc::now().add(Days::new(365)).into(),
                     attributes: IndexMap::from([(
