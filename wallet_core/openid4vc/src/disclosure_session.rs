use derive_more::From;
use futures::TryFutureExt;
use itertools::Itertools;
use mime::Mime;
use once_cell::sync::Lazy;
use reqwest::{header::ACCEPT, Method, Response};
use tracing::{info, warn};

use wallet_common::{config::wallet_config::BaseUrl, jwt::Jwt, utils::random_string};

use nl_wallet_mdoc::{
    disclosure::DeviceResponse,
    engagement::SessionTranscript,
    holder::{
        DisclosureError, DisclosureRequestMatch, DisclosureUriSource, MdocDataSource, ProposedAttributes,
        ProposedDocument, TrustAnchor,
    },
    identifiers::AttributeIdentifier,
    utils::{
        keys::{KeyFactory, MdocEcdsaKey},
        reader_auth::{ReaderRegistration, ValidationError},
        x509::{Certificate, CertificateError, CertificateType},
    },
    verifier::SessionType,
};

use crate::{
    openid4vp::{
        AuthRequestValidationError, AuthResponseError, IsoVpAuthorizationRequest, RequestUriMethod,
        VpAuthorizationRequest, VpAuthorizationResponse, VpRequestUriObject, VpResponse, WalletRequest,
    },
    verifier::{VerifierUrlParameters, VpToken},
    AuthorizationErrorCode, DisclosureErrorResponse, ErrorResponse, GetRequestErrorCode, PostAuthResponseErrorCode,
    VpAuthorizationErrorCode,
};

#[derive(Debug, thiserror::Error)]
pub enum VpClientError {
    #[error("error sending OpenID4VP message: {0}")]
    Request(#[from] VpMessageClientError),
    #[error("error creating mdoc device response: {0}")]
    DeviceResponse(#[source] nl_wallet_mdoc::Error),
    #[error("error verifying Authorization Request: {0}")]
    AuthRequestValidation(#[from] AuthRequestValidationError),
    #[error("incorrect client_id: expected {expected}, found {found}")]
    IncorrectClientId { expected: String, found: String },
    #[error("no reader registration in RP certificate")]
    MissingReaderRegistration,
    #[error("error validating requested attributes: {0}")]
    RequestedAttributesValidation(#[from] ValidationError),
    #[error("error matching requested attributes against mdocs: {0}")]
    MatchRequestedAttributes(#[source] nl_wallet_mdoc::Error),
    #[error("error parsing RP certificate: {0}")]
    RpCertificate(#[from] CertificateError),
    #[error("multiple candidates for disclosure is unsupported, found for doc types: {}", .0.join(", "))]
    MultipleCandidates(Vec<String>),
    #[error("error encrypting Authorization Response: {0}")]
    AuthResponseEncryption(#[from] AuthResponseError),
    #[error("error deserializing request_uri object: {0}")]
    RequestUri(#[source] serde_urlencoded::de::Error),
    #[error("missing session_type query parameter in request URI")]
    MissingSessionType,
    #[error("malformed session_type query parameter in request URI: {0}")]
    MalformedSessionType(#[source] serde_urlencoded::de::Error),
    #[error("mismatch between session type and disclosure URI source: {0} not allowed from {1}")]
    DisclosureUriSourceMismatch(SessionType, DisclosureUriSource),
}

#[derive(Debug, thiserror::Error)]
pub enum VpMessageClientError {
    #[error("HTTP request error: {0}")]
    Http(#[from] reqwest::Error),
    #[error("JSON error: {0}")]
    Json(#[from] serde_json::Error),
    #[error("auth request server error response: {0:?}")]
    AuthGetResponse(DisclosureErrorResponse<GetRequestErrorCode>),
    #[error("auth request server error response: {0:?}")]
    AuthPostResponse(DisclosureErrorResponse<PostAuthResponseErrorCode>),
}

#[derive(Debug, Clone, Copy, PartialEq, Eq)]
pub enum VpMessageClientErrorType {
    Expired { can_retry: bool },
    Other,
}

impl VpMessageClientError {
    pub fn error_type(&self) -> VpMessageClientErrorType {
        match self {
            Self::AuthGetResponse(response)
                if [
                    GetRequestErrorCode::ExpiredEphemeralId,
                    GetRequestErrorCode::ExpiredSession,
                ]
                .contains(&response.error_response.error) =>
            {
                VpMessageClientErrorType::Expired {
                    can_retry: response.error_response.error == GetRequestErrorCode::ExpiredEphemeralId,
                }
            }
            Self::AuthPostResponse(response)
                if response.error_response.error == PostAuthResponseErrorCode::ExpiredSession =>
            {
                VpMessageClientErrorType::Expired { can_retry: false }
            }
            _ => VpMessageClientErrorType::Other,
        }
    }

    pub fn redirect_uri(&self) -> Option<&BaseUrl> {
        match self {
            Self::AuthGetResponse(response) => response.redirect_uri.as_ref(),
            Self::AuthPostResponse(response) => response.redirect_uri.as_ref(),
            _ => None,
        }
    }
}

/// Contract for sending OpenID4VP protocol messages.
pub trait VpMessageClient {
    async fn get_authorization_request(
        &self,
        url: BaseUrl,
        wallet_nonce: Option<String>,
    ) -> Result<Jwt<VpAuthorizationRequest>, VpMessageClientError>;

    async fn send_authorization_response(
        &self,
        url: BaseUrl,
        jwe: String,
    ) -> Result<Option<BaseUrl>, VpMessageClientError>;

    async fn send_error(
        &self,
        url: BaseUrl,
        error: ErrorResponse<VpAuthorizationErrorCode>,
    ) -> Result<Option<BaseUrl>, VpMessageClientError>;

    async fn terminate(&self, url: BaseUrl) -> Result<Option<BaseUrl>, VpMessageClientError> {
        self.send_error(
            url,
            ErrorResponse {
                error: VpAuthorizationErrorCode::AuthorizationError(AuthorizationErrorCode::AccessDenied),
                error_description: None,
                error_uri: None,
            },
        )
        .await
    }
}

pub static APPLICATION_OAUTH_AUTHZ_REQ_JWT: Lazy<Mime> = Lazy::new(|| {
    "application/oauth-authz-req+jwt"
        .parse()
        .expect("could not parse MIME type")
});

#[derive(From)]
pub struct HttpVpMessageClient {
    http_client: reqwest::Client,
}

impl VpMessageClient for HttpVpMessageClient {
    async fn get_authorization_request(
        &self,
        url: BaseUrl,
        wallet_nonce: Option<String>,
    ) -> Result<Jwt<VpAuthorizationRequest>, VpMessageClientError> {
        let method = match wallet_nonce {
            Some(_) => Method::POST,
            None => Method::GET,
        };

        let mut request = self
            .http_client
            .request(method, url.into_inner())
            .header(ACCEPT, APPLICATION_OAUTH_AUTHZ_REQ_JWT.as_ref());

        if wallet_nonce.is_some() {
            request = request.form(&WalletRequest { wallet_nonce });
        }

        request
            .send()
            .map_err(VpMessageClientError::from)
            .and_then(|response| async {
<<<<<<< HEAD
                // If the HTTP response code is 4xx or 5xx, parse the JSON as an error
                let status = response.status();
                if status.is_client_error() || status.is_server_error() {
                    let error = response.json::<DisclosureErrorResponse<GetRequestErrorCode>>().await?;
                    Err(VpMessageClientError::AuthGetResponse(error))
                } else {
                    Ok(response.text().await?.into())
                }
=======
                let jwt = Self::get_body_from_response(response).await?.into();

                Ok(jwt)
>>>>>>> 691d25d2
            })
            .await
    }

    async fn send_authorization_response(
        &self,
        url: BaseUrl,
        jwe: String,
    ) -> Result<Option<BaseUrl>, VpMessageClientError> {
        self.http_client
            .post(url.into_inner())
            .form(&VpToken { vp_token: jwe })
            .send()
            .map_err(VpMessageClientError::from)
            .and_then(|response| async {
<<<<<<< HEAD
                // If the HTTP response code is 4xx or 5xx, parse the JSON as an error
                let status = response.status();
                if status.is_client_error() || status.is_server_error() {
                    let error = response
                        .json::<DisclosureErrorResponse<PostAuthResponseErrorCode>>()
                        .await?;
                    Err(VpMessageClientError::AuthPostResponse(error))
                } else {
                    Self::deserialize_vp_response(response).await
                }
=======
                let redirect_uri = Self::handle_vp_response(response).await?;

                Ok(redirect_uri)
>>>>>>> 691d25d2
            })
            .await
    }

    async fn send_error(
        &self,
        url: BaseUrl,
        error: ErrorResponse<VpAuthorizationErrorCode>,
    ) -> Result<Option<BaseUrl>, VpMessageClientError> {
        self.http_client
            .post(url.into_inner())
            .form(&error)
            .send()
            .map_err(VpMessageClientError::from)
            .and_then(|response| async {
                let redirect_uri = Self::handle_vp_response(response).await?;

                Ok(redirect_uri)
            })
            .await
    }
}

impl HttpVpMessageClient {
    async fn get_body_from_response(response: Response) -> Result<String, VpMessageClientError> {
        // If the HTTP response code is 4xx or 5xx, parse the JSON as an error
        let status = response.status();
        if status.is_client_error() || status.is_server_error() {
            let error = response.json::<DisclosureErrorResponse<String>>().await?;

            return Err(VpMessageClientError::Response(error.into()));
        }
        let body = response.text().await?;

        Ok(body)
    }

    /// If the RP does not wish to specify a redirect URI, e.g. in case of cross device flows, then the spec does not say
    /// whether the RP should send an empty JSON object, i.e. `{}`, or no body at all. So this function accepts both.
    async fn handle_vp_response(response: Response) -> Result<Option<BaseUrl>, VpMessageClientError> {
        let response_body = Self::get_body_from_response(response).await?;

        if response_body.is_empty() {
            return Ok(None);
        }
        let response: VpResponse = serde_json::from_str(&response_body)?;
        Ok(response.redirect_uri)
    }
}

#[derive(Debug)]
pub enum DisclosureSession<H, I> {
    MissingAttributes(DisclosureMissingAttributes<H>),
    Proposal(DisclosureProposal<H, I>),
}

#[derive(Debug)]
pub struct DisclosureMissingAttributes<H> {
    data: CommonDisclosureData<H>,
    missing_attributes: Vec<AttributeIdentifier>,
}

#[derive(Debug)]
pub struct DisclosureProposal<H, I> {
    data: CommonDisclosureData<H>,
    proposed_documents: Vec<ProposedDocument<I>>,
    mdoc_nonce: String,
}

#[derive(Debug)]
struct CommonDisclosureData<H> {
    client: H,
    certificate: Certificate,
    reader_registration: ReaderRegistration,
    auth_request: IsoVpAuthorizationRequest,
    session_type: SessionType,
}

enum VerifierSessionDataCheckResult<I> {
    MissingAttributes(Vec<AttributeIdentifier>),
    ProposedDocuments(Vec<ProposedDocument<I>>),
}

impl<H, I> DisclosureSession<H, I>
where
    H: VpMessageClient,
{
    pub async fn start<'a, S>(
        client: H,
        request_uri_query: &str,
        uri_source: DisclosureUriSource,
        mdoc_data_source: &S,
        trust_anchors: &[TrustAnchor<'a>],
    ) -> Result<Self, VpClientError>
    where
        S: MdocDataSource<MdocIdentifier = I>,
    {
        info!("start disclosure session");

        let request_uri_object: VpRequestUriObject =
            serde_urlencoded::from_str(request_uri_query).map_err(VpClientError::RequestUri)?;

        // Parse the `SessionType` from the verifier URL.
        let VerifierUrlParameters { session_type, .. } = serde_urlencoded::from_str(
            request_uri_object
                .request_uri
                .as_ref()
                .query()
                .ok_or(VpClientError::MissingSessionType)?,
        )
        .map_err(VpClientError::MalformedSessionType)?;

        // Check the `SessionType` that was contained in the verifier URL against the source of the URI.
        // A same-device session is expected to come from a Universal Link,
        // while a cross-device session should come from a scanned QR code.
        if uri_source.session_type() != session_type {
            return Err(VpClientError::DisclosureUriSourceMismatch(session_type, uri_source));
        }

        // If the server supports it, require it to include a nonce in the Authorization Request JWT
        let method = request_uri_object.request_uri_method.unwrap_or_default();
        let request_nonce = match method {
            RequestUriMethod::GET => None,
            RequestUriMethod::POST => Some(random_string(32)),
        };

        let jws = client
            .get_authorization_request(request_uri_object.request_uri.clone(), request_nonce.clone())
            .await?;

        let (auth_request, certificate) = VpAuthorizationRequest::verify(&jws, trust_anchors, request_nonce)?;

        let mdoc_nonce = random_string(32);
        let session_transcript = SessionTranscript::new_oid4vp(
            &auth_request.response_uri,
            &auth_request.client_id,
            auth_request.nonce.clone(),
            &mdoc_nonce,
        );

        let (check_result, reader_registration) = Self::process_request(
            &auth_request,
            &certificate,
            &session_transcript,
            &request_uri_object,
            mdoc_data_source,
        )
        .or_else(|error| Self::report_error_back(error, &client, auth_request.response_uri.clone()))
        .await?;

        let data = CommonDisclosureData {
            client,
            certificate,
            reader_registration,
            auth_request,
            session_type,
        };

        // Create the appropriate `DisclosureSession` invariant, which contains
        // all of the information needed to either abort of finish the session.
        let session = match check_result {
            VerifierSessionDataCheckResult::MissingAttributes(missing_attributes) => {
                DisclosureSession::MissingAttributes(DisclosureMissingAttributes {
                    data,
                    missing_attributes,
                })
            }
            VerifierSessionDataCheckResult::ProposedDocuments(proposed_documents) => {
                DisclosureSession::Proposal(DisclosureProposal {
                    data,
                    proposed_documents,
                    mdoc_nonce,
                })
            }
        };

        Ok(session)
    }

    async fn report_error_back<T>(error: VpClientError, client: &H, url: BaseUrl) -> Result<T, VpClientError> {
        let error_code = match error {
            VpClientError::IncorrectClientId { .. }
            | VpClientError::MissingReaderRegistration
            | VpClientError::RequestedAttributesValidation(_)
            | VpClientError::RpCertificate(_) => {
                VpAuthorizationErrorCode::AuthorizationError(AuthorizationErrorCode::InvalidRequest)
            }
            _ => return Err(error), // don't report other errors
        };

        let error_response = ErrorResponse {
            error: error_code,
            error_description: Some(error.to_string()),
            error_uri: None,
        };

        // If sending the error results in an error, log it but do nothing else.
        let _ = client
            .send_error(url, error_response)
            .await
            .inspect_err(|err| warn!("failed to send error to server: {err}"));

        Err(error)
    }

    /// Internal helper function for processing and checking the Authorization Request,
    /// including checking whether or not we have the requested attributes.
    async fn process_request<'a, S>(
        auth_request: &IsoVpAuthorizationRequest,
        certificate: &Certificate,
        session_transcript: &SessionTranscript,
        request_uri_object: &VpRequestUriObject,
        mdoc_data_source: &S,
    ) -> Result<(VerifierSessionDataCheckResult<I>, ReaderRegistration), VpClientError>
    where
        S: MdocDataSource<MdocIdentifier = I>,
    {
        // The `client_id` in the Authorization Request, which has been authenticated, has to equal
        // the `client_id` that the RP sent in the Request URI object at the start of the session.
        if auth_request.client_id != request_uri_object.client_id {
            return Err(VpClientError::IncorrectClientId {
                expected: request_uri_object.client_id.clone(),
                found: auth_request.client_id.clone(),
            });
        }

        // Extract `ReaderRegistration` from the certificate.
        let reader_registration = match CertificateType::from_certificate(certificate)? {
            CertificateType::ReaderAuth(Some(reader_registration)) => *reader_registration,
            _ => return Err(VpClientError::MissingReaderRegistration),
        };

        // Verify that the requested attributes are included in the reader authentication.
        reader_registration.verify_requested_attributes(auth_request.items_requests.as_ref().iter())?;

        // Fetch documents from the database, calculate which ones satisfy the request and
        // formulate proposals for those documents. If there is a mismatch, return an error.
        let candidates_by_doc_type = match DisclosureRequestMatch::new(
            auth_request.items_requests.as_ref().iter(),
            mdoc_data_source,
            session_transcript,
        )
        .await
        .map_err(VpClientError::MatchRequestedAttributes)?
        {
            DisclosureRequestMatch::Candidates(candidates) => candidates,
            DisclosureRequestMatch::MissingAttributes(missing_attributes) => {
                // Attributes are missing, return these.
                let result = VerifierSessionDataCheckResult::MissingAttributes(missing_attributes);
                return Ok((result, reader_registration));
            }
        };

        // If we have multiple candidates for any of the doc types, return an error.
        // TODO: Support having the user choose between multiple candidates. (PVW-1392)
        if candidates_by_doc_type.values().any(|candidates| candidates.len() > 1) {
            let duplicate_doc_types = candidates_by_doc_type
                .into_iter()
                .filter(|(_, candidates)| candidates.len() > 1)
                .map(|(doc_type, _)| doc_type)
                .collect();

            return Err(VpClientError::MultipleCandidates(duplicate_doc_types));
        }

        // Now that we know that we have exactly one candidate for every `doc_type`,
        // we can flatten these candidates to a 1-dimensional `Vec`.
        let proposed_documents = candidates_by_doc_type.into_values().flatten().collect_vec();
        let result = VerifierSessionDataCheckResult::ProposedDocuments(proposed_documents);

        Ok((result, reader_registration))
    }

    fn data(&self) -> &CommonDisclosureData<H> {
        match self {
            DisclosureSession::MissingAttributes(session) => &session.data,
            DisclosureSession::Proposal(session) => &session.data,
        }
    }

    fn into_data(self) -> CommonDisclosureData<H> {
        match self {
            DisclosureSession::MissingAttributes(session) => session.data,
            DisclosureSession::Proposal(session) => session.data,
        }
    }

    pub fn reader_registration(&self) -> &ReaderRegistration {
        &self.data().reader_registration
    }

    pub fn verifier_certificate(&self) -> &Certificate {
        &self.data().certificate
    }

    pub fn session_type(&self) -> SessionType {
        self.data().session_type
    }

    pub async fn terminate(self) -> Result<Option<BaseUrl>, VpClientError> {
        let data = self.into_data();
        let return_url = data.client.terminate(data.auth_request.response_uri).await?;

        Ok(return_url)
    }
}

impl<H> DisclosureMissingAttributes<H> {
    pub fn missing_attributes(&self) -> &[AttributeIdentifier] {
        &self.missing_attributes
    }
}

impl<H, I> DisclosureProposal<H, I>
where
    H: VpMessageClient,
    I: Clone,
{
    pub fn proposed_source_identifiers(&self) -> Vec<&I> {
        self.proposed_documents
            .iter()
            .map(|document| &document.source_identifier)
            .collect()
    }

    pub fn proposed_attributes(&self) -> ProposedAttributes {
        // Get all of the attributes to be disclosed from the
        // prepared `IssuerSigned` on the `ProposedDocument`s.
        self.proposed_documents
            .iter()
            .map(|document| (document.doc_type.clone(), document.proposed_attributes()))
            .collect()
    }

    pub async fn disclose<KF, K>(&self, key_factory: &KF) -> Result<Option<BaseUrl>, DisclosureError<VpClientError>>
    where
        KF: KeyFactory<Key = K>,
        K: MdocEcdsaKey,
    {
        info!("disclose proposed documents");

        // Clone the proposed documents and construct a `DeviceResponse` by
        // signing these, then encrypt the response to the RP's public key.
        let proposed_documents = self.proposed_documents.clone();

        info!("sign proposed documents");

        let device_response = DeviceResponse::from_proposed_documents(proposed_documents, key_factory)
            .await
            .map_err(|err| DisclosureError::before_sharing(VpClientError::DeviceResponse(err)))?;

        info!("serialize and encrypt Authorization Response");

        let jwe = VpAuthorizationResponse::new_encrypted(device_response, &self.data.auth_request, &self.mdoc_nonce)
            .map_err(|err| DisclosureError::before_sharing(VpClientError::AuthResponseEncryption(err)))?;

        info!("send Authorization Response to verifier");

        let redirect_uri = self
            .data
            .client
            .send_authorization_response(self.data.auth_request.response_uri.clone(), jwe)
            .await
            .inspect_err(|err| {
                warn!("sending Authorization Response failed: {err}");
            })?;

        info!("sending Authorization Response succeeded");
        Ok(redirect_uri)
    }
}

impl From<VpMessageClientError> for DisclosureError<VpClientError> {
    fn from(source: VpMessageClientError) -> Self {
        let data_shared = match source {
            VpMessageClientError::Http(ref reqwest_error) => !reqwest_error.is_connect(),
            _ => true,
        };
        Self::new(data_shared, VpClientError::Request(source))
    }
}<|MERGE_RESOLUTION|>--- conflicted
+++ resolved
@@ -4,6 +4,7 @@
 use mime::Mime;
 use once_cell::sync::Lazy;
 use reqwest::{header::ACCEPT, Method, Response};
+use serde::de::DeserializeOwned;
 use tracing::{info, warn};
 
 use wallet_common::{config::wallet_config::BaseUrl, jwt::Jwt, utils::random_string};
@@ -84,6 +85,18 @@
     Other,
 }
 
+impl From<DisclosureErrorResponse<GetRequestErrorCode>> for VpMessageClientError {
+    fn from(value: DisclosureErrorResponse<GetRequestErrorCode>) -> Self {
+        Self::AuthGetResponse(value)
+    }
+}
+
+impl From<DisclosureErrorResponse<PostAuthResponseErrorCode>> for VpMessageClientError {
+    fn from(value: DisclosureErrorResponse<PostAuthResponseErrorCode>) -> Self {
+        Self::AuthPostResponse(value)
+    }
+}
+
 impl VpMessageClientError {
     pub fn error_type(&self) -> VpMessageClientErrorType {
         match self {
@@ -184,20 +197,11 @@
             .send()
             .map_err(VpMessageClientError::from)
             .and_then(|response| async {
-<<<<<<< HEAD
-                // If the HTTP response code is 4xx or 5xx, parse the JSON as an error
-                let status = response.status();
-                if status.is_client_error() || status.is_server_error() {
-                    let error = response.json::<DisclosureErrorResponse<GetRequestErrorCode>>().await?;
-                    Err(VpMessageClientError::AuthGetResponse(error))
-                } else {
-                    Ok(response.text().await?.into())
-                }
-=======
-                let jwt = Self::get_body_from_response(response).await?.into();
+                let jwt = Self::get_body_from_response::<GetRequestErrorCode>(response)
+                    .await?
+                    .into();
 
                 Ok(jwt)
->>>>>>> 691d25d2
             })
             .await
     }
@@ -213,22 +217,9 @@
             .send()
             .map_err(VpMessageClientError::from)
             .and_then(|response| async {
-<<<<<<< HEAD
-                // If the HTTP response code is 4xx or 5xx, parse the JSON as an error
-                let status = response.status();
-                if status.is_client_error() || status.is_server_error() {
-                    let error = response
-                        .json::<DisclosureErrorResponse<PostAuthResponseErrorCode>>()
-                        .await?;
-                    Err(VpMessageClientError::AuthPostResponse(error))
-                } else {
-                    Self::deserialize_vp_response(response).await
-                }
-=======
-                let redirect_uri = Self::handle_vp_response(response).await?;
+                let redirect_uri = Self::handle_vp_response::<PostAuthResponseErrorCode>(response).await?;
 
                 Ok(redirect_uri)
->>>>>>> 691d25d2
             })
             .await
     }
@@ -244,7 +235,7 @@
             .send()
             .map_err(VpMessageClientError::from)
             .and_then(|response| async {
-                let redirect_uri = Self::handle_vp_response(response).await?;
+                let redirect_uri = Self::handle_vp_response::<PostAuthResponseErrorCode>(response).await?;
 
                 Ok(redirect_uri)
             })
@@ -253,13 +244,17 @@
 }
 
 impl HttpVpMessageClient {
-    async fn get_body_from_response(response: Response) -> Result<String, VpMessageClientError> {
+    async fn get_body_from_response<T>(response: Response) -> Result<String, VpMessageClientError>
+    where
+        T: DeserializeOwned,
+        DisclosureErrorResponse<T>: Into<VpMessageClientError>,
+    {
         // If the HTTP response code is 4xx or 5xx, parse the JSON as an error
         let status = response.status();
         if status.is_client_error() || status.is_server_error() {
-            let error = response.json::<DisclosureErrorResponse<String>>().await?;
-
-            return Err(VpMessageClientError::Response(error.into()));
+            let error = response.json::<DisclosureErrorResponse<T>>().await?;
+
+            return Err(error.into());
         }
         let body = response.text().await?;
 
@@ -268,7 +263,11 @@
 
     /// If the RP does not wish to specify a redirect URI, e.g. in case of cross device flows, then the spec does not say
     /// whether the RP should send an empty JSON object, i.e. `{}`, or no body at all. So this function accepts both.
-    async fn handle_vp_response(response: Response) -> Result<Option<BaseUrl>, VpMessageClientError> {
+    async fn handle_vp_response<T>(response: Response) -> Result<Option<BaseUrl>, VpMessageClientError>
+    where
+        T: DeserializeOwned,
+        DisclosureErrorResponse<T>: Into<VpMessageClientError>,
+    {
         let response_body = Self::get_body_from_response(response).await?;
 
         if response_body.is_empty() {
