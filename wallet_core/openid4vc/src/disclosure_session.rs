use derive_more::From;
use futures::TryFutureExt;
use itertools::Itertools;
use mime::Mime;
use once_cell::sync::Lazy;
use reqwest::{header::ACCEPT, Method, Response};
use tracing::{info, warn};

use wallet_common::{config::wallet_config::BaseUrl, jwt::Jwt, utils::random_string};

use nl_wallet_mdoc::{
    disclosure::DeviceResponse,
    engagement::SessionTranscript,
    holder::{
        DisclosureError, DisclosureRequestMatch, DisclosureUriSource, MdocDataSource, ProposedAttributes,
        ProposedDocument, TrustAnchor,
    },
    identifiers::AttributeIdentifier,
    utils::{
        keys::{KeyFactory, MdocEcdsaKey},
        reader_auth::{ReaderRegistration, ValidationError},
        x509::{Certificate, CertificateError, CertificateType},
    },
    verifier::SessionType,
};

use crate::{
    openid4vp::{
        AuthRequestValidationError, AuthResponseError, IsoVpAuthorizationRequest, RequestUriMethod,
        VpAuthorizationRequest, VpAuthorizationResponse, VpRequestUriObject, VpResponse, WalletRequest,
    },
    verifier::{VerifierUrlParameters, VpToken},
<<<<<<< HEAD
    AuthorizationErrorCode, ErrorResponse, GetRequestErrorCode, PostAuthResponseErrorCode, RedirectErrorResponse,
    VpAuthorizationErrorCode,
=======
    AuthorizationErrorCode, DisclosureErrorResponse, ErrorResponse, VpAuthorizationErrorCode,
>>>>>>> 10cb0d78
};

#[derive(Debug, thiserror::Error)]
pub enum VpClientError {
    #[error("error sending OpenID4VP message: {0}")]
    Request(#[from] VpMessageClientError),
    #[error("error creating mdoc device response: {0}")]
    DeviceResponse(#[source] nl_wallet_mdoc::Error),
    #[error("error verifying Authorization Request: {0}")]
    AuthRequestValidation(#[from] AuthRequestValidationError),
    #[error("incorrect client_id: expected {expected}, found {found}")]
    IncorrectClientId { expected: String, found: String },
    #[error("no reader registration in RP certificate")]
    MissingReaderRegistration,
    #[error("error validating requested attributes: {0}")]
    RequestedAttributesValidation(#[from] ValidationError),
    #[error("error matching requested attributes against mdocs: {0}")]
    MatchRequestedAttributes(#[source] nl_wallet_mdoc::Error),
    #[error("error parsing RP certificate: {0}")]
    RpCertificate(#[from] CertificateError),
    #[error("multiple candidates for disclosure is unsupported, found for doc types: {}", .0.join(", "))]
    MultipleCandidates(Vec<String>),
    #[error("error encrypting Authorization Response: {0}")]
    AuthResponseEncryption(#[from] AuthResponseError),
    #[error("error deserializing request_uri object: {0}")]
    RequestUri(#[source] serde_urlencoded::de::Error),
    #[error("missing session_type query parameter in request URI")]
    MissingSessionType,
    #[error("malformed session_type query parameter in request URI: {0}")]
    MalformedSessionType(#[source] serde_urlencoded::de::Error),
    #[error("mismatch between session type and disclosure URI source: {0} not allowed from {1}")]
    DisclosureUriSourceMismatch(SessionType, DisclosureUriSource),
}

#[derive(Debug, thiserror::Error)]
pub enum VpMessageClientError {
    #[error("HTTP request error: {0}")]
    Http(#[from] reqwest::Error),
    #[error("JSON error: {0}")]
    Json(#[from] serde_json::Error),
<<<<<<< HEAD
    #[error("auth request server error response: {0:?}")]
    AuthGetResponse(RedirectErrorResponse<GetRequestErrorCode>),
    #[error("auth request server error response: {0:?}")]
    AuthPostResponse(RedirectErrorResponse<PostAuthResponseErrorCode>),
}

#[derive(Debug, Clone, Copy, PartialEq, Eq)]
pub enum VpMessageClientErrorType {
    Expired { can_retry: bool },
    Other,
=======
    #[error("error response: {0:?}")]
    Response(Box<DisclosureErrorResponse<String>>),
>>>>>>> 10cb0d78
}

impl VpMessageClientError {
    pub fn error_type(&self) -> VpMessageClientErrorType {
        match self {
            Self::AuthGetResponse(response)
                if [
                    GetRequestErrorCode::ExpiredEphemeralId,
                    GetRequestErrorCode::ExpiredSession,
                ]
                .contains(&response.error_response.error) =>
            {
                VpMessageClientErrorType::Expired {
                    can_retry: response.error_response.error == GetRequestErrorCode::ExpiredEphemeralId,
                }
            }
            Self::AuthPostResponse(response)
                if response.error_response.error == PostAuthResponseErrorCode::ExpiredSession =>
            {
                VpMessageClientErrorType::Expired { can_retry: false }
            }
            _ => VpMessageClientErrorType::Other,
        }
    }

    pub fn redirect_uri(&self) -> Option<&BaseUrl> {
        match self {
            Self::AuthGetResponse(response) => response.redirect_uri.as_ref(),
            Self::AuthPostResponse(response) => response.redirect_uri.as_ref(),
            _ => None,
        }
    }
}

/// Contract for sending OpenID4VP protocol messages.
pub trait VpMessageClient {
    async fn get_authorization_request(
        &self,
        url: BaseUrl,
        wallet_nonce: Option<String>,
    ) -> Result<Jwt<VpAuthorizationRequest>, VpMessageClientError>;

    async fn send_authorization_response(
        &self,
        url: BaseUrl,
        jwe: String,
    ) -> Result<Option<BaseUrl>, VpMessageClientError>;

    async fn send_error(
        &self,
        url: BaseUrl,
        error: ErrorResponse<VpAuthorizationErrorCode>,
    ) -> Result<Option<BaseUrl>, VpMessageClientError>;

    async fn terminate(&self, url: BaseUrl) -> Result<Option<BaseUrl>, VpMessageClientError> {
        self.send_error(
            url,
            ErrorResponse {
                error: VpAuthorizationErrorCode::AuthorizationError(AuthorizationErrorCode::AccessDenied),
                error_description: None,
                error_uri: None,
            },
        )
        .await
    }
}

pub static APPLICATION_OAUTH_AUTHZ_REQ_JWT: Lazy<Mime> = Lazy::new(|| {
    "application/oauth-authz-req+jwt"
        .parse()
        .expect("could not parse MIME type")
});

#[derive(From)]
pub struct HttpVpMessageClient {
    http_client: reqwest::Client,
}

impl VpMessageClient for HttpVpMessageClient {
    async fn get_authorization_request(
        &self,
        url: BaseUrl,
        wallet_nonce: Option<String>,
    ) -> Result<Jwt<VpAuthorizationRequest>, VpMessageClientError> {
        let method = match wallet_nonce {
            Some(_) => Method::POST,
            None => Method::GET,
        };

        let mut request = self
            .http_client
            .request(method, url.into_inner())
            .header(ACCEPT, APPLICATION_OAUTH_AUTHZ_REQ_JWT.as_ref());

        if wallet_nonce.is_some() {
            request = request.form(&WalletRequest { wallet_nonce });
        }

        request
            .send()
            .map_err(VpMessageClientError::from)
            .and_then(|response| async {
                // If the HTTP response code is 4xx or 5xx, parse the JSON as an error
                let status = response.status();
                if status.is_client_error() || status.is_server_error() {
<<<<<<< HEAD
                    let error = response.json::<RedirectErrorResponse<GetRequestErrorCode>>().await?;
                    Err(VpMessageClientError::AuthGetResponse(error))
=======
                    let error = response.json::<DisclosureErrorResponse<String>>().await?;
                    Err(VpMessageClientError::Response(error.into()))
>>>>>>> 10cb0d78
                } else {
                    Ok(response.text().await?.into())
                }
            })
            .await
    }

    async fn send_authorization_response(
        &self,
        url: BaseUrl,
        jwe: String,
    ) -> Result<Option<BaseUrl>, VpMessageClientError> {
        self.http_client
            .post(url.into_inner())
            .form(&VpToken { vp_token: jwe })
            .send()
            .map_err(VpMessageClientError::from)
            .and_then(|response| async {
                // If the HTTP response code is 4xx or 5xx, parse the JSON as an error
                let status = response.status();
                if status.is_client_error() || status.is_server_error() {
<<<<<<< HEAD
                    let error = response
                        .json::<RedirectErrorResponse<PostAuthResponseErrorCode>>()
                        .await?;
                    Err(VpMessageClientError::AuthPostResponse(error))
=======
                    let error = response.json::<DisclosureErrorResponse<String>>().await?;
                    Err(VpMessageClientError::Response(error.into()))
>>>>>>> 10cb0d78
                } else {
                    Self::deserialize_vp_response(response).await
                }
            })
            .await
    }

    async fn send_error(
        &self,
        url: BaseUrl,
        error: ErrorResponse<VpAuthorizationErrorCode>,
    ) -> Result<Option<BaseUrl>, VpMessageClientError> {
        let response = self
            .http_client
            .post(url.into_inner())
            .form(&error)
            .send()
            .await?
            .error_for_status()?;

        let response = Self::deserialize_vp_response(response).await?;
        Ok(response)
    }
}

impl HttpVpMessageClient {
    /// If the RP does not wish to specify a redirect URI, e.g. in case of cross device flows, then the spec does not say
    /// whether the RP should send an empty JSON object, i.e. `{}`, or no body at all. So this function accepts both.
    async fn deserialize_vp_response(response: Response) -> Result<Option<BaseUrl>, VpMessageClientError> {
        let response_bytes = response.bytes().await?;
        if response_bytes.is_empty() {
            return Ok(None);
        }
        let response: VpResponse = serde_json::from_slice(&response_bytes)?;
        Ok(response.redirect_uri)
    }
}

#[derive(Debug)]
pub enum DisclosureSession<H, I> {
    MissingAttributes(DisclosureMissingAttributes<H>),
    Proposal(DisclosureProposal<H, I>),
}

#[derive(Debug)]
pub struct DisclosureMissingAttributes<H> {
    data: CommonDisclosureData<H>,
    missing_attributes: Vec<AttributeIdentifier>,
}

#[derive(Debug)]
pub struct DisclosureProposal<H, I> {
    data: CommonDisclosureData<H>,
    proposed_documents: Vec<ProposedDocument<I>>,
    mdoc_nonce: String,
}

#[derive(Debug)]
struct CommonDisclosureData<H> {
    client: H,
    certificate: Certificate,
    reader_registration: ReaderRegistration,
    auth_request: IsoVpAuthorizationRequest,
    session_type: SessionType,
}

enum VerifierSessionDataCheckResult<I> {
    MissingAttributes(Vec<AttributeIdentifier>),
    ProposedDocuments(Vec<ProposedDocument<I>>),
}

impl<H, I> DisclosureSession<H, I>
where
    H: VpMessageClient,
{
    pub async fn start<'a, S>(
        client: H,
        request_uri_query: &str,
        uri_source: DisclosureUriSource,
        mdoc_data_source: &S,
        trust_anchors: &[TrustAnchor<'a>],
    ) -> Result<Self, VpClientError>
    where
        S: MdocDataSource<MdocIdentifier = I>,
    {
        info!("start disclosure session");

        let request_uri_object: VpRequestUriObject =
            serde_urlencoded::from_str(request_uri_query).map_err(VpClientError::RequestUri)?;

        // Parse the `SessionType` from the verifier URL.
        let VerifierUrlParameters { session_type, .. } = serde_urlencoded::from_str(
            request_uri_object
                .request_uri
                .as_ref()
                .query()
                .ok_or(VpClientError::MissingSessionType)?,
        )
        .map_err(VpClientError::MalformedSessionType)?;

        // Check the `SessionType` that was contained in the verifier URL against the source of the URI.
        // A same-device session is expected to come from a Universal Link,
        // while a cross-device session should come from a scanned QR code.
        if uri_source.session_type() != session_type {
            return Err(VpClientError::DisclosureUriSourceMismatch(session_type, uri_source));
        }

        // If the server supports it, require it to include a nonce in the Authorization Request JWT
        let method = request_uri_object.request_uri_method.unwrap_or_default();
        let request_nonce = match method {
            RequestUriMethod::GET => None,
            RequestUriMethod::POST => Some(random_string(32)),
        };

        let jws = client
            .get_authorization_request(request_uri_object.request_uri.clone(), request_nonce.clone())
            .await?;

        let (auth_request, certificate) = VpAuthorizationRequest::verify(&jws, trust_anchors, request_nonce)?;

        let mdoc_nonce = random_string(32);
        let session_transcript = SessionTranscript::new_oid4vp(
            &auth_request.response_uri,
            &auth_request.client_id,
            auth_request.nonce.clone(),
            &mdoc_nonce,
        );

        let (check_result, reader_registration) = Self::process_request(
            &auth_request,
            &certificate,
            &session_transcript,
            &request_uri_object,
            mdoc_data_source,
        )
        .or_else(|error| Self::report_error_back(error, &client, auth_request.response_uri.clone()))
        .await?;

        let data = CommonDisclosureData {
            client,
            certificate,
            reader_registration,
            auth_request,
            session_type,
        };

        // Create the appropriate `DisclosureSession` invariant, which contains
        // all of the information needed to either abort of finish the session.
        let session = match check_result {
            VerifierSessionDataCheckResult::MissingAttributes(missing_attributes) => {
                DisclosureSession::MissingAttributes(DisclosureMissingAttributes {
                    data,
                    missing_attributes,
                })
            }
            VerifierSessionDataCheckResult::ProposedDocuments(proposed_documents) => {
                DisclosureSession::Proposal(DisclosureProposal {
                    data,
                    proposed_documents,
                    mdoc_nonce,
                })
            }
        };

        Ok(session)
    }

    async fn report_error_back<T>(error: VpClientError, client: &H, url: BaseUrl) -> Result<T, VpClientError> {
        let error_code = match error {
            VpClientError::IncorrectClientId { .. }
            | VpClientError::MissingReaderRegistration
            | VpClientError::RequestedAttributesValidation(_)
            | VpClientError::RpCertificate(_) => {
                VpAuthorizationErrorCode::AuthorizationError(AuthorizationErrorCode::InvalidRequest)
            }
            _ => return Err(error), // don't report other errors
        };

        let error_response = ErrorResponse {
            error: error_code,
            error_description: Some(error.to_string()),
            error_uri: None,
        };

        // If sending the error results in an error, log it but do nothing else.
        let _ = client
            .send_error(url, error_response)
            .await
            .inspect_err(|err| warn!("failed to send error to server: {err}"));

        Err(error)
    }

    /// Internal helper function for processing and checking the Authorization Request,
    /// including checking whether or not we have the requested attributes.
    async fn process_request<'a, S>(
        auth_request: &IsoVpAuthorizationRequest,
        certificate: &Certificate,
        session_transcript: &SessionTranscript,
        request_uri_object: &VpRequestUriObject,
        mdoc_data_source: &S,
    ) -> Result<(VerifierSessionDataCheckResult<I>, ReaderRegistration), VpClientError>
    where
        S: MdocDataSource<MdocIdentifier = I>,
    {
        // The `client_id` in the Authorization Request, which has been authenticated, has to equal
        // the `client_id` that the RP sent in the Request URI object at the start of the session.
        if auth_request.client_id != request_uri_object.client_id {
            return Err(VpClientError::IncorrectClientId {
                expected: request_uri_object.client_id.clone(),
                found: auth_request.client_id.clone(),
            });
        }

        // Extract `ReaderRegistration` from the certificate.
        let reader_registration = match CertificateType::from_certificate(certificate)? {
            CertificateType::ReaderAuth(Some(reader_registration)) => *reader_registration,
            _ => return Err(VpClientError::MissingReaderRegistration),
        };

        // Verify that the requested attributes are included in the reader authentication.
        reader_registration.verify_requested_attributes(auth_request.items_requests.as_ref().iter())?;

        // Fetch documents from the database, calculate which ones satisfy the request and
        // formulate proposals for those documents. If there is a mismatch, return an error.
        let candidates_by_doc_type = match DisclosureRequestMatch::new(
            auth_request.items_requests.as_ref().iter(),
            mdoc_data_source,
            session_transcript,
        )
        .await
        .map_err(VpClientError::MatchRequestedAttributes)?
        {
            DisclosureRequestMatch::Candidates(candidates) => candidates,
            DisclosureRequestMatch::MissingAttributes(missing_attributes) => {
                // Attributes are missing, return these.
                let result = VerifierSessionDataCheckResult::MissingAttributes(missing_attributes);
                return Ok((result, reader_registration));
            }
        };

        // If we have multiple candidates for any of the doc types, return an error.
        // TODO: Support having the user choose between multiple candidates. (PVW-1392)
        if candidates_by_doc_type.values().any(|candidates| candidates.len() > 1) {
            let duplicate_doc_types = candidates_by_doc_type
                .into_iter()
                .filter(|(_, candidates)| candidates.len() > 1)
                .map(|(doc_type, _)| doc_type)
                .collect();

            return Err(VpClientError::MultipleCandidates(duplicate_doc_types));
        }

        // Now that we know that we have exactly one candidate for every `doc_type`,
        // we can flatten these candidates to a 1-dimensional `Vec`.
        let proposed_documents = candidates_by_doc_type.into_values().flatten().collect_vec();
        let result = VerifierSessionDataCheckResult::ProposedDocuments(proposed_documents);

        Ok((result, reader_registration))
    }

    fn data(&self) -> &CommonDisclosureData<H> {
        match self {
            DisclosureSession::MissingAttributes(session) => &session.data,
            DisclosureSession::Proposal(session) => &session.data,
        }
    }

    fn into_data(self) -> CommonDisclosureData<H> {
        match self {
            DisclosureSession::MissingAttributes(session) => session.data,
            DisclosureSession::Proposal(session) => session.data,
        }
    }

    pub fn reader_registration(&self) -> &ReaderRegistration {
        &self.data().reader_registration
    }

    pub fn verifier_certificate(&self) -> &Certificate {
        &self.data().certificate
    }

    pub fn session_type(&self) -> SessionType {
        self.data().session_type
    }

    pub async fn terminate(self) -> Result<Option<BaseUrl>, VpClientError> {
        let data = self.into_data();
        let return_url = data.client.terminate(data.auth_request.response_uri).await?;

        Ok(return_url)
    }
}

impl<H> DisclosureMissingAttributes<H> {
    pub fn missing_attributes(&self) -> &[AttributeIdentifier] {
        &self.missing_attributes
    }
}

impl<H, I> DisclosureProposal<H, I>
where
    H: VpMessageClient,
    I: Clone,
{
    pub fn proposed_source_identifiers(&self) -> Vec<&I> {
        self.proposed_documents
            .iter()
            .map(|document| &document.source_identifier)
            .collect()
    }

    pub fn proposed_attributes(&self) -> ProposedAttributes {
        // Get all of the attributes to be disclosed from the
        // prepared `IssuerSigned` on the `ProposedDocument`s.
        self.proposed_documents
            .iter()
            .map(|document| (document.doc_type.clone(), document.proposed_attributes()))
            .collect()
    }

    pub async fn disclose<KF, K>(&self, key_factory: &KF) -> Result<Option<BaseUrl>, DisclosureError<VpClientError>>
    where
        KF: KeyFactory<Key = K>,
        K: MdocEcdsaKey,
    {
        info!("disclose proposed documents");

        // Clone the proposed documents and construct a `DeviceResponse` by
        // signing these, then encrypt the response to the RP's public key.
        let proposed_documents = self.proposed_documents.clone();

        info!("sign proposed documents");

        let device_response = DeviceResponse::from_proposed_documents(proposed_documents, key_factory)
            .await
            .map_err(|err| DisclosureError::before_sharing(VpClientError::DeviceResponse(err)))?;

        info!("serialize and encrypt Authorization Response");

        let jwe = VpAuthorizationResponse::new_encrypted(device_response, &self.data.auth_request, &self.mdoc_nonce)
            .map_err(|err| DisclosureError::before_sharing(VpClientError::AuthResponseEncryption(err)))?;

        info!("send Authorization Response to verifier");

        let redirect_uri = self
            .data
            .client
            .send_authorization_response(self.data.auth_request.response_uri.clone(), jwe)
            .await
            .inspect_err(|err| {
                warn!("sending Authorization Response failed: {err}");
            })?;

        info!("sending Authorization Response succeeded");
        Ok(redirect_uri)
    }
}

impl From<VpMessageClientError> for DisclosureError<VpClientError> {
    fn from(source: VpMessageClientError) -> Self {
        let data_shared = match source {
            VpMessageClientError::Http(ref reqwest_error) => !reqwest_error.is_connect(),
            _ => true,
        };
        Self::new(data_shared, VpClientError::Request(source))
    }
}<|MERGE_RESOLUTION|>--- conflicted
+++ resolved
@@ -30,12 +30,8 @@
         VpAuthorizationRequest, VpAuthorizationResponse, VpRequestUriObject, VpResponse, WalletRequest,
     },
     verifier::{VerifierUrlParameters, VpToken},
-<<<<<<< HEAD
-    AuthorizationErrorCode, ErrorResponse, GetRequestErrorCode, PostAuthResponseErrorCode, RedirectErrorResponse,
+    AuthorizationErrorCode, DisclosureErrorResponse, ErrorResponse, GetRequestErrorCode, PostAuthResponseErrorCode,
     VpAuthorizationErrorCode,
-=======
-    AuthorizationErrorCode, DisclosureErrorResponse, ErrorResponse, VpAuthorizationErrorCode,
->>>>>>> 10cb0d78
 };
 
 #[derive(Debug, thiserror::Error)]
@@ -76,21 +72,16 @@
     Http(#[from] reqwest::Error),
     #[error("JSON error: {0}")]
     Json(#[from] serde_json::Error),
-<<<<<<< HEAD
     #[error("auth request server error response: {0:?}")]
-    AuthGetResponse(RedirectErrorResponse<GetRequestErrorCode>),
+    AuthGetResponse(DisclosureErrorResponse<GetRequestErrorCode>),
     #[error("auth request server error response: {0:?}")]
-    AuthPostResponse(RedirectErrorResponse<PostAuthResponseErrorCode>),
+    AuthPostResponse(DisclosureErrorResponse<PostAuthResponseErrorCode>),
 }
 
 #[derive(Debug, Clone, Copy, PartialEq, Eq)]
 pub enum VpMessageClientErrorType {
     Expired { can_retry: bool },
     Other,
-=======
-    #[error("error response: {0:?}")]
-    Response(Box<DisclosureErrorResponse<String>>),
->>>>>>> 10cb0d78
 }
 
 impl VpMessageClientError {
@@ -196,13 +187,8 @@
                 // If the HTTP response code is 4xx or 5xx, parse the JSON as an error
                 let status = response.status();
                 if status.is_client_error() || status.is_server_error() {
-<<<<<<< HEAD
-                    let error = response.json::<RedirectErrorResponse<GetRequestErrorCode>>().await?;
+                    let error = response.json::<DisclosureErrorResponse<GetRequestErrorCode>>().await?;
                     Err(VpMessageClientError::AuthGetResponse(error))
-=======
-                    let error = response.json::<DisclosureErrorResponse<String>>().await?;
-                    Err(VpMessageClientError::Response(error.into()))
->>>>>>> 10cb0d78
                 } else {
                     Ok(response.text().await?.into())
                 }
@@ -224,15 +210,10 @@
                 // If the HTTP response code is 4xx or 5xx, parse the JSON as an error
                 let status = response.status();
                 if status.is_client_error() || status.is_server_error() {
-<<<<<<< HEAD
                     let error = response
-                        .json::<RedirectErrorResponse<PostAuthResponseErrorCode>>()
+                        .json::<DisclosureErrorResponse<PostAuthResponseErrorCode>>()
                         .await?;
                     Err(VpMessageClientError::AuthPostResponse(error))
-=======
-                    let error = response.json::<DisclosureErrorResponse<String>>().await?;
-                    Err(VpMessageClientError::Response(error.into()))
->>>>>>> 10cb0d78
                 } else {
                     Self::deserialize_vp_response(response).await
                 }
