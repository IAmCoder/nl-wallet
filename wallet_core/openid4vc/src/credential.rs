use chrono::{serde::ts_seconds, DateTime, Utc};
use futures::future::try_join_all;
use reqwest::StatusCode;
use serde::{Deserialize, Serialize};

use nl_wallet_mdoc::{
    utils::{
        keys::{KeyFactory, MdocEcdsaKey},
        serialization::CborBase64,
    },
    IssuerSigned,
};
<<<<<<< HEAD
use wallet_common::{jwt::Jwt, nonempty::NonEmpty};
=======
use wallet_common::{config::wallet_config::BaseUrl, jwt::Jwt};
>>>>>>> 9ce24fb4

use crate::{
    issuance_session::IssuanceSessionError,
    jwt::{self, jwk_jwt_header},
    ErrorStatusCode, Format,
};

/// https://openid.github.io/OpenID4VCI/openid-4-verifiable-credential-issuance-wg-draft.html#section-8.1.
/// Sent JSON-encoded to `POST /batch_credential`.
#[derive(Serialize, Deserialize, Clone, Debug)]
pub struct CredentialRequests {
    pub credential_requests: NonEmpty<Vec<CredentialRequest>>,
}

/// https://openid.github.io/OpenID4VCI/openid-4-verifiable-credential-issuance-wg-draft.html#section-7.2.
/// Sent JSON-encoded to `POST /credential`.
// TODO: add `wallet_attestation`, `wallet_attestation_pop`, and `proof_of_secure_combination` (PVW-2361, PVW-2362)
#[derive(Serialize, Deserialize, Clone, Debug)]
pub struct CredentialRequest {
    pub format: Format,
    pub doctype: Option<String>,
    pub proof: Option<CredentialRequestProof>,
}

/// https://openid.github.io/OpenID4VCI/openid-4-verifiable-credential-issuance-wg-draft.html#name-credential-endpoint
#[derive(Serialize, Deserialize, Clone, Debug)]
#[serde(tag = "proof_type", rename_all = "snake_case")]
pub enum CredentialRequestProof {
    Jwt { jwt: Jwt<CredentialRequestProofJwtPayload> },
}

#[derive(Serialize, Deserialize, Clone, Debug)]
pub struct CredentialResponses {
    pub credential_responses: Vec<CredentialResponse>,
}

/// https://openid.github.io/OpenID4VCI/openid-4-verifiable-credential-issuance-wg-draft.html#name-credential-response.
#[derive(Serialize, Deserialize, Clone, Debug)]
#[serde(tag = "format", rename_all = "snake_case")]
pub enum CredentialResponse {
    MsoMdoc { credential: CborBase64<IssuerSigned> },
}

// https://openid.github.io/OpenID4VCI/openid-4-verifiable-credential-issuance-wg-draft.html#section-7.2.1.1
#[derive(Serialize, Deserialize, Clone, Debug)]
pub struct CredentialRequestProofJwtPayload {
    pub iss: String,
    pub aud: String,
    pub nonce: Option<String>,
    #[serde(with = "ts_seconds")]
    pub iat: DateTime<Utc>,
}

pub const OPENID4VCI_VC_POP_JWT_TYPE: &str = "openid4vci-proof+jwt";

/// https://openid.github.io/OpenID4VCI/openid-4-verifiable-credential-issuance-wg-draft.html#name-credential-error-response
#[derive(Serialize, Deserialize, Clone, Debug)]
#[serde(rename_all = "snake_case")]
pub enum CredentialErrorCode {
    InvalidCredentialRequest,
    UnsupportedCredentialType,
    UnsupportedCredentialFormat,
    InvalidProof,
    InvalidEncryptionParameters,

    // From https://www.rfc-editor.org/rfc/rfc6750.html#section-3.1
    InvalidRequest,
    InvalidToken,
    InsufficientScope,

    /// This can be returned in case of internal server errors, i.e. with HTTP status code 5xx.
    /// This error type is not defined in the spec, but then again the entire HTTP response in case
    /// 5xx status codes is not defined by the spec, so we have freedom to return what we want.
    ServerError,
}

impl ErrorStatusCode for CredentialErrorCode {
    fn status_code(&self) -> reqwest::StatusCode {
        match self {
            CredentialErrorCode::InvalidCredentialRequest
            | CredentialErrorCode::UnsupportedCredentialType
            | CredentialErrorCode::UnsupportedCredentialFormat
            | CredentialErrorCode::InvalidProof
            | CredentialErrorCode::InvalidEncryptionParameters
            | CredentialErrorCode::InvalidRequest => StatusCode::BAD_REQUEST,
            CredentialErrorCode::ServerError => StatusCode::INTERNAL_SERVER_ERROR,
            CredentialErrorCode::InvalidToken => StatusCode::UNAUTHORIZED,
            CredentialErrorCode::InsufficientScope => StatusCode::FORBIDDEN,
        }
    }
}

impl CredentialRequestProof {
    pub async fn new_multiple<K: MdocEcdsaKey>(
        nonce: String,
        wallet_client_id: String,
        credential_issuer_identifier: BaseUrl,
        number_of_keys: u64,
        key_factory: impl KeyFactory<Key = K>,
    ) -> Result<Vec<(K, CredentialRequestProof)>, IssuanceSessionError> {
        let keys = key_factory
            .generate_new_multiple(number_of_keys)
            .await
            .map_err(|e| IssuanceSessionError::PrivateKeyGeneration(Box::new(e)))?;

        let payload = CredentialRequestProofJwtPayload {
            nonce: Some(nonce),
            iss: wallet_client_id,
            aud: credential_issuer_identifier.as_ref().to_string(),
            iat: Utc::now(),
        };
        let keys_and_jwt_payloads = try_join_all(keys.into_iter().map(|privkey| async {
            let header = jwk_jwt_header(OPENID4VCI_VC_POP_JWT_TYPE, &privkey).await?;
            let payload = payload.clone();
            Ok::<_, IssuanceSessionError>((privkey, (payload, header)))
        }))
        .await?;

        let keys_and_proofs = jwt::sign_jwts(keys_and_jwt_payloads, &key_factory)
            .await?
            .into_iter()
            .map(|(key, jwt)| (key, CredentialRequestProof::Jwt { jwt }))
            .collect();

        Ok(keys_and_proofs)
    }
}<|MERGE_RESOLUTION|>--- conflicted
+++ resolved
@@ -10,11 +10,7 @@
     },
     IssuerSigned,
 };
-<<<<<<< HEAD
-use wallet_common::{jwt::Jwt, nonempty::NonEmpty};
-=======
-use wallet_common::{config::wallet_config::BaseUrl, jwt::Jwt};
->>>>>>> 9ce24fb4
+use wallet_common::{config::wallet_config::BaseUrl, jwt::Jwt, nonempty::NonEmpty};
 
 use crate::{
     issuance_session::IssuanceSessionError,
