//! RP software, for verifying mdoc disclosures, see [`DeviceResponse::verify()`].

use std::{collections::HashMap, fmt::Display, sync::Arc};

use chrono::{DateTime, SecondsFormat, Utc};
use itertools::Itertools;
use josekit::{
    jwk::{
        alg::ec::{EcCurve, EcKeyPair},
        Jwk,
    },
    JoseError,
};
use nutype::nutype;
use ring::hmac;
use serde::{Deserialize, Serialize};
use serde_with::{hex::Hex, serde_as, skip_serializing_none};
use strum;
use tokio::task::JoinHandle;
use tracing::{debug, info, warn};

use nl_wallet_mdoc::{
    holder::TrustAnchor,
    server_keys::KeyPair,
    server_state::{
        Expirable, HasProgress, Progress, SessionState, SessionStore, SessionStoreError, SessionToken,
        CLEANUP_INTERVAL_SECONDS,
    },
    utils::x509::CertificateError,
    verifier::{
        DisclosedAttributes, ItemsRequests, ReturnUrlTemplate, SessionType, SessionTypeReturnUrl,
        EPHEMERAL_ID_VALIDITY_SECONDS,
    },
};
use wallet_common::{
    config::wallet_config::BaseUrl,
    generator::Generator,
    jwt::{Jwt, JwtError},
    trust_anchor::OwnedTrustAnchor,
    utils::random_string,
};

use crate::{
    jwt,
    openid4vp::{
        AuthRequestError, AuthResponseError, IsoVpAuthorizationRequest, RequestUriMethod, VpAuthorizationRequest,
        VpAuthorizationResponse, VpRequestUriObject, VpResponse,
    },
    AuthorizationErrorCode, ErrorResponse, VpAuthorizationErrorCode,
};

/// Errors that can occur during processing of any of the endpoints.
#[derive(thiserror::Error, Debug)]
pub enum SessionError {
    #[error("session not in expected state")]
    UnexpectedState,
    #[error("session expired")]
    Expired,
    #[error("unknown session: {0}")]
    UnknownSession(SessionToken),
    #[error("error with sessionstore: {0}")]
    SessionStore(SessionStoreError),
}

/// Errors returned by endpoints used by the RP.
#[derive(thiserror::Error, Debug)]
pub enum VerificationError {
    #[error("session error: {0}")]
    Session(#[from] SessionError),

    // RP errors
    #[error("unknown use case: {0}")]
    UnknownUseCase(String),
    #[error("presence or absence of return url template does not match configuration for the required use case")]
    ReturnUrlConfigurationMismatch,
    #[error("no ItemsRequest: can't request a disclosure of 0 attributes")]
    NoItemsRequests,
    #[error("disclosed attributes requested for disclosure session with status other than 'Done'")]
    SessionNotDone,
    #[error("redirect URI nonce '{0}' does not equal the expected nonce")]
    RedirectUriNonceMismatch(String),
    #[error("missing nonce in redirect URI")]
    RedirectUriNonceMissing,
    #[error("missing DNS SAN from RP certificate")]
    MissingSAN,
    #[error("RP certificate error: {0}")]
    Certificate(#[from] CertificateError),

    // status endpoint error
    #[error("URL encoding error: {0}")]
    UrlEncoding(#[from] serde_urlencoded::ser::Error),
}

/// Errors returned by the endpoint that returns the Authorization Request.
#[derive(thiserror::Error, Debug)]
pub enum GetAuthRequestError {
    #[error("session error: {0}")]
    Session(#[from] SessionError),
    #[error("the ephemeral ID {} is invalid", hex::encode(.0))]
    InvalidEphemeralId(Vec<u8>),
    #[error("the ephemeral ID {} has expired", hex::encode(.0))]
    ExpiredEphemeralId(Vec<u8>),
    #[error("error creating ephemeral encryption keypair: {0}")]
    EncryptionKey(#[from] JoseError),
    #[error("error creating Authorization Request: {0}")]
    AuthRequest(#[from] AuthRequestError),
    #[error("error signing Authorization Request JWE: {0}")]
    Jwt(#[from] JwtError),
    #[error("presence or absence of return url template does not match configuration for the required use case")]
    ReturnUrlConfigurationMismatch,
    #[error("unknown use case: {0}")]
    UnknownUseCase(String),
    #[error("missing query parameters")]
    QueryParametersMissing,
    #[error("failed to deserialize query parameters: {0}")]
    QueryParametersDeserialization(#[from] serde_urlencoded::de::Error),
}

/// Errors returned by the endpoint to which the user posts the Authorization Response.
#[derive(thiserror::Error, Debug)]
pub enum PostAuthResponseError {
    #[error("session error: {0}")]
    Session(#[from] SessionError),
    #[error("error decrypting or verifying Authorization Response JWE: {0}")]
    AuthResponse(#[from] AuthResponseError),
}

#[derive(thiserror::Error, Debug)]
#[error("user aborted with error: {0:?}")]
pub struct UserError(ErrorResponse<VpAuthorizationErrorCode>);

#[derive(thiserror::Error, Debug)]
pub struct WithRedirectUri<T: std::error::Error> {
    #[source]
    pub error: T,
    pub redirect_uri: Option<BaseUrl>,
}

impl<T: std::error::Error> Display for WithRedirectUri<T> {
    fn fmt(&self, f: &mut std::fmt::Formatter<'_>) -> std::fmt::Result {
        write!(f, "error: {}, redirect_uri: {:?}", self.error, self.redirect_uri)
    }
}

impl<T: std::error::Error> From<T> for WithRedirectUri<T> {
    fn from(error: T) -> Self {
        Self::new(error, None)
    }
}

impl<T: std::error::Error> WithRedirectUri<T> {
    fn new(error: T, redirect_uri: Option<BaseUrl>) -> Self {
        Self { error, redirect_uri }
    }
}

/// A disclosure session. `S` must implement [`DisclosureState`] and is the state that the session is in.
/// The session progresses through the possible states using a state engine that uses the typestate pattern:
/// for each state `S`, `Session<S>` has its own state transition method that consume the previous state.
#[derive(Debug)]
struct Session<S: DisclosureState> {
    state: SessionState<S>,
}

/// State for a session that has just been created.
#[derive(Serialize, Deserialize, Debug, Clone)]
pub struct Created {
    items_requests: ItemsRequests,
    usecase_id: String,
    client_id: String,
    redirect_uri_template: Option<ReturnUrlTemplate>,
}

/// State for a session that is waiting for the user's disclosure, i.e., the device has contacted us at the session URL.
#[derive(Serialize, Deserialize, Debug, Clone)]
pub struct WaitingForResponse {
    auth_request: IsoVpAuthorizationRequest,
    encryption_key: EncryptionPrivateKey,
    redirect_uri: Option<RedirectUri>,
}

/// State for a session that has ended (for any reason).
#[derive(Serialize, Deserialize, Debug, Clone)]
pub struct Done {
    session_result: SessionResult,
}

/// The outcome of a session: the disclosed attributes if they have been sucessfully received and verified.
#[derive(Serialize, Deserialize, Debug, Clone)]
#[serde(rename_all = "UPPERCASE", tag = "status")]
pub enum SessionResult {
    Done {
        disclosed_attributes: DisclosedAttributes,
        redirect_uri_nonce: Option<String>,
    },
    Failed {
        error: String,
    },
    Cancelled,
    Expired,
}

#[derive(Debug, Clone, Serialize, Deserialize)]
struct RedirectUri {
    uri: BaseUrl,
    nonce: String,
}

/// Convenience function for to avoid repetitive dealing with Option<RedirectUri>
fn uri_from_option(redirect_uri: &Option<RedirectUri>) -> Option<BaseUrl> {
    redirect_uri.as_ref().map(|u| u.uri.clone())
}

/// Wrapper for [`EcKeyPair`] that can be serialized.
#[nutype(derive(Debug, Clone, AsRef, From))]
struct EncryptionPrivateKey(EcKeyPair);

// Ordinarily we might use DER encoding here instead of PEM, but `EcKeyPair::to_der_private_key()` does not encode
// to PKCS8 which is expected by `EcKeyPair::from_der()`. A workaround would be to explicitly pass the EC curve
// (P256 currently in our case) as a parameter to `EcKeyPair::from_der()`, but that would hinder a potential future
// implementation of other curves or signature schemes. So we use the JWK functions instead, which don't have
// this issue.
impl Serialize for EncryptionPrivateKey {
    fn serialize<S: serde::Serializer>(&self, serializer: S) -> Result<S::Ok, S::Error> {
        self.as_ref().to_jwk_private_key().serialize(serializer)
    }
}
impl<'de> Deserialize<'de> for EncryptionPrivateKey {
    fn deserialize<D: serde::Deserializer<'de>>(deserializer: D) -> Result<Self, D::Error> {
        Ok(EncryptionPrivateKey::from(
            EcKeyPair::from_jwk(&Jwk::deserialize(deserializer)?).map_err(serde::de::Error::custom)?,
        ))
    }
}

#[derive(Serialize, Deserialize, Debug, Clone)]
pub struct VpToken {
    pub vp_token: String,
}

/// Sent by the wallet to the `response_uri`: either an Authorization Response JWE or an error, which either indicates
/// that they refuse disclosure, or is an actual error that the wallet encountered during the session.
#[derive(Debug, Clone, Serialize, Deserialize)]
#[serde(untagged)]
pub enum WalletAuthResponse {
    Response(VpToken),
    Error(ErrorResponse<VpAuthorizationErrorCode>),
}

/// Disclosure session states for use as `T` in `Session<T>`.
pub trait DisclosureState {}

impl DisclosureState for Created {}
impl DisclosureState for WaitingForResponse {}
impl DisclosureState for Done {}

/// Disclosure-specific session data, of any state, for storing in a session store.
#[derive(Serialize, Deserialize, Debug, Clone)]
pub enum DisclosureData {
    Created(Created),
    WaitingForResponse(WaitingForResponse),
    Done(Done),
}

impl HasProgress for DisclosureData {
    fn progress(&self) -> Progress {
        match self {
            Self::Created(_) | Self::WaitingForResponse(_) => Progress::Active,
            Self::Done(done) => Progress::Finished {
                has_succeeded: matches!(done.session_result, SessionResult::Done { .. }),
            },
        }
    }
}

impl Expirable for DisclosureData {
    fn is_expired(&self) -> bool {
        matches!(
            self,
            Self::Done(Done {
                session_result: SessionResult::Expired
            })
        )
    }

    fn expire(&mut self) {
        *self = Self::Done(Done {
            session_result: SessionResult::Expired,
        })
    }
}

// From/TryFrom converters for the various state structs to the `DisclosureData` enum

impl From<Session<Created>> for SessionState<DisclosureData> {
    fn from(value: Session<Created>) -> Self {
        SessionState {
            data: DisclosureData::Created(value.state.data),
            token: value.state.token,
            last_active: value.state.last_active,
        }
    }
}

impl TryFrom<SessionState<DisclosureData>> for Session<Created> {
    type Error = SessionError;

    fn try_from(value: SessionState<DisclosureData>) -> Result<Self, Self::Error> {
        let session_data = match value.data {
            DisclosureData::Created(session_data) => Ok(session_data),
            DisclosureData::Done(Done {
                session_result: SessionResult::Expired,
            }) => Err(SessionError::Expired),
            _ => Err(SessionError::UnexpectedState),
        }?;

        Ok(Session::<Created> {
            state: SessionState {
                data: session_data,
                token: value.token,
                last_active: value.last_active,
            },
        })
    }
}

impl From<Session<WaitingForResponse>> for SessionState<DisclosureData> {
    fn from(value: Session<WaitingForResponse>) -> Self {
        SessionState {
            data: DisclosureData::WaitingForResponse(value.state.data),
            token: value.state.token,
            last_active: value.state.last_active,
        }
    }
}

impl TryFrom<SessionState<DisclosureData>> for Session<WaitingForResponse> {
    type Error = SessionError;

    fn try_from(value: SessionState<DisclosureData>) -> Result<Self, Self::Error> {
        let session_data = match value.data {
            DisclosureData::WaitingForResponse(session_data) => Ok(session_data),
            DisclosureData::Done(Done {
                session_result: SessionResult::Expired,
            }) => Err(SessionError::Expired),
            _ => Err(SessionError::UnexpectedState),
        }?;

        Ok(Session::<WaitingForResponse> {
            state: SessionState {
                data: session_data,
                token: value.token,
                last_active: value.last_active,
            },
        })
    }
}

impl From<Session<Done>> for SessionState<DisclosureData> {
    fn from(value: Session<Done>) -> Self {
        SessionState {
            data: DisclosureData::Done(value.state.data),
            token: value.state.token,
            last_active: value.state.last_active,
        }
    }
}

/// Session status for the frontend.
#[skip_serializing_none]
#[derive(Debug, Deserialize, Serialize, strum::Display)]
#[serde(rename_all = "SCREAMING_SNAKE_CASE", tag = "status")]
pub enum StatusResponse {
    Created { ul: Option<BaseUrl> },
    WaitingForResponse,
    Done,
    Failed,
    Cancelled,
    Expired,
}

#[nutype(derive(Debug, From, AsRef))]
pub struct UseCases(HashMap<String, UseCase>);

#[derive(Debug)]
pub struct UseCase {
    pub key_pair: KeyPair,
    pub client_id: String,
    pub session_type_return_url: SessionTypeReturnUrl,
}

impl UseCase {
    pub fn new(key_pair: KeyPair, session_type_return_url: SessionTypeReturnUrl) -> Result<Self, VerificationError> {
        let client_id = key_pair
            .certificate()
            .san_dns_name()?
            .ok_or(VerificationError::MissingSAN)?;
        Ok(Self {
            key_pair,
            client_id,
            session_type_return_url,
        })
    }
}

#[derive(Debug)]
pub struct Verifier<S> {
    use_cases: UseCases,
    sessions: Arc<S>,
    cleanup_task: JoinHandle<()>,
    trust_anchors: Vec<OwnedTrustAnchor>,
    ephemeral_id_secret: hmac::Key,
}

impl<S> Drop for Verifier<S> {
    fn drop(&mut self) {
        // Stop the task at the next .await
        self.cleanup_task.abort();
    }
}

impl<S> Verifier<S>
where
    S: SessionStore<DisclosureData>,
{
    /// Create a new [`Verifier`].
    ///
    /// - `use_cases` contains configuration per use case, including a certificate
    ///    and corresponding private key for use in RP authentication.
    /// - `sessions` will contain all sessions.
    /// - `trust_anchors` contains self-signed X509 CA certificates acting as trust anchor for the mdoc verification:
    ///   the mdoc verification function [`Document::verify()`] returns true if the mdoc verifies against one of these CAs.
    /// - `ephemeral_id_secret` is used as a HMAC secret to create ephemeral session IDs.
    pub fn new(
        use_cases: UseCases,
        sessions: S,
        trust_anchors: Vec<OwnedTrustAnchor>,
        ephemeral_id_secret: hmac::Key,
    ) -> Self
    where
        S: Send + Sync + 'static,
    {
        let sessions = Arc::new(sessions);
        Self {
            use_cases,
            cleanup_task: sessions.clone().start_cleanup_task(CLEANUP_INTERVAL_SECONDS),
            sessions,
            trust_anchors,
            ephemeral_id_secret,
        }
    }

    /// Start a new disclosure session. Returns a [`SessionToken`] that can be used to retrieve the
    /// session state.
    ///
    /// - `items_requests` contains the attributes to be requested.
    /// - `usecase_id` should point to an existing item in the `certificates` parameter.
    /// - `return_url_template` is the return URL the user should be returned to, if present.
    pub async fn new_session(
        &self,
        items_requests: ItemsRequests,
        usecase_id: String,
        return_url_template: Option<ReturnUrlTemplate>,
    ) -> Result<SessionToken, VerificationError> {
        info!("create verifier session: {usecase_id}");

        if items_requests.0.is_empty() {
            return Err(VerificationError::NoItemsRequests);
        }

        let use_case = self
            .use_cases
            .as_ref()
            .get(&usecase_id)
            .ok_or_else(|| VerificationError::UnknownUseCase(usecase_id.clone()))?;

        // Check if we should or should not have received a return URL
        // template, based on the configuration for the use case.
        if match use_case.session_type_return_url {
            SessionTypeReturnUrl::Neither => return_url_template.is_some(),
            SessionTypeReturnUrl::SameDevice | SessionTypeReturnUrl::Both => return_url_template.is_none(),
        } {
            return Err(VerificationError::ReturnUrlConfigurationMismatch);
        }

        let session_state = Session::<Created>::new(
            items_requests,
            usecase_id,
            use_case.client_id.clone(),
            return_url_template,
        );
        let session_token = session_state.state.token.clone();

        self.sessions
            .write(session_state.into(), true)
            .await
            .map_err(SessionError::SessionStore)?;

        info!("Session({session_token}): session created");
        Ok(session_token)
    }

    fn verify_ephemeral_id(
        &self,
        session_token: &SessionToken,
        url_params: &VerifierUrlParameters,
    ) -> Result<(), GetAuthRequestError> {
        if Utc::now() - EPHEMERAL_ID_VALIDITY_SECONDS > url_params.time {
            return Err(GetAuthRequestError::ExpiredEphemeralId(url_params.ephemeral_id.clone()));
        }
        hmac::verify(
            &self.ephemeral_id_secret,
            &Self::format_ephemeral_id_payload(session_token, &url_params.time),
            &url_params.ephemeral_id,
        )
        .map_err(|_| GetAuthRequestError::InvalidEphemeralId(url_params.ephemeral_id.clone()))?;

        Ok(())
    }

    async fn get_session_state(
        &self,
        session_token: &SessionToken,
    ) -> Result<SessionState<DisclosureData>, SessionError> {
        self.sessions
            .get(session_token)
            .await
            .map_err(SessionError::SessionStore)?
            .ok_or_else(|| SessionError::UnknownSession(session_token.clone()))
    }

    async fn get_session<T, E>(&self, session_token: &SessionToken) -> Result<Session<T>, WithRedirectUri<E>>
    where
        T: DisclosureState,
        E: std::error::Error + From<SessionError>,
        Session<T>: TryFrom<SessionState<DisclosureData>, Error = SessionError>,
    {
        let session = self
            .get_session_state(session_token)
            .await
            .map_err(E::from)?
            .try_into()
            .map_err(E::from)?;

        Ok(session)
    }

    pub async fn process_get_request(
        &self,
        session_token: &SessionToken,
        response_uri: BaseUrl,
        query: Option<&str>,
        wallet_nonce: Option<String>,
    ) -> Result<Jwt<VpAuthorizationRequest>, WithRedirectUri<GetAuthRequestError>> {
        let session: Session<Created> = self.get_session(session_token).await?;

        info!("Session({session_token}): get request");

        let url_params: VerifierUrlParameters =
            serde_urlencoded::from_str(query.ok_or(GetAuthRequestError::QueryParametersMissing)?)
                .map_err(GetAuthRequestError::QueryParametersDeserialization)?;

        // Verify the ephemeral ID here as opposed to inside `session.process_get_request()`, so that if the
        // ephemeral ID is too old e.g. because the user's internet connection was very slow, then we don't fail the
        // session. This means that the QR code/UL stays on the website so that the user can try again.
        self.verify_ephemeral_id(session_token, &url_params)?;

        let (result, redirect_uri, next) = match session
            .process_get_request(
                session_token,
                response_uri,
                url_params.session_type,
                wallet_nonce,
                &self.use_cases,
            )
            .await
        {
            Ok((jws, next)) => (Ok(jws), uri_from_option(&next.state().redirect_uri), next.into()),
            Err((err, next)) => {
                let redirect_uri = err.redirect_uri.clone();
                (Err(err), redirect_uri, next.into())
            }
        };

        self.sessions
            .write(next, false)
            .await
            .map_err(|err| WithRedirectUri::new(SessionError::SessionStore(err).into(), redirect_uri))?;

        result
    }

    pub async fn process_authorization_response(
        &self,
        session_token: &SessionToken,
        wallet_response: WalletAuthResponse,
        time: &impl Generator<DateTime<Utc>>,
    ) -> Result<VpResponse, WithRedirectUri<PostAuthResponseError>> {
        let session: Session<WaitingForResponse> = self.get_session(session_token).await?;

        let (result, next) = session.process_authorization_response(
            wallet_response,
            time,
            self.trust_anchors
                .iter()
                .map(Into::<TrustAnchor<'_>>::into)
                .collect_vec()
                .as_slice(),
        );

        self.sessions.write(next.into(), false).await.map_err(|err| {
            WithRedirectUri::new(
                SessionError::SessionStore(err).into(),
                match &result {
                    Ok(response) => response.redirect_uri.clone(),
                    Err(err) => err.redirect_uri.clone(),
                },
            )
        })?;

        result
    }

    pub async fn status_response(
        &self,
        session_token: &SessionToken,
        session_type: Option<SessionType>,
        ul_base: &BaseUrl,
        request_uri: BaseUrl,
        time: &impl Generator<DateTime<Utc>>,
    ) -> Result<StatusResponse, VerificationError> {
        let response = match self.get_session_state(session_token).await?.data {
            DisclosureData::Created(Created { client_id, .. }) => {
<<<<<<< HEAD
                let time = time.generate();
                let ul = Self::format_ul(
                    ul_base,
                    request_uri,
                    time,
                    Self::generate_ephemeral_id(&self.ephemeral_id_secret, session_token, &time),
                    session_type,
                    client_id,
                )?;
=======
                let ul = session_type
                    .map(|session_type| {
                        let time = time.generate();
                        Self::format_ul(
                            ul_base,
                            request_uri,
                            time,
                            self.generate_ephemeral_id(session_token, &time),
                            session_type,
                            client_id,
                        )
                    })
                    .transpose()?;

>>>>>>> 8ae580da
                StatusResponse::Created { ul }
            }
            DisclosureData::WaitingForResponse(_) => StatusResponse::WaitingForResponse,
            DisclosureData::Done(Done {
                session_result: SessionResult::Done { .. },
            }) => StatusResponse::Done,
            DisclosureData::Done(Done {
                session_result: SessionResult::Failed { .. },
            }) => StatusResponse::Failed,
            DisclosureData::Done(Done {
                session_result: SessionResult::Cancelled { .. },
            }) => StatusResponse::Cancelled,
            DisclosureData::Done(Done {
                session_result: SessionResult::Expired { .. },
            }) => StatusResponse::Expired,
        };

        Ok(response)
    }

    pub async fn cancel(&self, session_token: &SessionToken) -> Result<(), VerificationError> {
        let session_state = self.get_session_state(session_token).await?;

        match session_state.data {
            DisclosureData::Created(_) => {
                self.cancel_active_session(Session::<Created>::try_from(session_state)?)
                    .await?;
            }
            DisclosureData::WaitingForResponse(_) => {
                self.cancel_active_session(Session::<WaitingForResponse>::try_from(session_state)?)
                    .await?;
            }
            _ => return Err(SessionError::UnexpectedState)?,
        };

        Ok(())
    }

    async fn cancel_active_session<T: DisclosureState>(&self, session: Session<T>) -> Result<(), SessionError> {
        let cancelled_session = session.transition(Done {
            session_result: SessionResult::Cancelled,
        });

        self.sessions
            .write(cancelled_session.into(), false)
            .await
            .map_err(SessionError::SessionStore)
    }

    /// Returns the disclosed attributes for a session with status `Done` and an error otherwise
    pub async fn disclosed_attributes(
        &self,
        session_token: &SessionToken,
        redirect_uri_nonce: Option<String>,
    ) -> Result<DisclosedAttributes, VerificationError> {
        let disclosure_data = self.get_session_state(session_token).await?.data;

        match disclosure_data {
            DisclosureData::Done(Done {
                session_result:
                    SessionResult::Done {
                        redirect_uri_nonce: expected_nonce,
                        disclosed_attributes,
                    },
            }) => match (redirect_uri_nonce, expected_nonce) {
                (_, None) => Ok(disclosed_attributes),
                (None, Some(_)) => Err(VerificationError::RedirectUriNonceMissing),
                (Some(received), Some(expected)) if received == expected => Ok(disclosed_attributes),
                (Some(received), Some(_)) => Err(VerificationError::RedirectUriNonceMismatch(received)),
            },
            _ => Err(VerificationError::SessionNotDone),
        }
    }
}

impl<S> Verifier<S> {
    fn generate_ephemeral_id(
        ephemeral_id_secret: &hmac::Key,
        session_token: &SessionToken,
        time: &DateTime<Utc>,
    ) -> Vec<u8> {
        let ephemeral_id = hmac::sign(
            ephemeral_id_secret,
            &Self::format_ephemeral_id_payload(session_token, time),
        )
        .as_ref()
        .to_vec();
        ephemeral_id
    }

    fn format_ul(
        base_ul: &BaseUrl,
        request_uri: BaseUrl,
        time: DateTime<Utc>,
        ephemeral_id: Vec<u8>,
        session_type: SessionType,
        client_id: String,
    ) -> Result<BaseUrl, VerificationError> {
        let mut request_uri = request_uri.into_inner();
        request_uri.set_query(Some(&serde_urlencoded::to_string(VerifierUrlParameters {
            time,
            ephemeral_id,
            session_type,
        })?));

        let mut ul = base_ul.clone().into_inner();
        ul.set_query(Some(&serde_urlencoded::to_string(VpRequestUriObject {
            request_uri: request_uri.try_into().unwrap(), // safe because we constructed request_uri from a BaseUrl
            client_id,
            request_uri_method: Some(RequestUriMethod::POST),
        })?));

        Ok(ul.try_into().unwrap()) // safe because we constructed request_uri from a BaseUrl
    }

    // formats the payload to hash to the ephemeral ID in a consistent way
    fn format_ephemeral_id_payload(session_token: &SessionToken, time: &DateTime<Utc>) -> Vec<u8> {
        // default (de)serialization of DateTime is the RFC 3339 format
        format!(
            "{}|{}",
            session_token,
            time.to_rfc3339_opts(SecondsFormat::AutoSi, true)
        )
        .into()
    }
}

#[serde_as]
#[derive(Debug, Clone, Serialize, Deserialize)]
pub struct VerifierUrlParameters {
    pub session_type: SessionType,
    #[serde_as(as = "Hex")]
    pub ephemeral_id: Vec<u8>,
    // default (de)serialization of DateTime is the RFC 3339 format
    pub time: DateTime<Utc>,
}

// Implementation of the typestate state engine follows.

// Transitioning functions and helpers valid for any state
impl<T: DisclosureState> Session<T> {
    fn transition_fail(self, error: &impl ToString) -> Session<Done> {
        self.transition(Done {
            session_result: SessionResult::Failed {
                error: error.to_string(),
            },
        })
    }

    /// Transition `self` to a new state, consuming the old state, also updating the `last_active` timestamp.
    fn transition<NewT: DisclosureState>(self, new_state: NewT) -> Session<NewT> {
        Session {
            state: SessionState::new(self.state.token, new_state),
        }
    }

    fn state(&self) -> &T {
        &self.state.data
    }
}

impl Session<Created> {
    /// Create a new disclosure session.
    fn new(
        items_requests: ItemsRequests,
        usecase_id: String,
        client_id: String,
        return_url_template: Option<ReturnUrlTemplate>,
    ) -> Session<Created> {
        Session::<Created> {
            state: SessionState::new(
                SessionToken::new_random(),
                Created {
                    items_requests,
                    usecase_id,
                    client_id,
                    redirect_uri_template: return_url_template,
                },
            ),
        }
    }

    /// Process the device's request for the Authorization Request,
    /// returning a response to answer the device with and the next session state.
    async fn process_get_request(
        self,
        session_token: &SessionToken,
        response_uri: BaseUrl,
        session_type: SessionType,
        wallet_nonce: Option<String>,
        use_cases: &UseCases,
    ) -> Result<
        (Jwt<VpAuthorizationRequest>, Session<WaitingForResponse>),
        (WithRedirectUri<GetAuthRequestError>, Session<Done>),
    > {
        info!("Session({}): process get request", self.state.token);

        let (response, next) = match self
            .process_get_request_inner(session_token, response_uri, session_type, wallet_nonce, use_cases)
            .await
        {
            Ok((jws, auth_request, redirect_uri, enc_keypair)) => {
                let next = WaitingForResponse {
                    auth_request,
                    encryption_key: EncryptionPrivateKey::from(enc_keypair),
                    redirect_uri,
                };
                let next = self.transition(next);
                Ok((jws, next))
            }
            Err(err) => {
                warn!(
                    "Session({}): process get request failed, returning error",
                    self.state.token
                );
                let next = self.transition_fail(&err.error);
                Err((err, next))
            }
        }?;

        Ok((response, next))
    }

    // Helper function that returns ordinary errors instead of `Session<...>`
    async fn process_get_request_inner(
        &self,
        session_token: &SessionToken,
        response_uri: BaseUrl,
        session_type: SessionType,
        wallet_nonce: Option<String>,
        use_cases: &UseCases,
    ) -> Result<
        (
            Jwt<VpAuthorizationRequest>,
            IsoVpAuthorizationRequest,
            Option<RedirectUri>,
            EcKeyPair,
        ),
        WithRedirectUri<GetAuthRequestError>,
    > {
        let usecase_id = &self.state().usecase_id;
        let usecase = use_cases.as_ref().get(usecase_id);
        let Some(usecase) = usecase else {
            // This should not happen except when the configuration has changed during this session.
            warn!("configuration inconsistency: existing session referenced nonexisting usecase '{usecase_id}'");
            return Err(GetAuthRequestError::UnknownUseCase(usecase_id.to_string()).into());
        };

        // Determine if we should include a redirect URI, based on the use case configuration and session type.
        let redirect_uri = Self::redirect_uri_and_nonce(
            session_token,
            usecase.session_type_return_url,
            session_type,
            self.state().redirect_uri_template.clone(),
        )?;

        // Construct the Authorization Request.
        let nonce = random_string(32);
        let encryption_keypair = EcKeyPair::generate(EcCurve::P256)
            .map_err(|err| WithRedirectUri::new(err.into(), uri_from_option(&redirect_uri)))?;
        let auth_request = IsoVpAuthorizationRequest::new(
            &self.state.data.items_requests,
            usecase.key_pair.certificate(),
            nonce.clone(),
            encryption_keypair.to_jwk_public_key().try_into().unwrap(), // safe because we just constructed this key
            response_uri,
            wallet_nonce,
        )
        .map_err(|err| WithRedirectUri::new(err.into(), uri_from_option(&redirect_uri)))?;

        let vp_auth_request = VpAuthorizationRequest::from(auth_request.clone());
        let jws = jwt::sign_with_certificate(&vp_auth_request, &usecase.key_pair)
            .await
            .map_err(|err| WithRedirectUri::new(err.into(), uri_from_option(&redirect_uri)))?;

        Ok((jws, auth_request, redirect_uri, encryption_keypair))
    }

    fn redirect_uri_and_nonce(
        session_token: &SessionToken,
        session_type_return_url: SessionTypeReturnUrl,
        session_type: SessionType,
        template: Option<ReturnUrlTemplate>,
    ) -> Result<Option<RedirectUri>, GetAuthRequestError> {
        match (session_type_return_url, session_type, template) {
            (SessionTypeReturnUrl::Both, _, Some(uri_template))
            | (SessionTypeReturnUrl::SameDevice, SessionType::SameDevice, Some(uri_template)) => {
                let nonce = random_string(32);
                let mut redirect_uri = uri_template.into_url(session_token);
                redirect_uri.query_pairs_mut().append_pair("nonce", &nonce);
                Ok(Some(RedirectUri {
                    uri: redirect_uri.try_into().unwrap(),
                    nonce,
                }))
            }
            (SessionTypeReturnUrl::Neither, _, _) | (SessionTypeReturnUrl::SameDevice, SessionType::CrossDevice, _) => {
                Ok(None)
            }
            (_, _, template) => {
                // We checked for this case when the session was created, so this should not happen
                // except when the configuration has changed during this session.
                warn!(
                    "configuration inconsistency: return URL configuration mismatch \
                        type {0:?}, session type {1:?}, redirect URI template {2:?}",
                    session_type_return_url, session_type, template
                );
                Err(GetAuthRequestError::ReturnUrlConfigurationMismatch)
            }
        }
    }
}

impl Session<WaitingForResponse> {
    /// Process the user's encrypted `VpAuthorizationResponse`, i.e. its disclosure,
    /// returning a response to answer the device with and the next session state.
    ///
    /// Unlike many similar method, this method does not have an `_inner()` version that returns `Result<_,_>`
    /// because it differs from similar methods in the following aspect: in some cases (to wit, if the user
    /// sent an error instead of a disclosure) then we should respond with HTTP 200 to the user (mandated by
    /// the OpenID4VP spec), while we fail our session. This does not neatly fit in the `_inner()` method pattern.
    fn process_authorization_response(
        self,
        wallet_response: WalletAuthResponse,
        time: &impl Generator<DateTime<Utc>>,
        trust_anchors: &[TrustAnchor],
    ) -> (
        Result<VpResponse, WithRedirectUri<PostAuthResponseError>>,
        Session<Done>,
    ) {
        debug!("Session({}): process response", self.state.token);

        let jwe = match wallet_response {
            WalletAuthResponse::Response(VpToken { vp_token }) => vp_token,
            WalletAuthResponse::Error(err) => {
                // Check if the error code indicates that the user refused to disclose.
                let user_refused = matches!(
                    err.error,
                    VpAuthorizationErrorCode::AuthorizationError(AuthorizationErrorCode::AccessDenied)
                );

                let response = self.ok_response();
                let next = if user_refused {
                    self.transition_abort()
                } else {
                    // If the user sent any other error, fail the session.
                    self.transition_fail(&UserError(err))
                };
                // Return a non-error response to the wallet (including the redirect URI) to indicate
                // we successfully processed its error response.
                return (Ok(response), next);
            }
        };

        debug!(
            "Session({}): process response: decrypting and deserializing Authorization Response JWE",
            self.state.token
        );
        let (result, next) = match VpAuthorizationResponse::decrypt_and_verify(
            &jwe,
            self.state().encryption_key.as_ref(),
            &self.state().auth_request,
            time,
            trust_anchors,
        ) {
            Ok(disclosed) => {
                let redirect_uri_nonce = self.state().redirect_uri.as_ref().map(|u| u.nonce.clone());
                let response = self.ok_response();
                let next = self.transition_finish(disclosed, redirect_uri_nonce);
                (Ok(response), next)
            }
            Err(err) => {
                let redirect_uri = uri_from_option(&self.state().redirect_uri);
                let next = self.transition_fail(&err);
                (Err(WithRedirectUri::new(err.into(), redirect_uri)), next)
            }
        };

        (result, next)
    }

    fn ok_response(&self) -> VpResponse {
        VpResponse {
            redirect_uri: uri_from_option(&self.state().redirect_uri),
        }
    }

    fn transition_finish(self, disclosed_attributes: DisclosedAttributes, nonce: Option<String>) -> Session<Done> {
        self.transition(Done {
            session_result: SessionResult::Done {
                disclosed_attributes,
                redirect_uri_nonce: nonce,
            },
        })
    }

    fn transition_abort(self) -> Session<Done> {
        self.transition(Done {
            session_result: SessionResult::Cancelled,
        })
    }
}

#[cfg(test)]
mod tests {
    use assert_matches::assert_matches;
    use chrono::{DateTime, Duration, Utc};
    use indexmap::IndexMap;
    use itertools::Itertools;
    use ring::{hmac, rand};
    use rstest::rstest;

    use nl_wallet_mdoc::{
        server_keys::KeyPair,
        server_state::{MemorySessionStore, SessionToken},
        utils::reader_auth::ReaderRegistration,
        ItemsRequest,
    };
    use wallet_common::{
        generator::{Generator, TimeGenerator},
        trust_anchor::DerTrustAnchor,
    };

    use super::{
        AuthorizationErrorCode, DisclosureData, Done, ErrorResponse, GetAuthRequestError, HashMap, ItemsRequests,
        SessionResult, SessionState, SessionStore, SessionType, SessionTypeReturnUrl, StatusResponse, UseCase,
        VerificationError, Verifier, VpAuthorizationErrorCode, VpRequestUriObject, WalletAuthResponse,
        EPHEMERAL_ID_VALIDITY_SECONDS,
    };

    const DISCLOSURE_DOC_TYPE: &str = "example_doctype";
    const DISCLOSURE_NAME_SPACE: &str = "example_namespace";
    const DISCLOSURE_ATTRS: [(&str, bool); 2] = [("first_name", true), ("family_name", false)];

    const DISCLOSURE_USECASE_NO_REDIRECT_URI: &str = "example_usecase_no_redirect_uri";
    const DISCLOSURE_USECASE: &str = "example_usecase";
    const DISCLOSURE_USECASE_ALL_REDIRECT_URI: &str = "example_usecase_all_redirect_uri";

    fn new_disclosure_request() -> ItemsRequests {
        vec![ItemsRequest {
            doc_type: DISCLOSURE_DOC_TYPE.to_string(),
            request_info: None,
            name_spaces: IndexMap::from([(
                DISCLOSURE_NAME_SPACE.to_string(),
                IndexMap::from_iter(
                    DISCLOSURE_ATTRS
                        .iter()
                        .map(|(name, intent_to_retain)| (name.to_string(), *intent_to_retain)),
                ),
            )]),
        }]
        .into()
    }

    fn create_verifier() -> Verifier<MemorySessionStore<DisclosureData>> {
        // Initialize server state
        let ca = KeyPair::generate_reader_mock_ca().unwrap();
        let trust_anchors = vec![
            DerTrustAnchor::from_der(ca.certificate().as_bytes().to_vec())
                .unwrap()
                .owned_trust_anchor,
        ];
        let reader_registration = Some(ReaderRegistration::new_mock());

        let use_cases = HashMap::from([
            (
                DISCLOSURE_USECASE_NO_REDIRECT_URI.to_string(),
                UseCase {
                    key_pair: ca.generate_reader_mock(reader_registration.clone()).unwrap(),
                    session_type_return_url: SessionTypeReturnUrl::Neither,
                    client_id: "client_id".to_string(),
                },
            ),
            (
                DISCLOSURE_USECASE.to_string(),
                UseCase {
                    key_pair: ca.generate_reader_mock(reader_registration.clone()).unwrap(),
                    session_type_return_url: SessionTypeReturnUrl::SameDevice,
                    client_id: "client_id".to_string(),
                },
            ),
            (
                DISCLOSURE_USECASE_ALL_REDIRECT_URI.to_string(),
                UseCase {
                    key_pair: ca.generate_reader_mock(reader_registration).unwrap(),
                    session_type_return_url: SessionTypeReturnUrl::Both,
                    client_id: "client_id".to_string(),
                },
            ),
        ])
        .into();

        let session_store = MemorySessionStore::default();

        Verifier::new(
            use_cases,
            session_store,
            trust_anchors,
            hmac::Key::generate(hmac::HMAC_SHA256, &rand::SystemRandom::new()).unwrap(),
        )
    }

    #[rstest]
    #[case(DISCLOSURE_USECASE_NO_REDIRECT_URI, false, true)]
    #[case(DISCLOSURE_USECASE_NO_REDIRECT_URI, true, false)]
    #[case(DISCLOSURE_USECASE, false, false)]
    #[case(DISCLOSURE_USECASE, true, true)]
    #[case(DISCLOSURE_USECASE_ALL_REDIRECT_URI, false, false)]
    #[case(DISCLOSURE_USECASE_ALL_REDIRECT_URI, true, true)]
    #[tokio::test]
    async fn test_verifier_new_session_redirect_uri_configuration_mismatch(
        #[case] usecase_id: &str,
        #[case] has_return_url: bool,
        #[case] should_succeed: bool,
    ) {
        let verifier = create_verifier();
        let return_url_template = has_return_url.then(|| "https://example.com/{session_token}".parse().unwrap());

        let result = verifier
            .new_session(new_disclosure_request(), usecase_id.to_string(), return_url_template)
            .await;

        if should_succeed {
            let _ = result.expect("creating a new session should succeed");
        } else {
            let error = result.expect_err("creating a new session should not succeed");
            assert_matches!(error, VerificationError::ReturnUrlConfigurationMismatch)
        }
    }

    async fn init_and_start_disclosure(
        time: &impl Generator<DateTime<Utc>>,
    ) -> (
        Verifier<MemorySessionStore<DisclosureData>>,
        SessionToken,
        VpRequestUriObject,
    ) {
        let verifier = create_verifier();

        // Start session
        let session_token = verifier
            .new_session(
                new_disclosure_request(),
                DISCLOSURE_USECASE.to_string(),
                Some("https://example.com/{session_token}".parse().unwrap()),
            )
            .await
            .unwrap();

        // Invoke status endpoint to get the UL for the wallet from it
        let response = verifier
            .status_response(
                &session_token,
                SessionType::SameDevice,
                &"https://app.example.com/app".parse().unwrap(),
                format!("https://example.com/disclosure/{session_token}")
                    .parse()
                    .unwrap(),
                time,
            )
            .await
            .expect("should result in status response for session");

        let StatusResponse::Created { ul } = response else {
            panic!("should match DisclosureData::Created")
        };

        let request_query_object: VpRequestUriObject =
            serde_urlencoded::from_str(ul.as_ref().query().unwrap()).unwrap();

        (verifier, session_token, request_query_object)
    }

    #[tokio::test]
    async fn disclosure() {
        let (verifier, session_token, request_uri_object) = init_and_start_disclosure(&TimeGenerator).await;

        // Getting the Authorization Request should succeed
        verifier
            .process_get_request(
                &session_token,
                format!("https://example.com/disclosure/{session_token}/response_uri")
                    .parse()
                    .unwrap(),
                request_uri_object.request_uri.as_ref().query(),
                None,
            )
            .await
            .unwrap();

        // We have no mdoc in this test to actually disclose, so we let the wallet terminate the session
        let end_session_message = WalletAuthResponse::Error(ErrorResponse {
            error: VpAuthorizationErrorCode::AuthorizationError(AuthorizationErrorCode::AccessDenied),
            error_description: None,
            error_uri: None,
        });
        let ended_session_response = verifier
            .process_authorization_response(&session_token, end_session_message, &TimeGenerator)
            .await
            .unwrap();
        assert!(ended_session_response.redirect_uri.is_some());

        // Session state should show the session has been cancelled
        let DisclosureData::Done(session_state) = verifier.sessions.get(&session_token).await.unwrap().unwrap().data
        else {
            panic!("unexpected session state")
        };
        assert_matches!(session_state.session_result, SessionResult::Cancelled);
    }

    struct ExpiredEphemeralIdGenerator;

    impl Generator<DateTime<Utc>> for ExpiredEphemeralIdGenerator {
        fn generate(&self) -> DateTime<Utc> {
            Utc::now() - EPHEMERAL_ID_VALIDITY_SECONDS - Duration::seconds(1)
        }
    }

    #[tokio::test]
    async fn disclosure_expired_id() {
        let (verifier, session_token, request_uri_object) =
            init_and_start_disclosure(&ExpiredEphemeralIdGenerator).await;

        let error = verifier
            .process_get_request(
                &session_token,
                format!("https://example.com/disclosure/{session_token}/response_uri")
                    .parse()
                    .unwrap(),
                request_uri_object.request_uri.as_ref().query(),
                None,
            )
            .await
            .expect_err("should result in VerificationError::ExpiredEphemeralId");

        let ephemeral_id = request_uri_object
            .request_uri
            .as_ref()
            .query_pairs()
            .find_map(|(key, value)| (key == "ephemeral_id").then(|| hex::decode(value.as_bytes()).unwrap()))
            .unwrap();

        assert!(matches!(
            error.error,
            GetAuthRequestError::ExpiredEphemeralId(id) if id == ephemeral_id
        ));
    }

    #[tokio::test]
    async fn disclosure_invalid_id() {
        let (verifier, session_token, request_uri_object) = init_and_start_disclosure(&TimeGenerator).await;

        let invalid_ephemeral_id = b"\xde\xad\xbe\xef".to_vec();

        // set an invalid ephemeral id
        let mut request_uri = request_uri_object.request_uri.into_inner();
        let query = request_uri
            .query_pairs()
            .filter_map(|(key, value)| (key != "ephemeral_id").then(|| (key.into_owned(), value.into_owned())))
            .collect_vec();
        request_uri
            .query_pairs_mut()
            .clear()
            .extend_pairs(query)
            .append_pair("ephemeral_id", &hex::encode(&invalid_ephemeral_id));
        let request_uri_object = VpRequestUriObject {
            request_uri: request_uri.try_into().unwrap(),
            ..request_uri_object
        };

        let error = verifier
            .process_get_request(
                &session_token,
                format!("https://example.com/disclosure/{session_token}/response_uri")
                    .parse()
                    .unwrap(),
                request_uri_object.request_uri.as_ref().query(),
                None,
            )
            .await
            .expect_err("should result in VerificationError::InvalidEphemeralId(...)");

        assert!(matches!(
            error.error,
            GetAuthRequestError::InvalidEphemeralId(id) if id == invalid_ephemeral_id
        ));
    }

    #[tokio::test]
    async fn test_verifier_disclosed_attributes() {
        let verifier = create_verifier();

        // Add three sessions to the store:
        // * One with disclosed attributes and a return URL
        // * One with disclosed attributes and no return URL
        // * One expired session
        let session1 = SessionState::new(
            "token1".into(),
            DisclosureData::Done(Done {
                session_result: SessionResult::Done {
                    disclosed_attributes: Default::default(),
                    redirect_uri_nonce: None,
                },
            }),
        );
        let session2 = SessionState::new(
            "token2".into(),
            DisclosureData::Done(Done {
                session_result: SessionResult::Done {
                    disclosed_attributes: Default::default(),
                    redirect_uri_nonce: "this-is-the-nonce".to_string().into(),
                },
            }),
        );
        let session3 = SessionState::new(
            "token3".into(),
            DisclosureData::Done(Done {
                session_result: SessionResult::Expired,
            }),
        );

        verifier.sessions.write(session1, true).await.unwrap();
        verifier.sessions.write(session2, true).await.unwrap();
        verifier.sessions.write(session3, true).await.unwrap();

        // The finished session without a return URL should return the
        // attributes, regardless of the return URL nonce provided.
        assert!(verifier
            .disclosed_attributes(&"token1".into(), None)
            .await
            .expect("should return disclosed attributes")
            .is_empty());
        assert!(verifier
            .disclosed_attributes(&"token1".into(), "nonsense".to_string().into())
            .await
            .expect("should return disclosed attributes")
            .is_empty());

        // The finished session with a return URL should only return the
        // disclosed attributes when given the correct return URL nonce.
        assert!(verifier
            .disclosed_attributes(&"token2".into(), "this-is-the-nonce".to_string().into())
            .await
            .expect("should return disclosed attributes")
            .is_empty());
        assert_matches!(
            verifier
                .disclosed_attributes(&"token2".into(), "incorrect".to_string().into())
                .await
                .expect_err("should fail to return disclosed attributes"),
            VerificationError::RedirectUriNonceMismatch(nonce) if nonce == "incorrect"
        );
        assert_matches!(
            verifier
                .disclosed_attributes(&"token2".into(), None)
                .await
                .expect_err("should fail to return disclosed attributes"),
            VerificationError::RedirectUriNonceMissing
        );

        // The expired session should always return an error, with or without a nonce.
        assert_matches!(
            verifier
                .disclosed_attributes(&"token3".into(), None)
                .await
                .expect_err("should fail to return disclosed attributes"),
            VerificationError::SessionNotDone
        );
        assert_matches!(
            verifier
                .disclosed_attributes(&"token3".into(), "nonsense".to_string().into())
                .await
                .expect_err("should fail to return disclosed attributes"),
            VerificationError::SessionNotDone
        );
    }

    #[test]
    fn test_verifier_url() {
        let ephemeral_id_secret = hmac::Key::generate(hmac::HMAC_SHA256, &rand::SystemRandom::new()).unwrap();

        let session_token = "session_token".into();
        let time_str = "1969-07-21T02:56:15Z";
        let time = time_str.parse().unwrap();

        // Create a UL for the wallet, given the provided parameters.
        let verifier_url = Verifier::<()>::format_ul(
            &"https://app-ul.example.com".parse().unwrap(),
            "https://rp.example.com".parse().unwrap(),
            time,
            Verifier::<()>::generate_ephemeral_id(&ephemeral_id_secret, &session_token, &time),
            SessionType::CrossDevice,
            "client_id".to_string(),
        )
        .unwrap();

        // Format the ephemeral ID and sign it as a HMAC, then include it as hex in the URL we expect.
        let ephemeral_id = hmac::sign(
            &ephemeral_id_secret,
            (session_token.to_string() + "|" + time_str).as_bytes(),
        );
        let expected_url = format!(
            "https://app-ul.example.com/?request_uri=https%3A%2F%2Frp.example.com%2F%3Fsession_type%3Dcross_device\
            %26ephemeral_id%3D{}%26time%3D1969-07-21T02%253A56%253A15Z&request_uri_method=post&client_id=client_id",
            hex::encode(ephemeral_id)
        );

        assert_eq!(verifier_url.as_ref().as_str(), expected_url);
    }
}<|MERGE_RESOLUTION|>--- conflicted
+++ resolved
@@ -631,17 +631,6 @@
     ) -> Result<StatusResponse, VerificationError> {
         let response = match self.get_session_state(session_token).await?.data {
             DisclosureData::Created(Created { client_id, .. }) => {
-<<<<<<< HEAD
-                let time = time.generate();
-                let ul = Self::format_ul(
-                    ul_base,
-                    request_uri,
-                    time,
-                    Self::generate_ephemeral_id(&self.ephemeral_id_secret, session_token, &time),
-                    session_type,
-                    client_id,
-                )?;
-=======
                 let ul = session_type
                     .map(|session_type| {
                         let time = time.generate();
@@ -649,14 +638,13 @@
                             ul_base,
                             request_uri,
                             time,
-                            self.generate_ephemeral_id(session_token, &time),
+                            Self::generate_ephemeral_id(&self.ephemeral_id_secret, session_token, &time),
                             session_type,
                             client_id,
                         )
                     })
                     .transpose()?;
 
->>>>>>> 8ae580da
                 StatusResponse::Created { ul }
             }
             DisclosureData::WaitingForResponse(_) => StatusResponse::WaitingForResponse,
@@ -1209,7 +1197,7 @@
         let response = verifier
             .status_response(
                 &session_token,
-                SessionType::SameDevice,
+                Some(SessionType::SameDevice),
                 &"https://app.example.com/app".parse().unwrap(),
                 format!("https://example.com/disclosure/{session_token}")
                     .parse()
@@ -1224,7 +1212,7 @@
         };
 
         let request_query_object: VpRequestUriObject =
-            serde_urlencoded::from_str(ul.as_ref().query().unwrap()).unwrap();
+            serde_urlencoded::from_str(ul.unwrap().as_ref().query().unwrap()).unwrap();
 
         (verifier, session_token, request_query_object)
     }
