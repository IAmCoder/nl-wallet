use std::{default::Default, env, path::PathBuf, result::Result as StdResult, sync::Arc};

use aes_gcm::Aes256Gcm;
use anyhow::anyhow;
use askama::Template;
use axum::{
    async_trait,
    extract::{FromRequestParts, Request, State},
    middleware,
    middleware::Next,
    response::{IntoResponse, Response},
    routing::{get, post},
    Form, Router,
};
use axum_csrf::{CsrfConfig, CsrfLayer, CsrfToken};
use http::{request::Parts, HeaderValue, StatusCode};
use nutype::nutype;
use serde::Deserialize;
use tokio::net::TcpListener;
use tower_http::trace::TraceLayer;
use tracing::{debug, info, level_filters::LevelFilter, warn};
use tracing_subscriber::EnvFilter;

use gba_hc_converter::{
    fetch::askama_axum,
    gba::{
        client::{GbavClient, HttpGbavClient},
        encryption::{clear_files_in_dir, count_files_in_dir, encrypt_bytes_to_dir, HmacSha256},
    },
    haal_centraal::Bsn,
    settings::{PreloadedSettings, RunMode, Settings},
};

<<<<<<< HEAD
const CERT_SERIAL_HEADER: &str = "Cert-Serial";

#[tokio::main]
async fn main() -> anyhow::Result<()> {
    let settings = Settings::new()?;

=======
#[tokio::main]
async fn main() -> anyhow::Result<()> {
>>>>>>> 9e78a64c
    let builder = tracing_subscriber::fmt().with_env_filter(
        EnvFilter::builder()
            .with_default_directive(LevelFilter::INFO.into())
            .from_env_lossy(),
    );

    let settings = Settings::new()?;
    if settings.structured_logging {
        builder.json().init();
    } else {
        builder.init();
    }

    serve(settings).await
}

#[nutype(derive(Debug, From, AsRef))]
pub struct Error(anyhow::Error);

impl IntoResponse for Error {
    fn into_response(self) -> Response {
        warn!("error result: {:?}", self);
        let result = ResultTemplate {
            msg: self.as_ref().to_string(),
        };
        let mut response = askama_axum::into_response(&result);
        *response.status_mut() = StatusCode::INTERNAL_SERVER_ERROR;
        response
    }
}

type Result<T> = StdResult<T, Error>;

struct ApplicationState {
    base_path: PathBuf,
    http_client: HttpGbavClient,
    preloaded_settings: PreloadedSettings,
}

async fn serve(settings: Settings) -> anyhow::Result<()> {
    let listener = TcpListener::bind((settings.ip, settings.port)).await?;
    debug!("listening on {}:{}", settings.ip, settings.port);

    let RunMode::All {
        gbav: gbav_settings,
        preloaded: preloaded_settings,
    } = settings.run_mode
    else {
        return Err(anyhow!("Only Runmode::All is allowed"));
    };

    let csrf_config = CsrfConfig::default();
    let base_path = env::var("CARGO_MANIFEST_DIR").map(PathBuf::from).unwrap_or_default();
    let http_client = HttpGbavClient::from_settings(gbav_settings).await?;

    let app_state = Arc::new(ApplicationState {
        base_path,
        http_client,
        preloaded_settings,
    });

    let app = Router::new()
        .nest("/health", Router::new().route("/", get(|| async {})))
        .nest(
            "/",
            Router::new()
                .route("/", get(index).post(fetch))
                .route("/clear", post(clear))
                .with_state(app_state)
                .layer(CsrfLayer::new(csrf_config))
                .layer(middleware::from_fn(check_auth))
                .layer(TraceLayer::new_for_http()),
        );

    axum::serve(listener, app).await?;

    Ok(())
}

#[nutype(derive(Debug, Default), default = "unknown", validate(not_empty))]
struct CertSerial(String);

impl TryFrom<&HeaderValue> for CertSerial {
    type Error = Error;

    fn try_from(value: &HeaderValue) -> StdResult<Self, Self::Error> {
        Ok(CertSerial::try_new(value.to_str().map_err(|err| anyhow!(err))?.to_string()).map_err(|err| anyhow!(err))?)
    }
}

struct ExtractCertSerial(Option<CertSerial>);

#[async_trait]
impl<S> FromRequestParts<S> for ExtractCertSerial
where
    S: Send + Sync,
{
    type Rejection = (StatusCode, String);

    async fn from_request_parts(parts: &mut Parts, _state: &S) -> StdResult<Self, Self::Rejection> {
        parts
            .headers
            .get(CERT_SERIAL_HEADER)
            .map(|header| {
                header
                    .to_str()
                    .map_err(anyhow::Error::from)
                    .and_then(|value| CertSerial::try_new(value).map_err(anyhow::Error::from))
            })
            .transpose()
            .map(ExtractCertSerial)
            .map_err(|err| (StatusCode::BAD_REQUEST, err.to_string()))
    }
}

async fn check_auth(
    ExtractCertSerial(cert_serial): ExtractCertSerial,
    request: Request,
    next: Next,
) -> StdResult<Response, (StatusCode, &'static str)> {
    // This assumes an ingress/reverse proxy that uses mutual TLS and sets the `Cert-Serial` header with the value
    // from the client certificate. This is an extra safeguard against using this endpoint directly.
    if !cert_serial.is_some_and(|s| !s.into_inner().is_empty()) {
        return Err((StatusCode::FORBIDDEN, "client certificate missing"));
    }
    let response = next.run(request).await;
    Ok(response)
}

#[derive(Deserialize)]
struct PreloadPayload {
    bsn: String,
    repeat_bsn: String,
    authenticity_token: String,
}

#[derive(Deserialize, Debug)]
struct ClearPayload {
    confirmation_text: String,
    authenticity_token: String,
}

#[derive(Template, Default)]
#[template(path = "index.askama", escape = "html", ext = "html")]
struct IndexTemplate {
    authenticity_token: String,
    preloaded_count: u64,
}

#[derive(Template, Default)]
#[template(path = "result.askama", escape = "html", ext = "html")]
struct ResultTemplate {
    msg: String,
}

async fn index(State(state): State<Arc<ApplicationState>>, token: CsrfToken) -> Result<Response> {
    let path = &state.base_path.join(&state.preloaded_settings.xml_path);
    let preloaded_count = count_files_in_dir(path).await.map_err(|err| anyhow!(err))?;

    let result = IndexTemplate {
        authenticity_token: token.authenticity_token().map_err(|err| anyhow!(err))?,
        preloaded_count,
    };

    Ok(askama_axum::into_response_with_csrf(token, &result))
}

async fn fetch(
    State(state): State<Arc<ApplicationState>>,
    token: CsrfToken,
    ExtractCertSerial(cert_serial): ExtractCertSerial,
    Form(payload): Form<PreloadPayload>,
) -> Result<Response> {
    token.verify(&payload.authenticity_token).map_err(|err| anyhow!(err))?;

    if payload.bsn != payload.repeat_bsn {
        return Err(anyhow!("BSNs do not match"))?;
    }

    let bsn = Bsn::try_new(payload.bsn).map_err(|err| anyhow!(err))?;
    let path = &state.base_path.join(&state.preloaded_settings.xml_path);

    info!(
        "Preloading data using certificate having serial: {:?}",
        cert_serial.unwrap_or_default()
    );

    let xml = state
        .http_client
        .vraag(&bsn)
        .await
        .map_err(|err| anyhow!(err))?
        .ok_or(anyhow!("No GBA-V results found for the supplied BSN"))?;

    encrypt_bytes_to_dir(
        state.preloaded_settings.encryption_key.key::<Aes256Gcm>(),
        state.preloaded_settings.hmac_key.key::<HmacSha256>(),
        xml.as_bytes(),
        path,
        bsn.as_ref(),
    )
    .await
    .map_err(|err| anyhow!(err))?;

    let result = ResultTemplate {
        msg: String::from("Successfully preloaded"),
    };

    Ok(askama_axum::into_response(&result))
}

async fn clear(
    State(state): State<Arc<ApplicationState>>,
    token: CsrfToken,
    ExtractCertSerial(cert_serial): ExtractCertSerial,
    Form(payload): Form<ClearPayload>,
) -> Result<Response> {
    token.verify(&payload.authenticity_token).map_err(|err| anyhow!(err))?;

    if payload.confirmation_text != "clear all data" {
        return Err(anyhow!("Confirmation text is not correct"))?;
    }

    info!(
        "Clearing all preloaded data using certificate having serial: {:?}",
        cert_serial.unwrap_or_default()
    );

    let path = &state.base_path.join(&state.preloaded_settings.xml_path);
    let count = clear_files_in_dir(path).await.map_err(|err| anyhow!(err))?;

    let result = ResultTemplate {
        msg: format!("Successfully cleared {count} items"),
    };

    Ok(askama_axum::into_response(&result))
}<|MERGE_RESOLUTION|>--- conflicted
+++ resolved
@@ -31,17 +31,12 @@
     settings::{PreloadedSettings, RunMode, Settings},
 };
 
-<<<<<<< HEAD
 const CERT_SERIAL_HEADER: &str = "Cert-Serial";
 
 #[tokio::main]
 async fn main() -> anyhow::Result<()> {
     let settings = Settings::new()?;
 
-=======
-#[tokio::main]
-async fn main() -> anyhow::Result<()> {
->>>>>>> 9e78a64c
     let builder = tracing_subscriber::fmt().with_env_filter(
         EnvFilter::builder()
             .with_default_directive(LevelFilter::INFO.into())
