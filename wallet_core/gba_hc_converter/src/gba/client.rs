use std::{env, path::PathBuf};

use http::header;
use pem::Pem;
use reqwest::{tls, Certificate, Identity};
use tracing::info;

use wallet_common::{config::wallet_config::BaseUrl, reqwest::tls_pinned_client_builder};

use crate::{
    gba::{data::GbaResponse, error::Error},
    haal_centraal::Bsn,
};

#[trait_variant::make(GbavClient: Send)]
pub trait GbavClientLocal {
    #[allow(dead_code)]
    async fn vraag(&self, bsn: &Bsn) -> Result<GbaResponse, Error>;
}

pub struct HttpGbavClient {
    http_client: reqwest::Client,
    base_url: BaseUrl,
    username: String,
    password: String,
    vraag_request_template: String,
}

impl HttpGbavClient {
    pub async fn new(
        base_url: BaseUrl,
        username: String,
        password: String,
        trust_anchor: Certificate,
        client_cert: Vec<u8>,
        client_cert_key: Vec<u8>,
    ) -> Result<Self, Error> {
        let cert = Pem::new("CERTIFICATE", client_cert);
        let key = Pem::new("PRIVATE KEY", client_cert_key);
        let cert_buf = pem::encode(&key) + &pem::encode(&cert);

        let vraag_request_template_path = env::var("CARGO_MANIFEST_DIR")
            .map(PathBuf::from)
            .unwrap_or_default()
            .join("resources/remote/bsn_zoeken_template.xml");
        let vraag_request_template = tokio::fs::read_to_string(vraag_request_template_path).await?;

        let client = Self {
            http_client: tls_pinned_client_builder(vec![trust_anchor])
                // TLS_1_3 is currently not supported and version negotiation seems broken
                .max_tls_version(tls::Version::TLS_1_2)
                .identity(Identity::from_pem(cert_buf.as_bytes())?)
                .build()
                .expect("Could not build reqwest HTTP client"),
            base_url,
            username,
            password,
            vraag_request_template,
        };

        Ok(client)
    }
}

impl GbavClient for HttpGbavClient {
    async fn vraag(&self, bsn: &Bsn) -> Result<GbaResponse, Error> {
        info!("Sending GBA-V request to: {}", &self.base_url.clone().into_inner());

        let response = self
            .http_client
            .post(self.base_url.clone().into_inner())
            .basic_auth(self.username.clone(), Some(self.password.clone()))
            .header(header::CONTENT_TYPE, "application/xml;charset=UTF-8")
            .header(header::ACCEPT_CHARSET, "UTF-8")
            .body(self.vraag_request_template.replace("{{bsn}}", &bsn.to_string()))
            .send()
            .await?;

        info!("Received GBA-V response with status: {}", &response.status());

        let body = response.text().await?;
        let result = GbaResponse::new(&body)?;
        Ok(result)
    }
}

pub struct FileGbavClient<T> {
    base_path: PathBuf,
    client: T,
}

impl<T> FileGbavClient<T> {
    pub fn new(path: PathBuf, client: T) -> Self {
        let mut base_path = env::var("CARGO_MANIFEST_DIR").map(PathBuf::from).unwrap_or_default();
        base_path.push(path.as_path());
        Self { base_path, client }
    }
}

impl<T> GbavClient for FileGbavClient<T>
where
    T: GbavClient + Sync,
{
    async fn vraag(&self, bsn: &Bsn) -> Result<GbaResponse, Error> {
        let xml_file = self.base_path.join(format!("{bsn}.xml"));
        if xml_file.exists() {
            let xml = tokio::fs::read_to_string(xml_file).await?;
            let gba_response = GbaResponse::new(&xml)?;
            Ok(gba_response)
        } else {
            self.client.vraag(bsn).await
        }
    }
}

pub struct NoopGbavClient {}
impl GbavClient for NoopGbavClient {
    async fn vraag(&self, _bsn: &Bsn) -> Result<GbaResponse, Error> {
        Ok(GbaResponse::empty())
    }
<<<<<<< HEAD
}

const VRAAG_REQUEST: &str = r#"
<soap-env:Envelope xmlns:soap-env="http://schemas.xmlsoap.org/soap/envelope/">
    <soap-env:Body>
        <ns0:vraag xmlns:ns0="http://www.bprbzk.nl/GBA/LRDPlus/version1.1">
            <ns0:in0>
                <ns0:indicatieAdresvraag xmlns:xsi="http://www.w3.org/2001/XMLSchema-instance"
                    xsi:nil="true" />
                <ns0:indicatieZoekenInHistorie xmlns:xsi="http://www.w3.org/2001/XMLSchema-instance"
                    xsi:nil="true" />
                <ns0:masker>
                    <ns0:item>10120</ns0:item>
                    <ns0:item>10210</ns0:item>
                    <ns0:item>10230</ns0:item>
                    <ns0:item>10240</ns0:item>
                    <ns0:item>10310</ns0:item>
                    <ns0:item>10410</ns0:item>
                    <ns0:item>16110</ns0:item>
                    <ns0:item>50230</ns0:item>
                    <ns0:item>50240</ns0:item>
                    <ns0:item>50610</ns0:item>
                    <ns0:item>50710</ns0:item>
                    <ns0:item>51510</ns0:item>
                    <ns0:item>81110</ns0:item>
                    <ns0:item>81115</ns0:item>
                    <ns0:item>81120</ns0:item>
                    <ns0:item>81130</ns0:item>
                    <ns0:item>81140</ns0:item>
                    <ns0:item>81150</ns0:item>
                    <ns0:item>81160</ns0:item>
                    <ns0:item>81170</ns0:item>
                    <ns0:item>81210</ns0:item>
                </ns0:masker>
                <ns0:parameters>
                    <ns0:item>
                        <ns0:rubrieknummer>10120</ns0:rubrieknummer>
                        <ns0:zoekwaarde>{{bsn}}</ns0:zoekwaarde>
                    </ns0:item>
                </ns0:parameters>
            </ns0:in0>
        </ns0:vraag>
    </soap-env:Body>
</soap-env:Envelope>
"#;
=======
}
>>>>>>> 65d7cf2e
<|MERGE_RESOLUTION|>--- conflicted
+++ resolved
@@ -118,52 +118,4 @@
     async fn vraag(&self, _bsn: &Bsn) -> Result<GbaResponse, Error> {
         Ok(GbaResponse::empty())
     }
-<<<<<<< HEAD
-}
-
-const VRAAG_REQUEST: &str = r#"
-<soap-env:Envelope xmlns:soap-env="http://schemas.xmlsoap.org/soap/envelope/">
-    <soap-env:Body>
-        <ns0:vraag xmlns:ns0="http://www.bprbzk.nl/GBA/LRDPlus/version1.1">
-            <ns0:in0>
-                <ns0:indicatieAdresvraag xmlns:xsi="http://www.w3.org/2001/XMLSchema-instance"
-                    xsi:nil="true" />
-                <ns0:indicatieZoekenInHistorie xmlns:xsi="http://www.w3.org/2001/XMLSchema-instance"
-                    xsi:nil="true" />
-                <ns0:masker>
-                    <ns0:item>10120</ns0:item>
-                    <ns0:item>10210</ns0:item>
-                    <ns0:item>10230</ns0:item>
-                    <ns0:item>10240</ns0:item>
-                    <ns0:item>10310</ns0:item>
-                    <ns0:item>10410</ns0:item>
-                    <ns0:item>16110</ns0:item>
-                    <ns0:item>50230</ns0:item>
-                    <ns0:item>50240</ns0:item>
-                    <ns0:item>50610</ns0:item>
-                    <ns0:item>50710</ns0:item>
-                    <ns0:item>51510</ns0:item>
-                    <ns0:item>81110</ns0:item>
-                    <ns0:item>81115</ns0:item>
-                    <ns0:item>81120</ns0:item>
-                    <ns0:item>81130</ns0:item>
-                    <ns0:item>81140</ns0:item>
-                    <ns0:item>81150</ns0:item>
-                    <ns0:item>81160</ns0:item>
-                    <ns0:item>81170</ns0:item>
-                    <ns0:item>81210</ns0:item>
-                </ns0:masker>
-                <ns0:parameters>
-                    <ns0:item>
-                        <ns0:rubrieknummer>10120</ns0:rubrieknummer>
-                        <ns0:zoekwaarde>{{bsn}}</ns0:zoekwaarde>
-                    </ns0:item>
-                </ns0:parameters>
-            </ns0:in0>
-        </ns0:vraag>
-    </soap-env:Body>
-</soap-env:Envelope>
-"#;
-=======
-}
->>>>>>> 65d7cf2e
+}