[package]
name = "mock_relying_party"
version.workspace = true
edition.workspace = true
rust-version.workspace = true

[lints]
workspace = true

[lib]
doctest = false

[features]
# Allow the disclosure return URL and its prefix to use http://
allow_http_return_url = ["wallet_server/allow_http_return_url"]

[dependencies]
anyhow.workspace = true
askama.workspace = true
axum = { workspace = true, features = ["http1", "query", "tokio", "tower-log", "tracing"] }
config = { workspace = true, features = ["toml"] }
futures = { workspace = true, features = ["std"] }
http.workspace = true
nutype = { workspace = true, features = ["serde"] }
reqwest = { workspace = true, features = ["rustls-tls-webpki-roots"] }
sentry = { workspace = true, features = [
    "backtrace",
    "contexts",
    "debug-images",
    "panic",
    "anyhow",
    "reqwest",
    "rustls",
    "tracing",
    "log",
] }
serde = { workspace = true, features = ["derive"] }
serde_json.workspace = true
serde_urlencoded.workspace = true
strum = { workspace = true, features = ["derive"] }
<<<<<<< HEAD
thiserror.workspace = true
tokio = { workspace = true, features = ["parking_lot", "rt-multi-thread", "net"] }
=======
tokio = { workspace = true, features = ["macros", "parking_lot", "rt-multi-thread"] }
>>>>>>> 02c6c142
tower-http = { workspace = true, features = ["trace", "fs"] }
tracing.workspace = true
tracing-subscriber = { workspace = true, features = ["std", "fmt", "ansi", "tracing-log", "parking_lot"] }
url = { workspace = true, features = ["serde"] }

nl_wallet_mdoc.path = "../mdoc"
wallet_common = { path = "../wallet_common", features = ["sentry"] }
wallet_server = { path = "../wallet_server", features = ["disclosure"] }<|MERGE_RESOLUTION|>--- conflicted
+++ resolved
@@ -38,12 +38,7 @@
 serde_json.workspace = true
 serde_urlencoded.workspace = true
 strum = { workspace = true, features = ["derive"] }
-<<<<<<< HEAD
-thiserror.workspace = true
 tokio = { workspace = true, features = ["parking_lot", "rt-multi-thread", "net"] }
-=======
-tokio = { workspace = true, features = ["macros", "parking_lot", "rt-multi-thread"] }
->>>>>>> 02c6c142
 tower-http = { workspace = true, features = ["trace", "fs"] }
 tracing.workspace = true
 tracing-subscriber = { workspace = true, features = ["std", "fmt", "ansi", "tracing-log", "parking_lot"] }
