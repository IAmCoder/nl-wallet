[package]
name = "mock_relying_party"
version.workspace = true
edition.workspace = true
rust-version.workspace = true

[lints]
workspace = true

[lib]
doctest = false

[features]
# Allow the disclosure return URL and its prefix to use http://
allow_http_return_url = ["wallet_server/allow_http_return_url"]

[dependencies]
anyhow.workspace = true
askama.workspace = true
axum = { workspace = true, features = ["form", "headers", "http1", "macros", "query", "tokio", "tower-log", "tracing"] }
axum-extra.workspace = true
base64.workspace = true
config.workspace = true
dashmap.workspace = true
futures.workspace = true
reqwest.workspace = true
sentry = { workspace = true, features = ["backtrace", "contexts", "debug-images", "panic", "anyhow", "reqwest", "rustls", "tracing", "log"] }
serde = { workspace = true, features = ["derive"] }
serde_urlencoded.workspace = true
strum = { workspace = true, features = ["derive"] }
thiserror.workspace = true
<<<<<<< HEAD
tokio = { workspace = true, features = [
    "macros",
    "parking_lot",
    "rt-multi-thread",
] }
=======
tokio = { workspace = true, features = ["macros", "parking_lot", "rt-multi-thread"] }
>>>>>>> 4bb8ee96
tower-http = { workspace = true, features = ["trace", "fs"] }
tracing.workspace = true
tracing-subscriber = { workspace = true, features = ["parking_lot"] }
url = { workspace = true, features = ["serde"] }

nl_wallet_mdoc.path = "../mdoc"
wallet_common = { path = "../wallet_common", features = ["sentry"] }
wallet_server.path = "../wallet_server"<|MERGE_RESOLUTION|>--- conflicted
+++ resolved
@@ -29,15 +29,11 @@
 serde_urlencoded.workspace = true
 strum = { workspace = true, features = ["derive"] }
 thiserror.workspace = true
-<<<<<<< HEAD
 tokio = { workspace = true, features = [
     "macros",
     "parking_lot",
     "rt-multi-thread",
 ] }
-=======
-tokio = { workspace = true, features = ["macros", "parking_lot", "rt-multi-thread"] }
->>>>>>> 4bb8ee96
 tower-http = { workspace = true, features = ["trace", "fs"] }
 tracing.workspace = true
 tracing-subscriber = { workspace = true, features = ["parking_lot"] }
