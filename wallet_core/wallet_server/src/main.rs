use anyhow::Result;

<<<<<<< HEAD
#[cfg(feature = "issuance")]
use openid4vc::issuer::AttributeService;

use wallet_server::{server, settings::Settings, store::new_session_stores};
=======
use wallet_server::{server, settings::Settings, store::DisclosureSessionStore};
>>>>>>> d044697e

#[tokio::main]
async fn main() -> Result<()> {
    // Initialize tracing.
    tracing_subscriber::fmt::init();

    let settings = Settings::new()?;

<<<<<<< HEAD
    let sessions = new_session_stores(settings.store_url.clone()).await?;

=======
    let sessions = DisclosureSessionStore::init(settings.store_url.clone()).await?;
>>>>>>> d044697e
    // This will block until the server shuts down.
    #[cfg(feature = "issuance")]
    server::serve_full(
        &settings,
        sessions,
        // TODO: `MockPidAttributeService` issues a configured set of mock attributes. Replace with BRP query.
        wallet_server::pid::attributes::MockPidAttributeService::new(&settings.issuer).await?,
    )
    .await?;
    #[cfg(not(feature = "issuance"))]
    server::serve_disclosure(&settings, sessions).await?;

    Ok(())
}<|MERGE_RESOLUTION|>--- conflicted
+++ resolved
@@ -1,13 +1,9 @@
 use anyhow::Result;
 
-<<<<<<< HEAD
 #[cfg(feature = "issuance")]
 use openid4vc::issuer::AttributeService;
 
-use wallet_server::{server, settings::Settings, store::new_session_stores};
-=======
-use wallet_server::{server, settings::Settings, store::DisclosureSessionStore};
->>>>>>> d044697e
+use wallet_server::{server, settings::Settings, store::SessionStores};
 
 #[tokio::main]
 async fn main() -> Result<()> {
@@ -16,12 +12,8 @@
 
     let settings = Settings::new()?;
 
-<<<<<<< HEAD
-    let sessions = new_session_stores(settings.store_url.clone()).await?;
+    let sessions = SessionStores::init(settings.store_url.clone()).await?;
 
-=======
-    let sessions = DisclosureSessionStore::init(settings.store_url.clone()).await?;
->>>>>>> d044697e
     // This will block until the server shuts down.
     #[cfg(feature = "issuance")]
     server::serve_full(
