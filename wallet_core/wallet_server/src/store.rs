use url::Url;

use nl_wallet_mdoc::{
    server_state::{MemorySessionStore, SessionState, SessionStore, SessionStoreError, SessionToken},
    verifier::DisclosureData,
};

<<<<<<< HEAD
#[cfg(feature = "issuance")]
use openid4vc::issuer::IssuanceData;

#[cfg(feature = "postgres")]
use crate::store::postgres::PostgresSessionStore;

pub type BoxedSessionStore<T> = Box<dyn SessionStore<Data = SessionState<T>> + Send + Sync>;

pub struct SessionStores {
    pub disclosure: BoxedSessionStore<DisclosureData>,

    #[cfg(feature = "issuance")]
    pub issuance: BoxedSessionStore<IssuanceData>,
}

pub async fn new_session_stores(url: Url) -> Result<SessionStores, anyhow::Error> {
    match url.scheme() {
        #[cfg(feature = "postgres")]
        "postgres" => {
            let db = std::sync::Arc::new(postgres::connect(url).await?);
            Ok(SessionStores {
                disclosure: Box::new(PostgresSessionStore::new(db.clone())),
                #[cfg(feature = "issuance")]
                issuance: Box::new(PostgresSessionStore::new(db)),
            })
        }
        "memory" => Ok(SessionStores {
            disclosure: Box::new(MemorySessionStore::new()),
            #[cfg(feature = "issuance")]
            issuance: Box::new(MemorySessionStore::new()),
        }),
        e => unimplemented!("{}", e),
=======
#[cfg(feature = "postgres")]
use crate::store::postgres::PostgresSessionStore;

/// This enum effectively switches between the different types that implement `DisclosureSessionStore`,
/// by implementing this trait itself and forwarding the calls to the type contained in the invariant.
pub enum DisclosureSessionStore {
    #[cfg(feature = "postgres")]
    Postgres(PostgresSessionStore<DisclosureData>),
    Memory(MemorySessionStore<DisclosureData>),
}

impl DisclosureSessionStore {
    pub async fn init(url: Url) -> anyhow::Result<Self> {
        let session_store = match url.scheme() {
            #[cfg(feature = "postgres")]
            "postgres" => DisclosureSessionStore::Postgres(PostgresSessionStore::connect(url).await?),
            "memory" => DisclosureSessionStore::Memory(MemorySessionStore::new()),
            e => unimplemented!("{}", e),
        };

        Ok(session_store)
    }
}

impl SessionStore for DisclosureSessionStore {
    type Data = SessionState<DisclosureData>;

    async fn get(&self, id: &SessionToken) -> Result<Option<Self::Data>, SessionStoreError> {
        match self {
            #[cfg(feature = "postgres")]
            DisclosureSessionStore::Postgres(postgres) => postgres.get(id).await,
            DisclosureSessionStore::Memory(memory) => memory.get(id).await,
        }
    }

    async fn write(&self, session: &Self::Data) -> Result<(), SessionStoreError> {
        match self {
            #[cfg(feature = "postgres")]
            DisclosureSessionStore::Postgres(postgres) => postgres.write(session).await,
            DisclosureSessionStore::Memory(memory) => memory.write(session).await,
        }
    }

    async fn cleanup(&self) -> Result<(), SessionStoreError> {
        match self {
            #[cfg(feature = "postgres")]
            DisclosureSessionStore::Postgres(postgres) => postgres.cleanup().await,
            DisclosureSessionStore::Memory(memory) => memory.cleanup().await,
        }
>>>>>>> d044697e
    }
}

#[cfg(feature = "postgres")]
pub mod postgres {
    use std::{marker::PhantomData, sync::Arc, time::Duration};

    use chrono::Utc;
    use sea_orm::{
        sea_query::OnConflict, ActiveValue, ColumnTrait, ConnectOptions, Database, DatabaseConnection, EntityTrait,
        QueryFilter,
    };
    use serde::{de::DeserializeOwned, Serialize};
    use tracing::log::LevelFilter;
    use url::Url;

    use crate::entity::session_state;
    use nl_wallet_mdoc::{
        server_state::{SessionState, SessionStore, SessionStoreError, SessionToken, SESSION_EXPIRY_MINUTES},
        verifier::DisclosureData,
    };

    const DB_CONNECT_TIMEOUT: Duration = Duration::from_secs(10);

    trait SessionDataType {
        const TYPE: &'static str;
    }

    impl SessionDataType for DisclosureData {
        const TYPE: &'static str = "mdoc_disclosure";
    }

    #[cfg(feature = "issuance")]
    impl SessionDataType for openid4vc::issuer::IssuanceData {
        const TYPE: &'static str = "openid4vci_issuance";
    }

    pub struct PostgresSessionStore<T> {
        connection: Arc<DatabaseConnection>,
        _marker: PhantomData<T>,
    }

    impl<T> PostgresSessionStore<T> {
<<<<<<< HEAD
        pub fn new(db: Arc<DatabaseConnection>) -> Self {
            Self {
=======
        pub async fn connect(url: Url) -> anyhow::Result<Self> {
            let mut connection_options = ConnectOptions::new(url);
            connection_options
                .connect_timeout(DB_CONNECT_TIMEOUT)
                .sqlx_logging(true)
                .sqlx_logging_level(LevelFilter::Trace);

            let db = Database::connect(connection_options).await?;
            Ok(Self {
>>>>>>> d044697e
                connection: db,
                _marker: PhantomData,
            }
        }
    }

<<<<<<< HEAD
    #[async_trait]
    impl<T> SessionStore for PostgresSessionStore<T>
    where
        T: SessionDataType + Clone + Serialize + DeserializeOwned + Send + Sync,
    {
=======
    impl<T: Clone + Serialize + DeserializeOwned + Send + Sync> SessionStore for PostgresSessionStore<T> {
>>>>>>> d044697e
        type Data = SessionState<T>;

        async fn get(&self, token: &SessionToken) -> Result<Option<Self::Data>, SessionStoreError> {
            // find value by token, deserialize from JSON if it exists
            let state = session_state::Entity::find()
                .filter(session_state::Column::Token.eq(token.to_string()))
                .filter(session_state::Column::Type.eq(T::TYPE.to_string()))
                .one(self.connection.as_ref())
                .await
                .map_err(|e| SessionStoreError::Other(e.into()))?;

            state
                .map(|s| serde_json::from_value(s.data))
                .transpose()
                .map_err(|e| SessionStoreError::Deserialize(Box::new(e)))
        }

        async fn write(&self, session: &Self::Data) -> Result<(), SessionStoreError> {
            // insert new value (serialized to JSON), update on conflicting session token
            session_state::Entity::insert(session_state::ActiveModel {
                data: ActiveValue::set(
                    serde_json::to_value(session.clone()).map_err(|e| SessionStoreError::Serialize(Box::new(e)))?,
                ),
                r#type: ActiveValue::set(T::TYPE.to_string()),
                token: ActiveValue::set(session.token.to_string()),
                expiration_date_time: ActiveValue::set(
                    (session.last_active + chrono::Duration::minutes(SESSION_EXPIRY_MINUTES as i64)).into(),
                ),
            })
            .on_conflict(
                OnConflict::column(session_state::Column::Token)
                    .update_columns([session_state::Column::Data, session_state::Column::ExpirationDateTime])
                    .to_owned(),
            )
            .exec(self.connection.as_ref())
            .await
            .map_err(|e| SessionStoreError::Other(e.into()))?;

            Ok(())
        }

        async fn cleanup(&self) -> Result<(), SessionStoreError> {
            // delete expired sessions
            session_state::Entity::delete_many()
                .filter(session_state::Column::ExpirationDateTime.lt(Utc::now()))
                .exec(self.connection.as_ref())
                .await
                .map_err(|e| SessionStoreError::Other(e.into()))?;

            Ok(())
        }
    }

    pub async fn connect(url: Url) -> Result<DatabaseConnection, anyhow::Error> {
        let mut connection_options = ConnectOptions::new(url);
        connection_options
            .connect_timeout(DB_CONNECT_TIMEOUT)
            .sqlx_logging(true)
            .sqlx_logging_level(LevelFilter::Trace);

        let db = Database::connect(connection_options).await?;
        Ok(db)
    }

    #[cfg(test)]
    mod tests {
        use crate::settings::Settings;

        use super::*;
        use serde::Deserialize;

        #[derive(Debug, Clone, Serialize, Deserialize, PartialEq, Eq)]
        struct TestData {
            id: String,
            data: Vec<u8>,
        }

        impl SessionDataType for TestData {
            const TYPE: &'static str = "testdata";
        }

        #[cfg_attr(not(feature = "db_test"), ignore)]
        #[tokio::test]
        async fn test_write() {
            let settings = Settings::new().unwrap();
            let db = Arc::new(connect(settings.store_url).await.unwrap());
            let store = PostgresSessionStore::<TestData>::new(db);

            let expected = SessionState::<TestData>::new(
                SessionToken::new(),
                TestData {
                    id: "hello".to_owned(),
                    data: vec![1, 2, 3],
                },
            );

            store.write(&expected).await.unwrap();

            let actual = store.get(&expected.token).await.unwrap().unwrap();
            assert_eq!(actual.session_data, expected.session_data);
        }
    }
}<|MERGE_RESOLUTION|>--- conflicted
+++ resolved
@@ -1,3 +1,4 @@
+use serde::{de::DeserializeOwned, Serialize};
 use url::Url;
 
 use nl_wallet_mdoc::{
@@ -5,90 +6,90 @@
     verifier::DisclosureData,
 };
 
-<<<<<<< HEAD
 #[cfg(feature = "issuance")]
 use openid4vc::issuer::IssuanceData;
 
 #[cfg(feature = "postgres")]
 use crate::store::postgres::PostgresSessionStore;
 
-pub type BoxedSessionStore<T> = Box<dyn SessionStore<Data = SessionState<T>> + Send + Sync>;
+trait SessionDataType {
+    const TYPE: &'static str;
+}
+
+impl SessionDataType for DisclosureData {
+    const TYPE: &'static str = "mdoc_disclosure";
+}
+
+#[cfg(feature = "issuance")]
+impl SessionDataType for openid4vc::issuer::IssuanceData {
+    const TYPE: &'static str = "openid4vci_issuance";
+}
 
 pub struct SessionStores {
-    pub disclosure: BoxedSessionStore<DisclosureData>,
+    pub disclosure: WalletServerSessionStore<DisclosureData>,
 
     #[cfg(feature = "issuance")]
-    pub issuance: BoxedSessionStore<IssuanceData>,
-}
-
-pub async fn new_session_stores(url: Url) -> Result<SessionStores, anyhow::Error> {
-    match url.scheme() {
-        #[cfg(feature = "postgres")]
-        "postgres" => {
-            let db = std::sync::Arc::new(postgres::connect(url).await?);
-            Ok(SessionStores {
-                disclosure: Box::new(PostgresSessionStore::new(db.clone())),
+    pub issuance: WalletServerSessionStore<IssuanceData>,
+}
+
+impl SessionStores {
+    pub async fn init(url: Url) -> Result<SessionStores, anyhow::Error> {
+        match url.scheme() {
+            #[cfg(feature = "postgres")]
+            "postgres" => {
+                let db = std::sync::Arc::new(postgres::connect(url).await?);
+                Ok(SessionStores {
+                    disclosure: WalletServerSessionStore::Postgres(PostgresSessionStore::new(db.clone())),
+                    #[cfg(feature = "issuance")]
+                    issuance: WalletServerSessionStore::Postgres(PostgresSessionStore::new(db)),
+                })
+            }
+            "memory" => Ok(SessionStores {
+                disclosure: WalletServerSessionStore::Memory(MemorySessionStore::new()),
                 #[cfg(feature = "issuance")]
-                issuance: Box::new(PostgresSessionStore::new(db)),
-            })
-        }
-        "memory" => Ok(SessionStores {
-            disclosure: Box::new(MemorySessionStore::new()),
-            #[cfg(feature = "issuance")]
-            issuance: Box::new(MemorySessionStore::new()),
-        }),
-        e => unimplemented!("{}", e),
-=======
-#[cfg(feature = "postgres")]
-use crate::store::postgres::PostgresSessionStore;
+                issuance: WalletServerSessionStore::Memory(MemorySessionStore::new()),
+            }),
+            e => unimplemented!("{}", e),
+        }
+    }
+}
 
 /// This enum effectively switches between the different types that implement `DisclosureSessionStore`,
 /// by implementing this trait itself and forwarding the calls to the type contained in the invariant.
-pub enum DisclosureSessionStore {
+pub enum WalletServerSessionStore<T> {
     #[cfg(feature = "postgres")]
-    Postgres(PostgresSessionStore<DisclosureData>),
-    Memory(MemorySessionStore<DisclosureData>),
-}
-
-impl DisclosureSessionStore {
-    pub async fn init(url: Url) -> anyhow::Result<Self> {
-        let session_store = match url.scheme() {
-            #[cfg(feature = "postgres")]
-            "postgres" => DisclosureSessionStore::Postgres(PostgresSessionStore::connect(url).await?),
-            "memory" => DisclosureSessionStore::Memory(MemorySessionStore::new()),
-            e => unimplemented!("{}", e),
-        };
-
-        Ok(session_store)
-    }
-}
-
-impl SessionStore for DisclosureSessionStore {
-    type Data = SessionState<DisclosureData>;
+    Postgres(PostgresSessionStore<T>),
+    Memory(MemorySessionStore<T>),
+}
+
+impl<T> SessionStore for WalletServerSessionStore<T>
+where
+    T: SessionDataType + Clone + Serialize + DeserializeOwned + Send + Sync,
+{
+    type Data = SessionState<T>;
 
     async fn get(&self, id: &SessionToken) -> Result<Option<Self::Data>, SessionStoreError> {
         match self {
             #[cfg(feature = "postgres")]
-            DisclosureSessionStore::Postgres(postgres) => postgres.get(id).await,
-            DisclosureSessionStore::Memory(memory) => memory.get(id).await,
+            WalletServerSessionStore::Postgres(postgres) => postgres.get(id).await,
+            WalletServerSessionStore::Memory(memory) => memory.get(id).await,
         }
     }
 
     async fn write(&self, session: &Self::Data) -> Result<(), SessionStoreError> {
         match self {
             #[cfg(feature = "postgres")]
-            DisclosureSessionStore::Postgres(postgres) => postgres.write(session).await,
-            DisclosureSessionStore::Memory(memory) => memory.write(session).await,
+            WalletServerSessionStore::Postgres(postgres) => postgres.write(session).await,
+            WalletServerSessionStore::Memory(memory) => memory.write(session).await,
         }
     }
 
     async fn cleanup(&self) -> Result<(), SessionStoreError> {
         match self {
             #[cfg(feature = "postgres")]
-            DisclosureSessionStore::Postgres(postgres) => postgres.cleanup().await,
-            DisclosureSessionStore::Memory(memory) => memory.cleanup().await,
-        }
->>>>>>> d044697e
+            WalletServerSessionStore::Postgres(postgres) => postgres.cleanup().await,
+            WalletServerSessionStore::Memory(memory) => memory.cleanup().await,
+        }
     }
 }
 
@@ -106,25 +107,13 @@
     use url::Url;
 
     use crate::entity::session_state;
-    use nl_wallet_mdoc::{
-        server_state::{SessionState, SessionStore, SessionStoreError, SessionToken, SESSION_EXPIRY_MINUTES},
-        verifier::DisclosureData,
+    use nl_wallet_mdoc::server_state::{
+        SessionState, SessionStore, SessionStoreError, SessionToken, SESSION_EXPIRY_MINUTES,
     };
 
+    use super::SessionDataType;
+
     const DB_CONNECT_TIMEOUT: Duration = Duration::from_secs(10);
-
-    trait SessionDataType {
-        const TYPE: &'static str;
-    }
-
-    impl SessionDataType for DisclosureData {
-        const TYPE: &'static str = "mdoc_disclosure";
-    }
-
-    #[cfg(feature = "issuance")]
-    impl SessionDataType for openid4vc::issuer::IssuanceData {
-        const TYPE: &'static str = "openid4vci_issuance";
-    }
 
     pub struct PostgresSessionStore<T> {
         connection: Arc<DatabaseConnection>,
@@ -132,35 +121,15 @@
     }
 
     impl<T> PostgresSessionStore<T> {
-<<<<<<< HEAD
         pub fn new(db: Arc<DatabaseConnection>) -> Self {
             Self {
-=======
-        pub async fn connect(url: Url) -> anyhow::Result<Self> {
-            let mut connection_options = ConnectOptions::new(url);
-            connection_options
-                .connect_timeout(DB_CONNECT_TIMEOUT)
-                .sqlx_logging(true)
-                .sqlx_logging_level(LevelFilter::Trace);
-
-            let db = Database::connect(connection_options).await?;
-            Ok(Self {
->>>>>>> d044697e
                 connection: db,
                 _marker: PhantomData,
             }
         }
     }
 
-<<<<<<< HEAD
-    #[async_trait]
-    impl<T> SessionStore for PostgresSessionStore<T>
-    where
-        T: SessionDataType + Clone + Serialize + DeserializeOwned + Send + Sync,
-    {
-=======
-    impl<T: Clone + Serialize + DeserializeOwned + Send + Sync> SessionStore for PostgresSessionStore<T> {
->>>>>>> d044697e
+    impl<T: SessionDataType + Clone + Serialize + DeserializeOwned + Send + Sync> SessionStore for PostgresSessionStore<T> {
         type Data = SessionState<T>;
 
         async fn get(&self, token: &SessionToken) -> Result<Option<Self::Data>, SessionStoreError> {
