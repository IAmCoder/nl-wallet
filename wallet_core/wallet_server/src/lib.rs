<<<<<<< HEAD
pub mod cbor;
#[cfg(feature = "postgres")]
pub mod entity;
pub mod errors;
pub mod log_requests;
pub mod server;
pub mod settings;
pub mod store;
pub mod verifier;
=======
cfg_if::cfg_if! {
    if #[cfg(any(feature = "issuance", feature = "disclosure"))] {
        pub mod log_requests;
        pub mod server;
    }
}
cfg_if::cfg_if! {
    if #[cfg(any(feature = "issuance", feature = "disclosure", feature = "postgres"))] {
        pub mod settings;
        pub mod store;
    }
}
cfg_if::cfg_if! {
    if #[cfg(feature = "disclosure")] {
        pub mod verifier;
        pub mod cbor;
    }
}
cfg_if::cfg_if! {
    if #[cfg(feature = "issuance")] {
        pub mod issuer;
        pub mod pid;
    }
}
>>>>>>> dbc06c72

#[cfg(feature = "postgres")]
pub mod entity;<|MERGE_RESOLUTION|>--- conflicted
+++ resolved
@@ -1,16 +1,6 @@
-<<<<<<< HEAD
-pub mod cbor;
-#[cfg(feature = "postgres")]
-pub mod entity;
-pub mod errors;
-pub mod log_requests;
-pub mod server;
-pub mod settings;
-pub mod store;
-pub mod verifier;
-=======
 cfg_if::cfg_if! {
     if #[cfg(any(feature = "issuance", feature = "disclosure"))] {
+        pub mod errors;
         pub mod log_requests;
         pub mod server;
     }
@@ -22,18 +12,13 @@
     }
 }
 cfg_if::cfg_if! {
-    if #[cfg(feature = "disclosure")] {
-        pub mod verifier;
-        pub mod cbor;
-    }
-}
-cfg_if::cfg_if! {
     if #[cfg(feature = "issuance")] {
         pub mod issuer;
         pub mod pid;
     }
 }
->>>>>>> dbc06c72
+#[cfg(feature = "disclosure")]
+pub mod verifier;
 
 #[cfg(feature = "postgres")]
 pub mod entity;