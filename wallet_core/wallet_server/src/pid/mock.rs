--- conflicted
+++ resolved
@@ -213,25 +213,15 @@
 
         let attrs = vec![
             UnsignedMdoc {
-<<<<<<< HEAD
                 doctype: MOCK_PID_DOCTYPE.to_string(),
-                copy_count: 2,
-=======
-                doc_type: MOCK_PID_DOCTYPE.to_string(),
                 copy_count: NonZeroU8::new(2).unwrap(),
->>>>>>> 28129bc0
                 valid_from: Tdate::now(),
                 valid_until: Utc::now().add(Days::new(365)).into(),
                 attributes: IndexMap::from([(MOCK_PID_DOCTYPE.to_string(), person.clone().into())]),
             },
             UnsignedMdoc {
-<<<<<<< HEAD
                 doctype: MOCK_ADDRESS_DOCTYPE.to_string(),
-                copy_count: 2,
-=======
-                doc_type: MOCK_ADDRESS_DOCTYPE.to_string(),
                 copy_count: NonZeroU8::new(2).unwrap(),
->>>>>>> 28129bc0
                 valid_from: Tdate::now(),
                 valid_until: Utc::now().add(Days::new(365)).into(),
                 attributes: IndexMap::from([(
