--- conflicted
+++ resolved
@@ -23,48 +23,10 @@
 };
 use wallet_common::{config::wallet_config::BaseUrl, generator::TimeGenerator};
 
-<<<<<<< HEAD
-use crate::{errors::ErrorResponse, settings::Settings};
-=======
 use crate::{
-    cbor::Cbor,
+    errors::ErrorResponse,
     settings::{self, Urls},
 };
-
-#[derive(Debug, thiserror::Error)]
-pub enum Error {
-    #[error("starting mdoc session failed: {0}")]
-    StartSession(#[source] nl_wallet_mdoc::Error),
-    #[error("process mdoc message error: {0}")]
-    ProcessMdoc(#[source] nl_wallet_mdoc::Error),
-    #[error("retrieving status error: {0}")]
-    SessionStatus(#[source] nl_wallet_mdoc::Error),
-    #[error("retrieving disclosed attributes error: {0}")]
-    DisclosedAttributes(#[source] nl_wallet_mdoc::Error),
-}
-
-impl IntoResponse for Error {
-    fn into_response(self) -> Response {
-        match self {
-            Error::StartSession(nl_wallet_mdoc::Error::Verification(_)) => StatusCode::BAD_REQUEST,
-            Error::StartSession(_) => StatusCode::INTERNAL_SERVER_ERROR,
-            Error::ProcessMdoc(nl_wallet_mdoc::Error::Verification(verification_error))
-            | Error::SessionStatus(nl_wallet_mdoc::Error::Verification(verification_error))
-            | Error::DisclosedAttributes(nl_wallet_mdoc::Error::Verification(verification_error)) => {
-                match verification_error {
-                    VerificationError::UnknownSessionId(_) => StatusCode::NOT_FOUND,
-                    VerificationError::SessionStore(_) => StatusCode::INTERNAL_SERVER_ERROR,
-                    _ => StatusCode::BAD_REQUEST,
-                }
-            }
-            Error::ProcessMdoc(_) => StatusCode::BAD_REQUEST,
-            Error::SessionStatus(_) => StatusCode::BAD_REQUEST,
-            Error::DisclosedAttributes(_) => StatusCode::BAD_REQUEST,
-        }
-        .into_response()
-    }
-}
->>>>>>> dbc06c72
 
 struct ApplicationState<S> {
     verifier: Verifier<S>,
