--- conflicted
+++ resolved
@@ -109,15 +109,9 @@
                     .map(|(usecase, keypair)| {
                         Ok((
                             usecase,
-<<<<<<< HEAD
                             KeyPair::new(
-                                SigningKey::from_pkcs8_der(&keypair.private_key.0)?,
-                                Certificate::from(&keypair.certificate.0),
-=======
-                            PrivateKey::new(
                                 SigningKey::from_pkcs8_der(&keypair.private_key)?,
                                 Certificate::from(&keypair.certificate),
->>>>>>> b0c86f13
                             ),
                         ))
                     })
