--- conflicted
+++ resolved
@@ -25,13 +25,8 @@
         serialization::cbor_serialize,
         x509::{Certificate, OwnedTrustAnchor},
     },
-<<<<<<< HEAD
-    verifier::{self, DisclosureData, ItemsRequests, VerificationError},
+    verifier::{DisclosureData, ItemsRequests, StatusResponse, VerificationError, Verifier},
     SessionData,
-=======
-    verifier::{DisclosureData, StatusResponse, VerificationError, Verifier},
-    ItemsRequest, SessionData,
->>>>>>> 6cbcfd83
 };
 
 lazy_static! {
