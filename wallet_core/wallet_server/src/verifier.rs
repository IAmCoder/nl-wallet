use std::{collections::HashMap, sync::Arc};

use axum::{
    body::Bytes,
    extract::{Path, Query, State},
    http::StatusCode,
    response::{IntoResponse, Response},
    routing::{get, post},
    Json, Router,
};
use base64::prelude::*;
use lazy_static::lazy_static;
use nutype::nutype;
use p256::{ecdsa::SigningKey, pkcs8::DecodePrivateKey};
use reqwest::Method;
use serde::{Deserialize, Serialize};
use serde_with::{
    base64::{Base64, UrlSafe},
    formats::Unpadded,
    serde_as,
};
use strfmt::strfmt;
use tower_http::{
    cors::{Any, CorsLayer},
    trace::TraceLayer,
};
use tracing::log::{error, warn};
use url::Url;

use crate::{cbor::Cbor, settings::Settings};
use nl_wallet_mdoc::{
    holder::TrustAnchor,
    server_keys::{KeyRing, PrivateKey},
    server_state::{SessionState, SessionStore, SessionStoreError, SessionToken},
    utils::{reader_auth::ReturnUrlPrefix, serialization::cbor_serialize, x509::Certificate},
    verifier::{
        DisclosedAttributes, DisclosureData, ItemsRequests, SessionType, StatusResponse, VerificationError, Verifier,
    },
    SessionData,
};
use wallet_common::trust_anchor::OwnedTrustAnchor;

lazy_static! {
    static ref UL_ENGAGEMENT: Url =
        Url::parse("walletdebuginteraction://wallet.edi.rijksoverheid.nl/disclosure/").unwrap();
}

#[derive(Debug, thiserror::Error)]
pub enum Error {
    #[error("starting mdoc session failed: {0}")]
    StartSession(#[source] nl_wallet_mdoc::Error),
    #[error("process mdoc message error: {0}")]
    ProcessMdoc(#[source] nl_wallet_mdoc::Error),
    #[error("retrieving status error: {0}")]
    SessionStatus(#[source] nl_wallet_mdoc::Error),
    #[error("retrieving disclosed attributes error: {0}")]
    DisclosedAttributes(#[source] nl_wallet_mdoc::Error),
}

impl IntoResponse for Error {
    fn into_response(self) -> Response {
        warn!("{}", self);
        match self {
            Error::StartSession(nl_wallet_mdoc::Error::Verification(_)) => StatusCode::BAD_REQUEST,
            Error::StartSession(_) => StatusCode::INTERNAL_SERVER_ERROR,
            Error::ProcessMdoc(nl_wallet_mdoc::Error::Verification(verification_error))
            | Error::SessionStatus(nl_wallet_mdoc::Error::Verification(verification_error))
            | Error::DisclosedAttributes(nl_wallet_mdoc::Error::Verification(verification_error)) => {
                match verification_error {
                    VerificationError::UnknownSessionId(_)
                    | VerificationError::SessionStore(SessionStoreError::NotFound) => StatusCode::NOT_FOUND,
                    VerificationError::SessionStore(_) => StatusCode::INTERNAL_SERVER_ERROR,
                    _ => StatusCode::BAD_REQUEST,
                }
            }
            Error::ProcessMdoc(_) => StatusCode::BAD_REQUEST,
            Error::SessionStatus(_) => StatusCode::BAD_REQUEST,
            Error::DisclosedAttributes(_) => StatusCode::BAD_REQUEST,
        }
        .into_response()
    }
}

struct RelyingPartyKeyRing(HashMap<String, PrivateKey>);

impl KeyRing for RelyingPartyKeyRing {
    fn private_key(&self, usecase: &str) -> Option<&PrivateKey> {
        self.0.get(usecase)
    }
}

struct ApplicationState<S> {
    verifier: Verifier<RelyingPartyKeyRing, S>,
    internal_url: Url,
    public_url: Url,
}

pub fn create_routers<S>(settings: Settings, sessions: S) -> anyhow::Result<(Router, Router)>
where
    S: SessionStore<Data = SessionState<DisclosureData>> + Send + Sync + 'static,
{
    let application_state = Arc::new(ApplicationState {
        verifier: Verifier::new(
            settings.public_url.clone(),
            RelyingPartyKeyRing(
                settings
                    .usecases
                    .into_iter()
                    .map(|(usecase, keypair)| {
                        Ok((
                            usecase,
                            PrivateKey::new(
                                SigningKey::from_pkcs8_der(&keypair.private_key.0)?,
                                Certificate::from(&keypair.certificate.0),
                            ),
                        ))
                    })
                    .collect::<anyhow::Result<HashMap<_, _>>>()?,
            ),
            sessions,
            settings
                .trust_anchors
                .into_iter()
                .map(|certificate| {
                    Ok(Into::<OwnedTrustAnchor>::into(&TryInto::<TrustAnchor>::try_into(
                        &Certificate::from(BASE64_STANDARD.decode(certificate)?),
                    )?))
                })
                .collect::<anyhow::Result<Vec<_>>>()?,
        ),
        internal_url: settings.internal_url,
        public_url: settings.public_url,
    });

    let wallet_router = Router::new()
        .route("/:session_id", post(session::<S>))
        .route(
            "/:session_id/status",
            get(status::<S>)
                // to be able to request the status from a browser, the cors headers should be set
                // but only on this endpoint
                .layer(CorsLayer::new().allow_methods([Method::GET]).allow_origin(Any)),
        )
        .layer(TraceLayer::new_for_http())
        .with_state(application_state.clone());

    let requester_router = Router::new()
        .route("/", post(start::<S>))
        .route("/:session_id/disclosed_attributes", get(disclosed_attributes::<S>))
        .layer(TraceLayer::new_for_http())
        .with_state(application_state);

    Ok((wallet_router, requester_router))
}

async fn session<S>(
    State(state): State<Arc<ApplicationState<S>>>,
    Path(session_id): Path<SessionToken>,
    msg: Bytes,
) -> Result<Cbor<SessionData>, Error>
where
    S: SessionStore<Data = SessionState<DisclosureData>>,
{
    let response = state
        .verifier
        .process_message(&msg, session_id)
        .await
        .map_err(Error::ProcessMdoc)?;

    Ok(Cbor(response))
}

async fn status<S>(
    State(state): State<Arc<ApplicationState<S>>>,
    Path(session_id): Path<SessionToken>,
) -> Result<Json<StatusResponse>, Error>
where
    S: SessionStore<Data = SessionState<DisclosureData>> + Send + Sync + 'static,
{
    let status = state.verifier.status(&session_id).await.map_err(Error::SessionStatus)?;
    Ok(Json(status))
}

fn is_valid_return_url_template(s: &str) -> bool {
    // it should be a valid ReturnUrlPrefix when removing the template parameter
    let s = s.replace("{session_id}", "");
    let url = s.parse::<Url>(); // this makes sure no Url-invalid characters are present
    url.is_ok_and(|mut u| {
        u.set_query(None); // query is allowed in a template but not in a prefix
        u.set_fragment(None); // fragment is allowed in a template but not in a prefix
        u = u
            .join("path_segment_that_ends_with_a_slash/")
            .expect("should always result in a valid URL"); // path not ending with a '/' is allowed in a template but not in prefix
        TryInto::<ReturnUrlPrefix>::try_into(u).is_ok()
    })
}

#[nutype(
    derive(Debug, Deserialize, Serialize, FromStr),
    validate(predicate = is_valid_return_url_template),
)]
pub struct ReturnUrlTemplate(String);

#[derive(Deserialize, Serialize)]
pub struct StartDisclosureRequest {
    pub usecase: String,
    pub items_requests: ItemsRequests,
    pub session_type: SessionType,
    pub return_url_template: Option<ReturnUrlTemplate>,
}

#[derive(Debug, Deserialize, Serialize)]
pub struct StartDisclosureResponse {
    pub session_url: Url,
    pub engagement_url: Url,
    pub disclosed_attributes_url: Url,
}

/// Adds the query parameters of the engagement URL by adding the session_type and the formatted return_url
fn format_engagement_url_params(
    mut engagement_url: Url,
    session_type: SessionType,
    return_url_tuple: Option<(ReturnUrlTemplate, SessionToken)>,
) -> Url {
    engagement_url
        .query_pairs_mut()
        .append_pair("session_type", &session_type.to_string());
    if let Some((template, session_id)) = return_url_tuple {
        let return_url = strfmt!(&template.into_inner(), session_id => session_id.to_string())
            .expect("return_template should always format");
        engagement_url.query_pairs_mut().append_pair("return_url", &return_url);
    }
    engagement_url
}

async fn start<S>(
    State(state): State<Arc<ApplicationState<S>>>,
    Json(start_request): Json<StartDisclosureRequest>,
) -> Result<Json<StartDisclosureResponse>, Error>
where
    S: SessionStore<Data = SessionState<DisclosureData>>,
{
    let (session_id, engagement) = state
        .verifier
        .new_session(
            start_request.items_requests,
            start_request.session_type,
            start_request.usecase,
            start_request.return_url_template.is_some(),
        )
        .await
        .map_err(Error::StartSession)?;

    let session_url = state
        .public_url
        .join(&format!("/{session_id}/status"))
        .expect("should always be a valid URL");
    let disclosed_attributes_url = state
        .internal_url
<<<<<<< HEAD
        .join(&format!("/disclosure/sessions/{session_id}/status"))
        .unwrap();
=======
        .join(&format!("/sessions/{session_id}/disclosed_attributes"))
        .expect("should always be a valid URL");

>>>>>>> d044697e
    // base64 produces an alphanumberic value, cbor_serialize takes a Cbor_IntMap here
    let engagement_url = UL_ENGAGEMENT
        .join(&BASE64_URL_SAFE_NO_PAD.encode(cbor_serialize(&engagement).unwrap()))
        .expect("universal link should be hardcoded s.t. this will never fail");

    // add session_type and if available the return_url
    let engagement_url = format_engagement_url_params(
        engagement_url,
        start_request.session_type,
        start_request.return_url_template.map(|t| (t, session_id)),
    );

    Ok(Json(StartDisclosureResponse {
        session_url,
        engagement_url,
        disclosed_attributes_url,
    }))
}

#[serde_as]
#[derive(Deserialize)]
struct DisclosedAttributesParams {
    #[serde_as(as = "Option<Base64<UrlSafe, Unpadded>>")]
    transcript_hash: Option<Vec<u8>>,
}

async fn disclosed_attributes<S>(
    State(state): State<Arc<ApplicationState<S>>>,
    Path(session_id): Path<SessionToken>,
    Query(params): Query<DisclosedAttributesParams>,
) -> Result<Json<DisclosedAttributes>, Error>
where
    S: SessionStore<Data = SessionState<DisclosureData>>,
{
    let disclosed_attributes = state
        .verifier
        .disclosed_attributes(&session_id, params.transcript_hash)
        .await
        .map_err(Error::DisclosedAttributes)?;
    Ok(Json(disclosed_attributes))
}

#[cfg(test)]
mod tests {
    #[allow(unused_imports)]
    use super::*;

    use rstest::rstest;

    #[rstest]
    #[case(
        "https://example.com",
        SessionType::CrossDevice,
        None,
        "https://example.com?session_type=cross_device"
    )]
    #[case(
        "https://example.com",
        SessionType::SameDevice,
        Some("https://example.com/return/{session_id}".parse().unwrap()),
        "https://example.com?session_type=same_device&return_url=https%3A%2F%2Fexample.com%2Freturn%2Fdeadbeef"
    )]
    #[case(
        "https://example.com",
        SessionType::CrossDevice,
        Some("https://example.com/return/{session_id}".parse().unwrap()),
        "https://example.com?session_type=cross_device&return_url=https%3A%2F%2Fexample.com%2Freturn%2Fdeadbeef"
    )]
    #[case(
        "https://example.com",
        SessionType::SameDevice,
        Some("https://example.com/return/".parse().unwrap()),
        "https://example.com?session_type=same_device&return_url=https%3A%2F%2Fexample.com%2Freturn%2F"
    )]
    #[case(
        "https://example.com/path/",
        SessionType::CrossDevice,
        Some("https://example.com/{session_id}/my_return_url/".parse().unwrap()),
        "https://example.com/path/?session_type=cross_device&return_url=https%3A%2F%2Fexample.com%2Fdeadbeef%2Fmy_return_url%2F"
    )]
    #[case(
        "https://example.com",
        SessionType::SameDevice,
        Some("https://example.com/return/{session_id}?hello=world#hashtag".parse().unwrap()),
        "https://example.com?session_type=same_device&return_url=https%3A%2F%2Fexample.com%2Freturn%2Fdeadbeef%3Fhello%3Dworld%23hashtag"
    )]
    #[case(
        "https://example.com",
        SessionType::SameDevice,
        Some("https://example.com/{session_id}?id={session_id}#{session_id}".parse().unwrap()),
        "https://example.com?session_type=same_device&return_url=https%3A%2F%2Fexample.com%2Fdeadbeef%3Fid%3Ddeadbeef%23deadbeef"
    )]
    fn test_format_engagement_url_params(
        #[case] engagement_url: Url,
        #[case] session_type: SessionType,
        #[case] return_url_template: Option<ReturnUrlTemplate>,
        #[case] expected: Url,
    ) {
        let result = format_engagement_url_params(
            engagement_url,
            session_type,
            return_url_template.map(|u| (u, "deadbeef".to_owned().into())),
        );
        assert_eq!(result, expected);
    }

    #[rstest]
    #[case("https://example.com/{session_id}", true)]
    #[case("https://example.com/return/{session_id}", true)]
    #[case("https://example.com/return/{session_id}/url", true)]
    #[case("https://example.com/{session_id}/", true)]
    #[case("https://example.com/return/{session_id}/", true)]
    #[case("https://example.com/return/{session_id}/url/", true)]
    #[case("https://example.com/return/{session_id}?hello=world&bye=mars#hashtag", true)]
    #[case("https://example.com/{session_id}/{session_id}", true)]
    #[case("https://example.com/", true)]
    #[case("https://example.com/return", true)]
    #[case("https://example.com/return/url", true)]
    #[case("https://example.com/return/", true)]
    #[case("https://example.com/return/url/", true)]
    #[case("https://example.com/return/?hello=world&bye=mars#hashtag", true)]
    #[case("https://example.com/{session_id}/{not_session_id}", true)]
    #[case("file://etc/passwd", false)]
    #[case("file://etc/{session_id}", false)]
    #[case("https://{session_id}", false)]
    fn test_return_url_template(#[case] return_url_string: String, #[case] should_parse: bool) {
        assert_eq!(return_url_string.parse::<ReturnUrlTemplate>().is_ok(), should_parse);
        assert_eq!(is_valid_return_url_template(&return_url_string), should_parse)
    }
}<|MERGE_RESOLUTION|>--- conflicted
+++ resolved
@@ -253,18 +253,13 @@
 
     let session_url = state
         .public_url
-        .join(&format!("/{session_id}/status"))
+        .join(&format!("/disclosure/{session_id}/status"))
         .expect("should always be a valid URL");
     let disclosed_attributes_url = state
         .internal_url
-<<<<<<< HEAD
-        .join(&format!("/disclosure/sessions/{session_id}/status"))
-        .unwrap();
-=======
-        .join(&format!("/sessions/{session_id}/disclosed_attributes"))
+        .join(&format!("/disclosure/sessions/{session_id}/disclosed_attributes"))
         .expect("should always be a valid URL");
 
->>>>>>> d044697e
     // base64 produces an alphanumberic value, cbor_serialize takes a Cbor_IntMap here
     let engagement_url = UL_ENGAGEMENT
         .join(&BASE64_URL_SAFE_NO_PAD.encode(cbor_serialize(&engagement).unwrap()))
