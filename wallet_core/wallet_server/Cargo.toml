--- conflicted
+++ resolved
@@ -102,10 +102,6 @@
 config = { workspace = true, features = ["toml"] }
 http.workspace = true
 hyper.workspace = true
-<<<<<<< HEAD
-indexmap = { workspace = true, optional = true, features = ["serde"] }
-=======
->>>>>>> 6ea1235d
 mime.workspace = true
 nutype = { workspace = true, features = ["serde"] }
 openssl = { workspace = true, features = ["vendored"] }
