--- conflicted
+++ resolved
@@ -44,13 +44,10 @@
 
 [dev-dependencies]
 assert_matches.workspace = true
-<<<<<<< HEAD
 base64.workspace = true
 ciborium.workspace = true
 ctor.workspace = true
 dotenvy.workspace = true
-=======
->>>>>>> 9e622109
 indexmap.workspace = true
 jsonwebtoken.workspace = true
 p256 = { workspace = true, features = ["pkcs8"] }
