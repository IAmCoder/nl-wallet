[package]
name = "tests_integration"
version.workspace = true
edition.workspace = true
rust-version.workspace = true

[features]
db_test = []
live_test = []

[dependencies]

[dev-dependencies]
assert_matches.workspace = true
base64.workspace = true
reqwest = { workspace = true, features = ["rustls-tls-webpki-roots"] }
sea-orm = { workspace = true, features = [
    "sqlx-sqlite",
    "runtime-tokio-rustls",
    "macros",
    "with-uuid",
    "debug-print",
] }
serial_test.workspace = true
tokio = { workspace = true, features = ["rt", "macros", "sync"] }
tracing.workspace = true
tracing-subscriber.workspace = true
url.workspace = true

nl_wallet_mdoc = { path = "../mdoc", features = ["mock"] }
pid_issuer = { path = "../pid_issuer", features = ["mock"] }
platform_support = { path = "../platform_support", features = ["software"] }
wallet = { path = "../wallet", features = [
    "mock",
    "wallet_deps",
    "env_config",
] }
wallet_common = { path = "../wallet_common", features = ["software-keys"] }
<<<<<<< HEAD
wallet_provider = { path = "../wallet_provider" }
wallet_provider_service = { path = "../wallet_provider/service" }
=======
wallet_provider.path = "../wallet_provider"
>>>>>>> a64af205
wallet_provider_database_settings = { path = "../wallet_provider/database_settings" }
wallet_provider_persistence = { path = "../wallet_provider/persistence" }<|MERGE_RESOLUTION|>--- conflicted
+++ resolved
@@ -36,11 +36,7 @@
     "env_config",
 ] }
 wallet_common = { path = "../wallet_common", features = ["software-keys"] }
-<<<<<<< HEAD
 wallet_provider = { path = "../wallet_provider" }
 wallet_provider_service = { path = "../wallet_provider/service" }
-=======
-wallet_provider.path = "../wallet_provider"
->>>>>>> a64af205
 wallet_provider_database_settings = { path = "../wallet_provider/database_settings" }
 wallet_provider_persistence = { path = "../wallet_provider/persistence" }