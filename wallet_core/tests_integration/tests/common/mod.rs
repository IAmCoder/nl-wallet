use std::{
    env,
    net::{IpAddr, TcpListener},
    path::PathBuf,
    process,
    str::FromStr,
    time::Duration,
};

use ctor::ctor;
<<<<<<< HEAD
use openid4vc::{
    issuer::{AttributeService, Created},
    token::TokenRequest,
};
=======
use jsonwebtoken::{Algorithm, EncodingKey, Header};
>>>>>>> 44dfc8d3
use sea_orm::{Database, DatabaseConnection, EntityTrait, PaginatorTrait};
use tokio::time;
use url::Url;

use configuration_server::settings::Settings as CsSettings;
use nl_wallet_mdoc::{
    basic_sa_ext::UnsignedMdoc,
    server_state::{MemorySessionStore, SessionState},
};
use platform_support::utils::{software::SoftwareUtilities, PlatformUtilities};
use wallet::{
    mock::{default_configuration, MockDigidSession, MockStorage},
    wallet_deps::{
<<<<<<< HEAD
        HttpAccountProviderClient, HttpConfigurationRepository, HttpOpenidPidIssuerClient,
=======
        ConfigServerConfiguration, HttpAccountProviderClient, HttpConfigurationRepository, HttpPidIssuerClient,
>>>>>>> 44dfc8d3
        UpdateableConfigurationRepository,
    },
    Wallet,
};
use wallet_common::{config::wallet_config::WalletConfiguration, keys::software::SoftwareEcdsaKey};
use wallet_provider::settings::Settings as WpSettings;
use wallet_provider_persistence::entity::wallet_user;
<<<<<<< HEAD
use wallet_server::{
    pid::{
        attributes::AttributesLookup as _, mock::MockAttributesLookup as WSMockAttributesLookup,
        mock::MockBsnLookup as WSMockBsnLookup,
    },
    server as ws_server,
    settings::{Server, Settings as WsSettings},
    store::{SessionStoreEnum, SessionStores},
};
=======
use wallet_server::settings::{Server, Settings as WsSettings};
>>>>>>> 44dfc8d3

#[ctor]
fn init_logging() {
    let _ = tracing::subscriber::set_global_default(
        tracing_subscriber::fmt()
            .with_max_level(tracing::Level::DEBUG)
            .with_test_writer()
            .finish(),
    );
}

pub fn local_wp_base_url(port: &u16) -> Url {
    Url::parse(&format!("http://localhost:{}/api/v1/", port)).expect("Could not create url")
}

pub fn local_config_base_url(port: &u16) -> Url {
    Url::parse(&format!("http://localhost:{}/config/v1/", port)).expect("Could not create url")
}

pub fn local_pid_base_url(port: &u16) -> Url {
    Url::parse(&format!("http://localhost:{}/issuance/", port)).expect("Could not create url")
}

pub async fn database_connection(settings: &WpSettings) -> DatabaseConnection {
    Database::connect(settings.database.connection_string())
        .await
        .expect("Could not open database connection")
}

pub type WalletWithMocks = Wallet<
    HttpConfigurationRepository,
    MockStorage,
    SoftwareEcdsaKey,
    HttpAccountProviderClient,
    MockDigidSession,
    HttpOpenidPidIssuerClient,
>;

pub async fn setup_wallet_and_default_env() -> WalletWithMocks {
<<<<<<< HEAD
    setup_wallet_and_env(wallet_provider_settings(), wallet_server_settings()).await
}

/// Create an instance of [`Wallet`].
pub async fn setup_wallet_and_env(wp_settings: WpSettings, ws_settings: WsSettings) -> WalletWithMocks {
=======
    setup_wallet_and_env(
        config_server_settings(),
        wallet_provider_settings(),
        wallet_server_settings(),
        pid_issuer_settings(),
    )
    .await
}

/// Create an instance of [`Wallet`].
pub async fn setup_wallet_and_env(
    cs_settings: CsSettings,
    wp_settings: WpSettings,
    ws_settings: WsSettings,
    pid_settings: PidSettings,
) -> WalletWithMocks {
    let config_server_config = ConfigServerConfiguration {
        base_url: local_config_base_url(&cs_settings.port),
        ..Default::default()
    };

>>>>>>> 44dfc8d3
    let mut wallet_config = default_configuration();
    wallet_config.pid_issuance.pid_issuer_url = local_pid_base_url(&ws_settings.wallet_server.port);
    wallet_config.account_server.base_url = local_wp_base_url(&wp_settings.webserver.port);

    let config_bytes = read_file("wallet-config.json");
    let mut served_wallet_config: WalletConfiguration = serde_json::from_slice(&config_bytes).unwrap();
    served_wallet_config.pid_issuance.pid_issuer_url = local_pid_base_url(&pid_settings.webserver.port);
    served_wallet_config.account_server.base_url = local_wp_base_url(&wp_settings.webserver.port);

<<<<<<< HEAD
    start_wallet_provider(wp_settings, wallet_config.clone()).await;
    start_wallet_server(
        ws_settings,
        SessionStores {
            disclosure: SessionStoreEnum::Memory(MemorySessionStore::new()),
            issuance: SessionStoreEnum::Memory(MemorySessionStore::new()),
        },
        MockAttributeService,
    )
    .await;
=======
    start_config_server(cs_settings, config_jwt(&served_wallet_config)).await;
    start_wallet_provider(wp_settings).await;
    start_wallet_server(ws_settings, MemorySessionStore::new()).await;
    start_pid_issuer(pid_settings, MockAttributesLookup::default(), MockBsnLookup::default()).await;
>>>>>>> 44dfc8d3

    let pid_issuer_client = HttpOpenidPidIssuerClient::default();

    let config_repository = HttpConfigurationRepository::new(
        config_server_config.base_url,
        config_server_config.signing_public_key.into(),
        SoftwareUtilities::storage_path().await.unwrap(),
        wallet_config,
    )
    .await
    .unwrap();
    config_repository.fetch().await.unwrap();

    Wallet::init_registration(
        config_repository,
        MockStorage::default(),
        HttpAccountProviderClient::default(),
        pid_issuer_client,
    )
    .await
    .expect("Could not create test wallet")
}

pub async fn wallet_user_count(connection: &DatabaseConnection) -> u64 {
    wallet_user::Entity::find()
        .count(connection)
        .await
        .expect("Could not fetch user count from database")
}

fn find_listener_port() -> u16 {
    TcpListener::bind("localhost:0")
        .expect("Could not find TCP port")
        .local_addr()
        .expect("Could not get local address from TCP listener")
        .port()
}

pub fn config_server_settings() -> CsSettings {
    let port = find_listener_port();

    let mut settings = CsSettings::new().expect("Could not read settings");
    settings.ip = IpAddr::from_str("127.0.0.1").unwrap();
    settings.port = port;
    settings
}

pub fn config_jwt(wallet_config: &WalletConfiguration) -> Vec<u8> {
    let key = read_file("config_signing.pem");

    jsonwebtoken::encode(
        &Header {
            alg: Algorithm::ES256,
            ..Default::default()
        },
        wallet_config,
        &EncodingKey::from_ec_pem(&key).unwrap(),
    )
    .unwrap()
    .into_bytes()
}

pub fn wallet_provider_settings() -> WpSettings {
    let port = find_listener_port();

    let mut settings = WpSettings::new().expect("Could not read settings");
    settings.webserver.ip = IpAddr::from_str("127.0.0.1").unwrap();
    settings.webserver.port = port;
    settings.pin_policy.timeouts_in_ms = vec![200, 400, 600];
    settings
}

pub async fn start_config_server(settings: CsSettings, config_jwt: Vec<u8>) {
    let base_url = local_config_base_url(&settings.port);
    tokio::spawn(async {
        if let Err(error) = configuration_server::server::serve(settings, config_jwt).await {
            println!("Could not start config_server: {:?}", error);

            process::exit(1);
        }
    });

    wait_for_server(base_url).await;
}

pub async fn start_wallet_provider(settings: WpSettings) {
    let base_url = local_wp_base_url(&settings.webserver.port);
    tokio::spawn(async {
        if let Err(error) = wallet_provider::server::serve(settings).await {
            println!("Could not start wallet_provider: {:?}", error);

            process::exit(1);
        }
    });

    wait_for_server(base_url).await;
}

pub fn wallet_server_settings() -> WsSettings {
    let mut settings = WsSettings::new().expect("Could not read settings");
    let ws_port = find_listener_port();

    settings.wallet_server.ip = IpAddr::from_str("127.0.0.1").unwrap();
    settings.wallet_server.port = ws_port;

    let requester_port = find_listener_port();
    settings.requester_server = Server {
        ip: IpAddr::from_str("127.0.0.1").unwrap(),
        port: requester_port,
    };

    settings.public_url = Url::parse(&format!("http://localhost:{}/", ws_port)).unwrap();
    settings.internal_url = Url::parse(&format!("http://localhost:{}/", requester_port)).unwrap();
    settings
}

pub async fn start_wallet_server<A>(settings: WsSettings, sessions: SessionStores, attr_service: A)
where
    A: AttributeService,
{
    let public_url = settings.public_url.clone();
    tokio::spawn(async move {
<<<<<<< HEAD
        if let Err(error) = ws_server::serve_full(&settings, sessions, attr_service).await {
=======
        if let Err(error) = wallet_server::server::serve::<S>(&settings, sessions).await {
>>>>>>> 44dfc8d3
            println!("Could not start wallet_server: {:?}", error);

            process::exit(1);
        }
    });

    wait_for_server(public_url.join("disclosure/").unwrap()).await;
}

async fn wait_for_server(base_url: Url) {
    let client = reqwest::Client::new();

    time::timeout(Duration::from_secs(3), async {
        let mut interval = time::interval(Duration::from_millis(10));
        loop {
            match client.get(base_url.join("health").unwrap()).send().await {
                Ok(_) => break,
                _ => {
                    println!("Waiting for wallet_server...");
                    interval.tick().await;
                }
            }
        }
    })
    .await
    .unwrap();
}

fn read_file(file_name: &str) -> Vec<u8> {
    let root_path = env::var("CARGO_MANIFEST_DIR").map(PathBuf::from).unwrap_or_default();
    let file = root_path.join(file_name);
    std::fs::read(file.as_path()).unwrap()
}

pub async fn do_wallet_registration(mut wallet: WalletWithMocks, pin: String) -> WalletWithMocks {
    // No registration should be loaded initially.
    assert!(!wallet.has_registration());

    // Register with a valid PIN.
    wallet.register(pin.clone()).await.expect("Could not register wallet");

    // The registration should now be loaded.
    assert!(wallet.has_registration());

    // Registering again should result in an error.
    assert!(wallet.register(pin).await.is_err());

    wallet
}

pub async fn do_pid_issuance(mut wallet: WalletWithMocks, pin: String) -> WalletWithMocks {
    let redirect_url = wallet
        .create_pid_issuance_auth_url()
        .await
        .expect("Could not create pid issuance auth url");
    let _unsigned_mdocs = wallet
        .continue_pid_issuance(&redirect_url)
        .await
        .expect("Could not continue pid issuance");
    wallet
        .accept_pid_issuance(pin)
        .await
        .expect("Could not accept pid issuance");
    wallet
}

pub struct MockAttributeService;

impl AttributeService for MockAttributeService {
    type Error = wallet_server::verifier::Error; // arbitrary type that implements the required trait bounds
    type Settings = ();

    async fn new(_settings: &Self::Settings) -> Result<Self, Self::Error> {
        Ok(MockAttributeService)
    }

    async fn attributes(
        &self,
        _session: &SessionState<Created>,
        _token_request: TokenRequest,
    ) -> Result<Vec<UnsignedMdoc>, Self::Error> {
        let mock_bsn = WSMockBsnLookup::default().bsn("access_token").await.unwrap();
        Ok(WSMockAttributesLookup::default().attributes(&mock_bsn))
    }
}<|MERGE_RESOLUTION|>--- conflicted
+++ resolved
@@ -8,14 +8,11 @@
 };
 
 use ctor::ctor;
-<<<<<<< HEAD
+use jsonwebtoken::{Algorithm, EncodingKey, Header};
 use openid4vc::{
     issuer::{AttributeService, Created},
     token::TokenRequest,
 };
-=======
-use jsonwebtoken::{Algorithm, EncodingKey, Header};
->>>>>>> 44dfc8d3
 use sea_orm::{Database, DatabaseConnection, EntityTrait, PaginatorTrait};
 use tokio::time;
 use url::Url;
@@ -29,11 +26,7 @@
 use wallet::{
     mock::{default_configuration, MockDigidSession, MockStorage},
     wallet_deps::{
-<<<<<<< HEAD
-        HttpAccountProviderClient, HttpConfigurationRepository, HttpOpenidPidIssuerClient,
-=======
-        ConfigServerConfiguration, HttpAccountProviderClient, HttpConfigurationRepository, HttpPidIssuerClient,
->>>>>>> 44dfc8d3
+        ConfigServerConfiguration, HttpAccountProviderClient, HttpConfigurationRepository, HttpOpenidPidIssuerClient,
         UpdateableConfigurationRepository,
     },
     Wallet,
@@ -41,19 +34,14 @@
 use wallet_common::{config::wallet_config::WalletConfiguration, keys::software::SoftwareEcdsaKey};
 use wallet_provider::settings::Settings as WpSettings;
 use wallet_provider_persistence::entity::wallet_user;
-<<<<<<< HEAD
+use wallet_server::settings::{Server, Settings as WsSettings};
 use wallet_server::{
     pid::{
         attributes::AttributesLookup as _, mock::MockAttributesLookup as WSMockAttributesLookup,
         mock::MockBsnLookup as WSMockBsnLookup,
     },
-    server as ws_server,
-    settings::{Server, Settings as WsSettings},
     store::{SessionStoreEnum, SessionStores},
 };
-=======
-use wallet_server::settings::{Server, Settings as WsSettings};
->>>>>>> 44dfc8d3
 
 #[ctor]
 fn init_logging() {
@@ -93,18 +81,10 @@
 >;
 
 pub async fn setup_wallet_and_default_env() -> WalletWithMocks {
-<<<<<<< HEAD
-    setup_wallet_and_env(wallet_provider_settings(), wallet_server_settings()).await
-}
-
-/// Create an instance of [`Wallet`].
-pub async fn setup_wallet_and_env(wp_settings: WpSettings, ws_settings: WsSettings) -> WalletWithMocks {
-=======
     setup_wallet_and_env(
         config_server_settings(),
         wallet_provider_settings(),
         wallet_server_settings(),
-        pid_issuer_settings(),
     )
     .await
 }
@@ -114,25 +94,23 @@
     cs_settings: CsSettings,
     wp_settings: WpSettings,
     ws_settings: WsSettings,
-    pid_settings: PidSettings,
 ) -> WalletWithMocks {
     let config_server_config = ConfigServerConfiguration {
         base_url: local_config_base_url(&cs_settings.port),
         ..Default::default()
     };
 
->>>>>>> 44dfc8d3
     let mut wallet_config = default_configuration();
     wallet_config.pid_issuance.pid_issuer_url = local_pid_base_url(&ws_settings.wallet_server.port);
     wallet_config.account_server.base_url = local_wp_base_url(&wp_settings.webserver.port);
 
     let config_bytes = read_file("wallet-config.json");
     let mut served_wallet_config: WalletConfiguration = serde_json::from_slice(&config_bytes).unwrap();
-    served_wallet_config.pid_issuance.pid_issuer_url = local_pid_base_url(&pid_settings.webserver.port);
+    served_wallet_config.pid_issuance.pid_issuer_url = local_pid_base_url(&ws_settings.wallet_server.port);
     served_wallet_config.account_server.base_url = local_wp_base_url(&wp_settings.webserver.port);
 
-<<<<<<< HEAD
-    start_wallet_provider(wp_settings, wallet_config.clone()).await;
+    start_config_server(cs_settings, config_jwt(&served_wallet_config)).await;
+    start_wallet_provider(wp_settings).await;
     start_wallet_server(
         ws_settings,
         SessionStores {
@@ -142,12 +120,6 @@
         MockAttributeService,
     )
     .await;
-=======
-    start_config_server(cs_settings, config_jwt(&served_wallet_config)).await;
-    start_wallet_provider(wp_settings).await;
-    start_wallet_server(ws_settings, MemorySessionStore::new()).await;
-    start_pid_issuer(pid_settings, MockAttributesLookup::default(), MockBsnLookup::default()).await;
->>>>>>> 44dfc8d3
 
     let pid_issuer_client = HttpOpenidPidIssuerClient::default();
 
@@ -270,11 +242,7 @@
 {
     let public_url = settings.public_url.clone();
     tokio::spawn(async move {
-<<<<<<< HEAD
-        if let Err(error) = ws_server::serve_full(&settings, sessions, attr_service).await {
-=======
-        if let Err(error) = wallet_server::server::serve::<S>(&settings, sessions).await {
->>>>>>> 44dfc8d3
+        if let Err(error) = wallet_server::server::serve_full(&settings, sessions, attr_service).await {
             println!("Could not start wallet_server: {:?}", error);
 
             process::exit(1);
