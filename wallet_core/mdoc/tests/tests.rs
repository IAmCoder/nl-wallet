use core::fmt::Debug;
use std::{iter, ops::Add, sync::Arc};

use anyhow::Result;
use async_trait::async_trait;
use chrono::{DateTime, Duration, Utc};
use ciborium::value::Value;
use futures::future;
use indexmap::IndexMap;
use once_cell::sync::Lazy;
use p256::ecdsa::{Signature, VerifyingKey};
use serde::{de::DeserializeOwned, Serialize};
use url::Url;

use nl_wallet_mdoc::{
    basic_sa_ext::{Entry, UnsignedMdoc},
    examples::*,
    holder::*,
    iso::*,
    issuer::*,
    mock::{generate_issuance_key_and_ca, mdoc_from_example_device_response, IsoCertTimeGenerator},
    utils::{
        keys::KeyFactory,
        mdocs_map::MdocsMap,
        serialization::{cbor_deserialize, cbor_serialize},
        x509::{Certificate, CertificateType, CertificateUsage},
    },
    verifier::DisclosedAttributes,
    Error,
};
use wallet_common::{
    generator::TimeGenerator,
    keys::{software::SoftwareEcdsaKey, ConstructibleWithIdentifier, EcdsaKey, WithIdentifier},
    utils::random_string,
};

const EXAMPLE_DOC_TYPE: &str = "org.iso.18013.5.1.mDL";
const EXAMPLE_NAMESPACE: &str = "org.iso.18013.5.1";
const EXAMPLE_ATTR_NAME: &str = "family_name";
static EXAMPLE_ATTR_VALUE: Lazy<Value> = Lazy::new(|| Value::Text("Doe".to_string())); // Lazy since can't have a const String

type MockWallet = Wallet<MockHttpClient<MockIssuanceKeyring, MemorySessionStore>>;
type MockServer = Server<MockIssuanceKeyring, MemorySessionStore>;

struct SoftwareKeyFactory {}

#[async_trait]
impl<'a> KeyFactory<'a> for SoftwareKeyFactory {
    type Key = SoftwareEcdsaKey;
    type Error = Error;

    async fn generate_new_multiple(&'a self, count: u64) -> Result<Vec<Self::Key>, Error> {
        let keys = iter::repeat_with(|| SoftwareEcdsaKey::new(&random_string(32)))
            .take(count as usize)
            .collect();
        Ok(keys)
    }

    fn generate_existing<I: Into<String> + Send>(&'a self, identifier: I, _public_key: VerifyingKey) -> Self::Key {
        SoftwareEcdsaKey::new(&identifier.into())
    }

    async fn sign_with_new_keys<T: Into<Vec<u8>> + Send>(
        &'a self,
        msg: T,
        number_of_keys: u64,
    ) -> Result<Vec<(Self::Key, Signature)>, Self::Error> {
        let bytes = msg.into();
        let keys = self.generate_new_multiple(number_of_keys).await?;

        let signatures_by_identifier = future::join_all(keys.into_iter().map(|key| async {
            let signature = SoftwareEcdsaKey::new(key.identifier())
                .try_sign(bytes.as_slice())
                .await
                .unwrap();

            (key, signature)
        }))
        .await
        .into_iter()
        .collect();

        Ok(signatures_by_identifier)
    }
}

/// Verify the example disclosure from the standard.
#[tokio::test]
async fn verify_iso_example_disclosure() {
    let device_response = DeviceResponse::example();
    println!("DeviceResponse: {:#?} ", DebugCollapseBts(&device_response));

    // Examine the first attribute in the device response
    let document = device_response.documents.as_ref().unwrap()[0].clone();
    assert_eq!(document.doc_type, EXAMPLE_DOC_TYPE);
    let namespaces = document.issuer_signed.name_spaces.as_ref().unwrap();
    let attrs = namespaces.get(EXAMPLE_NAMESPACE).unwrap();
    let issuer_signed_attr = attrs.0.first().unwrap().0.clone();
    assert_eq!(issuer_signed_attr.element_identifier, EXAMPLE_ATTR_NAME);
    assert_eq!(issuer_signed_attr.element_value, *EXAMPLE_ATTR_VALUE);
    println!("issuer_signed_attr: {:#?}", DebugCollapseBts(&issuer_signed_attr));

    // Do the verification
    let eph_reader_key = Examples::ephemeral_reader_key();
    let trust_anchors = Examples::iaca_trust_anchors();
    let disclosed_attrs = device_response
        .verify(
            Some(&eph_reader_key),
            &DeviceAuthenticationBytes::example(), // To be signed by device key found in MSO
            &IsoCertTimeGenerator,
            trust_anchors,
        )
        .unwrap();
    println!("DisclosedAttributes: {:#?}", DebugCollapseBts(&disclosed_attrs));

    // The first disclosed attribute is the same as we saw earlier in the DeviceResponse
    assert_disclosure_contains(
        &disclosed_attrs,
        EXAMPLE_DOC_TYPE,
        EXAMPLE_NAMESPACE,
        EXAMPLE_ATTR_NAME,
        &EXAMPLE_ATTR_VALUE,
    );
}

/// Construct the example mdoc from the standard and disclose attributes
/// by running the example device request from the standard against it.
#[tokio::test]
async fn do_and_verify_iso_example_disclosure() {
    let device_request = DeviceRequest::example();

    // Examine some fields in the device request
    let items_request = device_request.doc_requests.first().unwrap().items_request.0.clone();
    assert_eq!(items_request.doc_type, EXAMPLE_DOC_TYPE);
    let requested_attrs = items_request.name_spaces.get(EXAMPLE_NAMESPACE).unwrap();
    let intent_to_retain = requested_attrs.get(EXAMPLE_ATTR_NAME).unwrap();
    assert!(intent_to_retain);
    println!("DeviceRequest: {:#?}", DebugCollapseBts(&device_request));

    // Verify reader's request
    let reader_trust_anchors = Examples::reader_trust_anchors();
    let reader_x509_subject = device_request
        .verify(
            &ReaderAuthenticationBytes::example_bts(),
            &IsoCertTimeGenerator,
            reader_trust_anchors,
        )
        .unwrap();

    // The reader's certificate contains who it is
    assert_eq!(
        reader_x509_subject.as_ref().unwrap().first().unwrap(),
        (&"CN".to_string(), &"reader".to_string())
    );
    println!("Reader: {:#?}", reader_x509_subject);

    // Construct the mdoc from the example device response in the standard
    let trust_anchors = Examples::iaca_trust_anchors();
    let mdoc = mdoc_from_example_device_response(trust_anchors);

    // Do the disclosure and verify it
    let wallet = Wallet::new(DummyHttpClient);
    let storage = MdocsMap::try_from([mdoc]).unwrap();
    let resp = wallet
        .disclose::<SoftwareEcdsaKey>(
            &device_request,
            &DeviceAuthenticationBytes::example_bts(),
            &SoftwareKeyFactory {},
            &storage,
        )
        .await
        .unwrap();
    println!("DeviceResponse: {:#?}", DebugCollapseBts(&resp));
    let disclosed_attrs = resp
        .verify(
            None,
            &DeviceAuthenticationBytes::example(),
            &IsoCertTimeGenerator,
            trust_anchors,
        )
        .unwrap();
    println!("DisclosedAttributes: {:#?}", DebugCollapseBts(&disclosed_attrs));

    // The first disclosed attribute is the same as we saw earlier in the DeviceRequest
    assert_disclosure_contains(
        &disclosed_attrs,
        EXAMPLE_DOC_TYPE,
        EXAMPLE_NAMESPACE,
        EXAMPLE_ATTR_NAME,
        &EXAMPLE_ATTR_VALUE,
    );
}

/// Disclose some of the attributes of the example mdoc from the spec.
#[tokio::test]
async fn iso_examples_custom_disclosure() {
    let request = DeviceRequest::new(vec![ItemsRequest {
        doc_type: EXAMPLE_DOC_TYPE.to_string(),
        name_spaces: IndexMap::from([(
            EXAMPLE_NAMESPACE.to_string(),
            IndexMap::from([(EXAMPLE_ATTR_NAME.to_string(), false)]),
        )]),
        request_info: None,
    }]);
    println!("My Request: {:#?}", DebugCollapseBts(&request));

    let trust_anchors = Examples::iaca_trust_anchors();
    let mdoc = mdoc_from_example_device_response(trust_anchors);

    let storage = MdocsMap::try_from([mdoc]).unwrap();
    let wallet = Wallet::new(DummyHttpClient);
    let resp = wallet
        .disclose::<SoftwareEcdsaKey>(
            &request,
            &DeviceAuthenticationBytes::example_bts(),
            &SoftwareKeyFactory {},
            &storage,
        )
        .await
        .unwrap();

    println!("My DeviceResponse: {:#?}", DebugCollapseBts(&resp));
    let disclosed_attrs = resp
        .verify(
            None,
            &DeviceAuthenticationBytes::example(),
            &IsoCertTimeGenerator,
            trust_anchors,
        )
        .unwrap();
    println!("My Disclosure: {:#?}", DebugCollapseBts(&disclosed_attrs));

    // The first disclosed attribute is the one we requested in our device request
    assert_disclosure_contains(
        &disclosed_attrs,
        EXAMPLE_DOC_TYPE,
        EXAMPLE_NAMESPACE,
        EXAMPLE_ATTR_NAME,
        &EXAMPLE_ATTR_VALUE,
    );
}

/// Assert that the specified doctype was disclosed, and that it contained the specified namespace,
/// and that the first attribute in that namespace has the specified name and value.
fn assert_disclosure_contains(
    disclosed_attrs: &DisclosedAttributes,
    doctype: &str,
    namespace: &str,
    name: &str,
    value: &DataElementValue,
) {
    let disclosed_attr = disclosed_attrs
        .get(doctype)
        .unwrap()
        .get(namespace)
        .unwrap()
        .first()
        .unwrap();
    assert_eq!(disclosed_attr.name, *name);
    assert_eq!(disclosed_attr.value, *value);
}

/// Verify that the static device key example from the spec is the public key in the MSO.
#[test]
fn iso_examples_consistency() {
    let static_device_key = Examples::static_device_key();

    let device_key = &DeviceResponse::example().documents.unwrap()[0]
        .issuer_signed
        .issuer_auth
        .verify_against_trust_anchors(
            CertificateUsage::Mdl,
            &IsoCertTimeGenerator,
            Examples::iaca_trust_anchors(),
        )
        .unwrap()
        .0
        .device_key_info
        .device_key;

    assert_eq!(
        *static_device_key.verifying_key(),
        VerifyingKey::try_from(device_key).unwrap(),
    );
}

const ISSUANCE_DOC_TYPE: &str = "example_doctype";
const ISSUANCE_NAME_SPACE: &str = "example_namespace";
const ISSUANCE_ATTRS: [(&str, &str); 2] = [("first_name", "John"), ("family_name", "Doe")];

fn new_issuance_request() -> Vec<UnsignedMdoc> {
    let now = chrono::Utc::now();
    vec![UnsignedMdoc {
        doc_type: ISSUANCE_DOC_TYPE.to_string(),
        copy_count: 2,
        valid_from: now.into(),
        valid_until: chrono::Utc::now().add(chrono::Duration::days(365)).into(),
        attributes: IndexMap::from([(
            ISSUANCE_NAME_SPACE.to_string(),
            ISSUANCE_ATTRS
                .iter()
                .map(|(key, val)| Entry {
                    name: key.to_string(),
                    value: Value::Text(val.to_string()),
                })
                .collect(),
        )]),
    }]
}

struct DummyHttpClient;

#[async_trait]
impl HttpClient for DummyHttpClient {
    async fn post<R, V>(&self, _: &Url, _: &V) -> Result<R, Error> {
        panic!("not implemented")
    }
}

struct MockHttpClient<K, S> {
    issuance_server: Arc<Server<K, S>>,
}

#[async_trait]
impl<K, S> HttpClient for MockHttpClient<K, S>
where
    K: KeyRing + Send + Sync,
    S: SessionStore + Send + Sync + 'static,
{
    async fn post<R, V>(&self, url: &Url, val: &V) -> Result<R, Error>
    where
        V: Serialize + Sync,
        R: DeserializeOwned,
    {
        let session_token = url.path_segments().unwrap().last().unwrap().to_string();
        let val = &cbor_serialize(val).unwrap();
        let response = self
            .issuance_server
            .process_message(session_token.into(), val)
            .await
            .unwrap();
        let response = cbor_deserialize(response.as_slice()).unwrap();
        Ok(response)
    }
}

struct MockIssuanceKeyring {
    issuance_key: PrivateKey,
}
impl KeyRing for MockIssuanceKeyring {
    fn private_key(&self, _: &DocType) -> Option<&PrivateKey> {
        Some(&self.issuance_key)
    }
}

fn setup_issuance_test() -> (MockWallet, Arc<MockServer>, Certificate) {
<<<<<<< HEAD
    let (issuance_key, ca) = generate_issuance_key_and_ca().unwrap();
=======
    // Issuer CA certificate and normal certificate
    let (ca, ca_privkey) = Certificate::new_ca(ISSUANCE_CA_CN).unwrap();
    let (issuer_cert, issuer_privkey) =
        Certificate::new(&ca, &ca_privkey, ISSUANCE_CERT_CN, CertificateType::Mdl).unwrap();
    let issuance_key = PrivateKey::new(issuer_privkey, issuer_cert.as_bytes().into());
>>>>>>> e62b72eb

    // Setup issuer
    let issuance_server = Arc::new(MockServer::new(
        "http://example.com".parse().unwrap(),
        MockIssuanceKeyring { issuance_key },
        MemorySessionStore::new(),
    ));

    let client = MockHttpClient {
        issuance_server: Arc::clone(&issuance_server),
    };
    let wallet = MockWallet::new(client);

    (wallet, issuance_server, ca)
}

#[tokio::test]
async fn issuance_and_disclosure() {
    // Agree with issuance
    let (mut wallet, server, ca) = setup_issuance_test();
    let mdocs = issuance_using_consent(true, new_issuance_request(), &mut wallet, Arc::clone(&server), &ca)
        .await
        .unwrap();
    assert_eq!(1, mdocs.len());

    // We can disclose the mdoc that was just issued to us
    let mdocs_map = mdocs.into_iter().flatten().collect::<Vec<_>>().try_into().unwrap();
    custom_disclosure(wallet, ca, mdocs_map).await;

    // Decline issuance
    let (mut wallet, server, ca) = setup_issuance_test();
    let mdocs = issuance_using_consent(false, new_issuance_request(), &mut wallet, Arc::clone(&server), &ca).await;
    assert!(mdocs.is_none());

    // Issue not-yet-valid mdocs
    let now = Utc::now();
    let mut request = new_issuance_request();
    request
        .iter_mut()
        .for_each(|r| r.valid_from = now.add(Duration::days(132)).into());
    assert!(request[0].valid_from.0 .0.parse::<DateTime<Utc>>().unwrap() > now);

    let (mut wallet, server, ca) = setup_issuance_test();
    let mdocs = issuance_using_consent(true, new_issuance_request(), &mut wallet, Arc::clone(&server), &ca)
        .await
        .unwrap();
    assert_eq!(1, mdocs.len());
}

async fn issuance_using_consent(
    user_consent: bool,
    request: Vec<UnsignedMdoc>,
    wallet: &mut MockWallet,
    issuance_server: Arc<MockServer>,
    ca: &Certificate,
) -> Option<Vec<MdocCopies>> {
    let service_engagement = issuance_server.new_session(request).unwrap();

    wallet.start_issuance(service_engagement).await.unwrap();

    if !user_consent {
        wallet.stop_issuance().await.unwrap();
        return None;
    }

    let mdocs = wallet
        .finish_issuance::<SoftwareEcdsaKey>(&[ca.try_into().unwrap()], &SoftwareKeyFactory {})
        .await
        .unwrap();

    Some(mdocs)
}

async fn custom_disclosure(wallet: MockWallet, ca: Certificate, mdocs: MdocsMap) {
    assert!(!mdocs.list().is_empty());

    // Create a request asking for one attribute
    let request = DeviceRequest::new(vec![ItemsRequest {
        doc_type: ISSUANCE_DOC_TYPE.to_string(),
        name_spaces: IndexMap::from([(
            ISSUANCE_NAME_SPACE.to_string(),
            ISSUANCE_ATTRS.iter().map(|(key, _)| (key.to_string(), false)).collect(),
        )]),
        request_info: None,
    }]);

    // Do the disclosure and verify it
    let device_auth_bts = DeviceAuthenticationBytes::example();
    let challenge_bts = DeviceAuthenticationBytes::example_bts();
    let disclosed = wallet
        .disclose::<SoftwareEcdsaKey>(&request, challenge_bts.as_ref(), &SoftwareKeyFactory {}, &mdocs)
        .await
        .unwrap();
    let disclosed_attrs = disclosed
        .verify(None, &device_auth_bts, &TimeGenerator, &[(&ca).try_into().unwrap()])
        .unwrap();
    println!("Disclosure: {:#?}", DebugCollapseBts(&disclosed_attrs));

    // Check the first disclosed attribute has the expected name and value
    let attr = ISSUANCE_ATTRS.first().unwrap();
    assert_disclosure_contains(
        &disclosed_attrs,
        ISSUANCE_DOC_TYPE,
        ISSUANCE_NAME_SPACE,
        attr.0,
        &Value::Text(attr.1.to_string()),
    );
}

/// Wrapper around `T` that implements `Debug` by using `T`'s implementation,
/// but with byte sequences (which can take a lot of vertical space) replaced with
/// a CBOR diagnostic-like notation.
///
/// Example output:
///
/// ```text
/// Test {
///     a_string: "Hello, World",
///     an_int: 42,
///     a_byte_sequence: h'00012AFF',
/// }
/// ```
///
/// Example code:
/// ```rust
/// #[derive(Debug)]
/// struct Test {
///     a_string: String,
///     an_int: u64,
///     a_byte_sequence: Vec<u8>,
/// }
///
/// let test = Test {
///     a_string: "Hello, World".to_string(),
///     an_int: 42,
///     a_byte_sequence: vec![0, 1, 42, 255],
/// };
///
/// println!("{:#?}", DebugCollapseBts(test));
/// ```
struct DebugCollapseBts<T>(T);

impl<T> Debug for DebugCollapseBts<T>
where
    T: Debug,
{
    fn fmt(&self, f: &mut std::fmt::Formatter<'_>) -> std::fmt::Result {
        // Match numbers within square brackets, e.g.: [1, 2, 3]
        let debugstr = format!("{:#?}", self.0);
        let debugstr_collapsed = regex::Regex::new(r"\[\s*(\d,?\s*)+\]").unwrap().replace_all(
            debugstr.as_str(),
            |caps: &regex::Captures| {
                let no_whitespace = remove_whitespace(&caps[0]);
                let trimmed = no_whitespace[1..no_whitespace.len() - 2].to_string(); // Remove square brackets
                if trimmed.split(',').any(|r| r.parse::<u8>().is_err()) {
                    // If any of the numbers don't fit in a u8, just return the numbers without whitespace
                    no_whitespace
                } else {
                    format!(
                        "h'{}'", // CBOR diagnostic-like notation
                        hex::encode(
                            trimmed
                                .split(',')
                                .map(|i| i.parse::<u8>().unwrap())
                                .collect::<Vec<u8>>(),
                        )
                        .to_uppercase()
                    )
                }
            },
        );

        write!(f, "{}", debugstr_collapsed)
    }
}

fn remove_whitespace(s: &str) -> String {
    s.chars().filter(|c| !c.is_whitespace()).collect()
}<|MERGE_RESOLUTION|>--- conflicted
+++ resolved
@@ -18,12 +18,12 @@
     holder::*,
     iso::*,
     issuer::*,
-    mock::{generate_issuance_key_and_ca, mdoc_from_example_device_response, IsoCertTimeGenerator},
+    mock::{self, IsoCertTimeGenerator},
     utils::{
         keys::KeyFactory,
         mdocs_map::MdocsMap,
         serialization::{cbor_deserialize, cbor_serialize},
-        x509::{Certificate, CertificateType, CertificateUsage},
+        x509::{Certificate, CertificateUsage},
     },
     verifier::DisclosedAttributes,
     Error,
@@ -156,7 +156,7 @@
 
     // Construct the mdoc from the example device response in the standard
     let trust_anchors = Examples::iaca_trust_anchors();
-    let mdoc = mdoc_from_example_device_response(trust_anchors);
+    let mdoc = mock::mdoc_from_example_device_response(trust_anchors);
 
     // Do the disclosure and verify it
     let wallet = Wallet::new(DummyHttpClient);
@@ -205,7 +205,7 @@
     println!("My Request: {:#?}", DebugCollapseBts(&request));
 
     let trust_anchors = Examples::iaca_trust_anchors();
-    let mdoc = mdoc_from_example_device_response(trust_anchors);
+    let mdoc = mock::mdoc_from_example_device_response(trust_anchors);
 
     let storage = MdocsMap::try_from([mdoc]).unwrap();
     let wallet = Wallet::new(DummyHttpClient);
@@ -354,15 +354,7 @@
 }
 
 fn setup_issuance_test() -> (MockWallet, Arc<MockServer>, Certificate) {
-<<<<<<< HEAD
-    let (issuance_key, ca) = generate_issuance_key_and_ca().unwrap();
-=======
-    // Issuer CA certificate and normal certificate
-    let (ca, ca_privkey) = Certificate::new_ca(ISSUANCE_CA_CN).unwrap();
-    let (issuer_cert, issuer_privkey) =
-        Certificate::new(&ca, &ca_privkey, ISSUANCE_CERT_CN, CertificateType::Mdl).unwrap();
-    let issuance_key = PrivateKey::new(issuer_privkey, issuer_cert.as_bytes().into());
->>>>>>> e62b72eb
+    let (issuance_key, ca) = mock::generate_issuance_key_and_ca().unwrap();
 
     // Setup issuer
     let issuance_server = Arc::new(MockServer::new(
