pub mod auth;
pub mod cose;
pub mod keys;
pub mod serialization;
pub mod x509;

pub(crate) mod crypto;

<<<<<<< HEAD
#[cfg(feature = "mdocs-map")]
pub mod mdocs_map;
=======
#[cfg(feature = "mock")]
pub mod mdocs_map;

pub use auth::issuer_auth;
pub use auth::reader_auth;
>>>>>>> b6541ffb
<|MERGE_RESOLUTION|>--- conflicted
+++ resolved
@@ -6,13 +6,8 @@
 
 pub(crate) mod crypto;
 
-<<<<<<< HEAD
 #[cfg(feature = "mdocs-map")]
-pub mod mdocs_map;
-=======
-#[cfg(feature = "mock")]
 pub mod mdocs_map;
 
 pub use auth::issuer_auth;
-pub use auth::reader_auth;
->>>>>>> b6541ffb
+pub use auth::reader_auth;