--- conflicted
+++ resolved
@@ -95,11 +95,7 @@
             Ok(pem.contents.into())
         } else {
             Err(CertificateError::UnexpectedPemHeader {
-<<<<<<< HEAD
-                found: pem.label.to_string(),
-=======
                 found: pem.label,
->>>>>>> 4ec621e3
                 expected: PEM_CERTIFICATE_HEADER.to_string(),
             })
         }
