use std::borrow::Cow;

use chrono::{DateTime, Utc};
use indexmap::IndexMap;
use p256::{
    ecdsa::VerifyingKey,
    elliptic_curve::pkcs8::DecodePublicKey,
    pkcs8::der::{asn1::Utf8StringRef, Decode, SliceReader},
};
use serde::{de::DeserializeOwned, Deserialize, Serialize};
use serde_bytes::ByteBuf;
use webpki::{EndEntityCert, Time, TrustAnchor, ECDSA_P256_SHA256};
use x509_parser::{
    der_parser::Oid,
    nom::{self, AsBytes},
    pem,
    prelude::{ExtendedKeyUsage, FromDer, PEMError, X509Certificate, X509Error},
};

use wallet_common::{generator::Generator, trust_anchor::DerTrustAnchor};

use super::{issuer_auth::IssuerRegistration, reader_auth::ReaderRegistration};

#[derive(thiserror::Error, Debug)]
pub enum CertificateError {
    #[error("certificate verification failed: {0}")]
    Verification(#[source] webpki::Error),
    #[error("certificate parsing for validation failed: {0}")]
    ValidationParsing(#[from] webpki::Error),
    #[error("certificate content parsing failed: {0}")]
    ContentParsing(#[from] x509_parser::nom::Err<X509Error>),
    #[error("certificate private key generation failed: {0}")]
    GeneratingPrivateKey(p256::pkcs8::Error),
    #[cfg(any(test, feature = "generate"))]
    #[error("certificate creation failed: {0}")]
    GeneratingFailed(#[from] rcgen::RcgenError),
    #[error("failed to parse certificate public key: {0}")]
    KeyParsingFailed(p256::pkcs8::spki::Error),
    #[error("EKU count incorrect ({0})")]
    IncorrectEkuCount(usize),
    #[error("EKU incorrect")]
    IncorrectEku(String),
    #[error("PEM decoding error: {0}")]
    Pem(#[from] nom::Err<PEMError>),
    #[error("unexpected PEM header: found {found}, expected {expected}")]
    UnexpectedPemHeader { found: String, expected: String },
    #[error("DER coding error: {0}")]
    DerEncodingError(#[from] p256::pkcs8::der::Error),
    #[error("JSON coding error: {0}")]
    JsonEncodingError(#[from] serde_json::Error),
    #[error("X509 coding error: {0}")]
    X509Error(#[from] X509Error),
}

pub const OID_EXT_KEY_USAGE: &[u64] = &[2, 5, 29, 37];

/// An x509 certificate, unifying functionality from the following crates:
///
/// - parsing data: `x509_parser`
/// - verification of certificate chains: `webpki`
/// - signing and generating: `rcgen`
#[derive(Debug, Clone, PartialEq, Eq, Serialize, Deserialize)]
pub struct Certificate(ByteBuf);

impl<'a> TryInto<TrustAnchor<'a>> for &'a Certificate {
    type Error = CertificateError;
    fn try_into(self) -> Result<TrustAnchor<'a>, Self::Error> {
        Ok(TrustAnchor::try_from_cert_der(self.as_bytes())?)
    }
}

impl<'a> TryInto<EndEntityCert<'a>> for &'a Certificate {
    type Error = CertificateError;
    fn try_into(self) -> Result<EndEntityCert<'a>, Self::Error> {
        Ok(self.as_bytes().try_into()?)
    }
}

impl<'a> TryInto<X509Certificate<'a>> for &'a Certificate {
    type Error = CertificateError;
    fn try_into(self) -> Result<X509Certificate<'a>, Self::Error> {
        let (_, parsed) = X509Certificate::from_der(self.as_bytes())?;
        Ok(parsed)
    }
}

impl From<Certificate> for Vec<u8> {
    fn from(source: Certificate) -> Vec<u8> {
        source.0.to_vec()
    }
}

impl<'a> TryInto<DerTrustAnchor> for &'a Certificate {
    type Error = CertificateError;

    fn try_into(self) -> Result<DerTrustAnchor, Self::Error> {
        Ok(DerTrustAnchor::from_der(self.0.to_vec())?)
    }
}

impl<T: AsRef<[u8]>> From<T> for Certificate {
    fn from(value: T) -> Self {
        Certificate(ByteBuf::from(value.as_ref()))
    }
}

const PEM_CERTIFICATE_HEADER: &str = "CERTIFICATE";

impl Certificate {
    pub fn as_bytes(&self) -> &[u8] {
        self.0.as_bytes()
    }

    pub fn from_pem(pem: &str) -> Result<Self, CertificateError> {
        let (_, pem) = pem::parse_x509_pem(pem.as_bytes())?;
        if pem.label == PEM_CERTIFICATE_HEADER {
            Ok(pem.contents.into())
        } else {
            Err(CertificateError::UnexpectedPemHeader {
                found: pem.label,
                expected: PEM_CERTIFICATE_HEADER.to_string(),
            })
        }
    }

    /// Verify the certificate against the specified trust anchors.
    pub fn verify(
        &self,
        usage: CertificateUsage,
        intermediate_certs: &[&[u8]],
        time: &impl Generator<DateTime<Utc>>,
        trust_anchors: &[TrustAnchor],
    ) -> Result<(), CertificateError> {
        self.to_webpki()?
            .verify_for_usage(
                &[&ECDSA_P256_SHA256],
                trust_anchors,
                intermediate_certs,
                Time::from_seconds_since_unix_epoch(time.generate().timestamp() as u64),
                webpki::KeyUsage::required(usage.to_eku()),
                &[],
            )
            .map_err(CertificateError::Verification)
    }

    pub fn public_key(&self) -> Result<VerifyingKey, CertificateError> {
        VerifyingKey::from_public_key_der(self.to_x509()?.public_key().raw).map_err(CertificateError::KeyParsingFailed)
    }

    /// Convert the certificate to a [`X509Certificate`] from the `x509_parser` crate, to read its contents.
    pub fn to_x509(&self) -> Result<X509Certificate, CertificateError> {
        self.try_into()
    }

    /// Convert the certificate to a [`EndEntityCert`] from the `webpki` crate, to verify it (possibly along with a
    /// certificate chain) against a set of trust roots.
    pub fn to_webpki(&self) -> Result<EndEntityCert, CertificateError> {
        self.try_into()
    }

    pub fn subject(&self) -> Result<IndexMap<String, String>, CertificateError> {
        let subject = self
            .to_x509()?
            .subject
            .iter_attributes()
            .map(|attr| {
                (
                    x509_parser::objects::oid2abbrev(attr.attr_type(), x509_parser::objects::oid_registry())
                        .map_or(attr.attr_type().to_id_string(), |v| v.to_string()),
                    attr.as_str().unwrap().to_string(), // TODO handle non-stringable values?
                )
            })
            .collect();

        Ok(subject)
    }

    pub(crate) fn extract_custom_ext<'a, T: Deserialize<'a>>(
        &'a self,
        oid: Oid,
    ) -> Result<Option<T>, CertificateError> {
        let x509_cert = self.to_x509()?;
        let ext = x509_cert.iter_extensions().find(|ext| ext.oid == oid);
        ext.map(|ext| {
            let mut reader = SliceReader::new(ext.value)?;
            let json = Utf8StringRef::decode(&mut reader)?;
            let registration = serde_json::from_str(json.as_str())?;
            Ok::<_, CertificateError>(registration)
        })
        .transpose()
    }
}

/// Usage of a [`Certificate`], representing its Extended Key Usage (EKU).
/// [`Certificate::verify()`] receives this as parameter and enforces that it is present in the certificate
/// being verified.
#[derive(Debug, Clone, PartialEq, Eq)]
pub enum CertificateUsage {
    Mdl,
    ReaderAuth,
}

/// OID 1.0.18013.5.1.2
pub const EXTENDED_KEY_USAGE_MDL: &[u8] = &[40, 129, 140, 93, 5, 1, 2];
/// OID 1.0.18013.5.1.6
pub const EXTENDED_KEY_USAGE_READER_AUTH: &[u8] = &[40, 129, 140, 93, 5, 1, 6];

pub const EKU_MDL_OID: Oid = oid_from_bytes(EXTENDED_KEY_USAGE_MDL);
pub const EKU_READER_AUTH_OID: Oid = oid_from_bytes(EXTENDED_KEY_USAGE_READER_AUTH);

const fn oid_from_bytes(bytes: &'static [u8]) -> Oid {
    Oid::new(Cow::Borrowed(bytes))
}

impl CertificateUsage {
    pub fn from_certificate(cert: &Certificate) -> Result<Self, CertificateError> {
        let usage = cert
            .to_x509()?
            .extended_key_usage()?
            .map(|eku| Self::from_key_usage(eku.value))
            .transpose()?
            .ok_or_else(|| CertificateError::IncorrectEkuCount(0))?;

        Ok(usage)
    }

    fn from_key_usage(ext_key_usage: &ExtendedKeyUsage) -> Result<Self, CertificateError> {
        if ext_key_usage.other.len() != 1 {
            return Err(CertificateError::IncorrectEkuCount(ext_key_usage.other.len()));
        }

        let key_usage_oid = ext_key_usage.other.first().unwrap();

        // Unfortunately we cannot use a match statement here.
        if key_usage_oid == &EKU_MDL_OID {
            return Ok(Self::Mdl);
        } else if key_usage_oid == &EKU_READER_AUTH_OID {
            return Ok(Self::ReaderAuth);
        }

        Err(CertificateError::IncorrectEku(key_usage_oid.to_id_string()))
    }

    fn to_eku(&self) -> &'static [u8] {
        match self {
            CertificateUsage::Mdl => EXTENDED_KEY_USAGE_MDL,
            CertificateUsage::ReaderAuth => EXTENDED_KEY_USAGE_READER_AUTH,
        }
    }
}

/// Acts as configuration for the [Certificate::new] function.
#[derive(Debug, Clone, PartialEq)]
pub enum CertificateType {
    Mdl(Option<Box<IssuerRegistration>>),
    ReaderAuth(Option<Box<ReaderRegistration>>),
}

impl CertificateType {
    pub fn from_certificate(cert: &Certificate) -> Result<Self, CertificateError> {
        let usage = CertificateUsage::from_certificate(cert)?;
        let result = match usage {
            CertificateUsage::Mdl => {
                let registration: Option<IssuerRegistration> = IssuerRegistration::from_certificate(cert)?;
                CertificateType::Mdl(registration.map(Box::new))
            }
            CertificateUsage::ReaderAuth => {
                let registration: Option<ReaderRegistration> = ReaderRegistration::from_certificate(cert)?;
                CertificateType::ReaderAuth(registration.map(Box::new))
            }
        };

        Ok(result)
    }
}

impl From<&CertificateType> for CertificateUsage {
    fn from(source: &CertificateType) -> Self {
        use CertificateType::*;
        match source {
            Mdl(_) => Self::Mdl,
            ReaderAuth(_) => Self::ReaderAuth,
        }
    }
}

<<<<<<< HEAD
#[cfg(any(test, feature = "generate"))]
=======
pub trait MdocCertificateExtension
where
    Self: Serialize + DeserializeOwned + Sized,
{
    const OID: &'static [u64];

    fn from_certificate(source: &Certificate) -> Result<Option<Self>, CertificateError> {
        // unwrap() is safe here, because we process a fixed value
        let oid = Oid::from(Self::OID).unwrap();
        source.extract_custom_ext(oid)
    }

    #[cfg(feature = "generate")]
    fn to_custom_ext(&self) -> Result<rcgen::CustomExtension, CertificateError> {
        use p256::pkcs8::der::Encode;

        let json_string = serde_json::to_string(self)?;
        let string = Utf8StringRef::new(&json_string)?;
        let ext = rcgen::CustomExtension::from_oid_content(Self::OID, string.to_der()?);
        Ok(ext)
    }
}

#[cfg(feature = "generate")]
>>>>>>> 0e35a68a
mod generate {
    use p256::{
        ecdsa::SigningKey,
        pkcs8::{
            der::{asn1::SequenceOf, Encode},
            DecodePrivateKey, EncodePrivateKey, ObjectIdentifier,
        },
    };
    use rcgen::{BasicConstraints, Certificate as RcgenCertificate, CertificateParams, CustomExtension, DnType, IsCa};

    use crate::utils::x509::{Certificate, CertificateError, CertificateType, CertificateUsage, OID_EXT_KEY_USAGE};

    use super::MdocCertificateExtension;

    impl Certificate {
        /// Generate a new self-signed CA certificate.
        pub fn new_ca(common_name: &str) -> Result<(Certificate, SigningKey), CertificateError> {
            let mut ca_params = CertificateParams::new(vec![]);
            ca_params.is_ca = IsCa::Ca(BasicConstraints::Constrained(0));
            ca_params.distinguished_name.push(DnType::CommonName, common_name);
            let cert = RcgenCertificate::from_params(ca_params)?;

            let privkey = Self::rcgen_cert_privkey(&cert)?;

            Ok((cert.serialize_der()?.into(), privkey))
        }

        /// Generate a new certificate signed with the specified CA certificate.
        pub fn new(
            ca: &Certificate,
            ca_privkey: &SigningKey,
            common_name: &str,
            certificate_type: CertificateType,
        ) -> Result<(Certificate, SigningKey), CertificateError> {
            let mut cert_params = CertificateParams::new(vec![]);
            cert_params.is_ca = IsCa::NoCa;
            cert_params.distinguished_name.push(DnType::CommonName, common_name);
            cert_params.custom_extensions.extend(certificate_type.to_custom_exts()?);
            let cert_unsigned =
                RcgenCertificate::from_params(cert_params).map_err(CertificateError::GeneratingFailed)?;

            let ca_keypair = rcgen::KeyPair::from_der(
                &ca_privkey
                    .to_pkcs8_der()
                    .map_err(CertificateError::GeneratingPrivateKey)?
                    .to_bytes(),
            )?;
            let ca = RcgenCertificate::from_params(rcgen::CertificateParams::from_ca_cert_der(&ca.0, ca_keypair)?)?;

            let cert_bts = cert_unsigned.serialize_der_with_signer(&ca)?;
            let cert_privkey = Self::rcgen_cert_privkey(&cert_unsigned)?;

            Ok((cert_bts.into(), cert_privkey))
        }

        fn rcgen_cert_privkey(cert: &RcgenCertificate) -> Result<SigningKey, CertificateError> {
            SigningKey::from_pkcs8_der(cert.get_key_pair().serialized_der())
                .map_err(CertificateError::GeneratingPrivateKey)
        }
    }

    impl CertificateUsage {
        fn to_custom_ext(&self) -> CustomExtension {
            // The spec requires that we add mdoc-specific OIDs to the extended key usage extension, but [`CertificateParams`]
            // only supports a whitelist of key usages that it is aware of. So we DER-serialize it manually and add it to
            // the custom extensions.
            // We unwrap in these functions because they have fixed input for which they always succeed.
            let mut seq = SequenceOf::<ObjectIdentifier, 1>::new();
            seq.add(ObjectIdentifier::from_bytes(self.to_eku()).unwrap()).unwrap();
            let mut ext = CustomExtension::from_oid_content(OID_EXT_KEY_USAGE, seq.to_der().unwrap());
            ext.set_criticality(true);
            ext
        }
    }

    impl CertificateType {
        fn to_custom_exts(&self) -> Result<Vec<CustomExtension>, CertificateError> {
            let usage: CertificateUsage = self.into();
            let mut extensions = vec![usage.to_custom_ext()];

            match self {
                Self::ReaderAuth(Some(reader_registration)) => {
                    let ext_reader_auth = reader_registration.to_custom_ext()?;
                    extensions.push(ext_reader_auth);
                }
                Self::Mdl(Some(issuer_registration)) => {
                    let ext_issuer_auth = issuer_registration.to_custom_ext()?;
                    extensions.push(ext_issuer_auth);
                }
                _ => {}
            };
            Ok(extensions)
        }
    }

    #[cfg(feature = "mock")]
    mod mock {
        use crate::{server_keys::PrivateKey, utils::issuer_auth::IssuerRegistration};

        use super::*;

        const ISSUANCE_CA_CN: &str = "ca.issuer.example.com";
        const ISSUANCE_CERT_CN: &str = "cert.issuer.example.com";

        impl PrivateKey {
            pub fn generate_mock_with_ca() -> Result<(Self, Certificate), CertificateError> {
                // Issuer CA certificate and normal certificate
                let (ca, ca_privkey) = Certificate::new_ca(ISSUANCE_CA_CN)?;
                let (issuer_cert, issuer_privkey) = Certificate::new(
                    &ca,
                    &ca_privkey,
                    ISSUANCE_CERT_CN,
                    CertificateType::Mdl(Box::new(IssuerRegistration::mock_issuer_registration()).into()),
                )?;
                let issuance_key = PrivateKey::new(issuer_privkey, issuer_cert);

                Ok((issuance_key, ca))
            }

            pub fn generate_unauthenticated_mock_with_ca() -> Result<(Self, Certificate), CertificateError> {
                // Issuer CA certificate and normal certificate, without issuer registration
                let (ca, ca_privkey) = Certificate::new_ca(ISSUANCE_CA_CN)?;
                let (issuer_cert, issuer_privkey) =
                    Certificate::new(&ca, &ca_privkey, ISSUANCE_CERT_CN, CertificateType::Mdl(None))?;
                let issuance_key = PrivateKey::new(issuer_privkey, issuer_cert);

                Ok((issuance_key, ca))
            }
        }
    }
}

#[cfg(test)]
mod test {
    use p256::pkcs8::ObjectIdentifier;
    use webpki::TrustAnchor;

    use wallet_common::generator::TimeGenerator;

    use crate::utils::{issuer_auth::IssuerRegistration, reader_auth::ReaderRegistration, x509::CertificateType};

    use super::{Certificate, CertificateUsage};

    #[test]
    fn mdoc_eku_encoding_works() {
        CertificateUsage::Mdl.to_eku();
        CertificateUsage::ReaderAuth.to_eku();
    }

    #[test]
    fn generate_and_verify_cert() {
        let (ca, ca_privkey) = Certificate::new_ca("myca").unwrap();
        let ca_trustanchor: TrustAnchor = (&ca).try_into().unwrap();

        let (cert, _) = Certificate::new(
            &ca,
            &ca_privkey,
            "mycert",
            CertificateType::Mdl(Box::new(IssuerRegistration::mock_issuer_registration()).into()),
        )
        .unwrap();

        cert.verify(CertificateUsage::Mdl, &[], &TimeGenerator, &[ca_trustanchor])
            .unwrap();
    }

    #[test]
    fn generate_and_verify_cert_reader_auth() {
        let (ca, ca_privkey) = Certificate::new_ca("myca").unwrap();
        let ca_trustanchor: TrustAnchor = (&ca).try_into().unwrap();

        let reader_auth = CertificateType::ReaderAuth(Box::new(ReaderRegistration::mock_reader_registration()).into());

        let (cert, _) = Certificate::new(&ca, &ca_privkey, "mycert", reader_auth.clone()).unwrap();

        cert.verify(CertificateUsage::ReaderAuth, &[], &TimeGenerator, &[ca_trustanchor])
            .unwrap();

        // Verify whether the parsed CertificateType equals the original ReaderAuth usage
        let cert_usage = CertificateType::from_certificate(&cert).unwrap();
        assert_eq!(cert_usage, reader_auth);
    }

    #[test]
    fn parse_oid() {
        let mdl_kp: ObjectIdentifier = "1.0.18013.5.1.2".parse().unwrap();
        let mdl_kp: &'static [u8] = Box::leak(mdl_kp.into()).as_bytes();
        assert_eq!(mdl_kp, CertificateUsage::Mdl.to_eku());
    }
}<|MERGE_RESOLUTION|>--- conflicted
+++ resolved
@@ -284,9 +284,6 @@
     }
 }
 
-<<<<<<< HEAD
-#[cfg(any(test, feature = "generate"))]
-=======
 pub trait MdocCertificateExtension
 where
     Self: Serialize + DeserializeOwned + Sized,
@@ -299,7 +296,7 @@
         source.extract_custom_ext(oid)
     }
 
-    #[cfg(feature = "generate")]
+    #[cfg(any(test, feature = "generate"))]
     fn to_custom_ext(&self) -> Result<rcgen::CustomExtension, CertificateError> {
         use p256::pkcs8::der::Encode;
 
@@ -310,8 +307,7 @@
     }
 }
 
-#[cfg(feature = "generate")]
->>>>>>> 0e35a68a
+#[cfg(any(test, feature = "generate"))]
 mod generate {
     use p256::{
         ecdsa::SigningKey,
