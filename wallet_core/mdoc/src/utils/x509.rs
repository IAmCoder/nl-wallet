--- conflicted
+++ resolved
@@ -1,3 +1,5 @@
+use std::borrow::Cow;
+
 use chrono::{DateTime, Utc};
 use indexmap::IndexMap;
 use p256::{
@@ -12,7 +14,6 @@
     BasicConstraints, Certificate as RcgenCertificate, CertificateParams, CustomExtension, DnType, IsCa, RcgenError,
 };
 use serde_bytes::ByteBuf;
-use std::borrow::Cow;
 use webpki::{EndEntityCert, Time, TrustAnchor, ECDSA_P256_SHA256};
 use x509_parser::{
     der_parser::Oid,
@@ -357,10 +358,7 @@
 
 #[cfg(test)]
 mod test {
-<<<<<<< HEAD
-=======
-    use chrono::{DateTime, Duration, Utc};
->>>>>>> e62b72eb
+    use chrono::Duration;
     use p256::pkcs8::ObjectIdentifier;
     use url::Url;
     use webpki::TrustAnchor;
