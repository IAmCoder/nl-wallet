//! RP software, for verifying mdoc disclosures, see [`DeviceResponse::verify()`].

use std::{sync::Arc, time::Duration};

use chrono::{DateTime, Utc};
use futures::future::try_join_all;
use indexmap::IndexMap;
use p256::{elliptic_curve::rand_core::OsRng, SecretKey};
use serde::{Deserialize, Serialize};
use tokio::task::JoinHandle;
use url::Url;
use webpki::TrustAnchor;

use wallet_common::{
    account::serialization::DerSecretKey,
    generator::{Generator, TimeGenerator},
};

use crate::{
    basic_sa_ext::Entry,
    identifiers::AttributeIdentifier,
    iso::*,
    server_keys::{KeyRing, PrivateKey},
    server_state::{SessionState, SessionStore, SessionToken, CLEANUP_INTERVAL_SECONDS},
    utils::{
        cose::{self, ClonePayload, MdocCose},
        crypto::{cbor_digest, dh_hmac_key, SessionKey, SessionKeyUser},
        serialization::{cbor_deserialize, cbor_serialize, CborSeq, TaggedBytes},
        x509::{CertificateUsage, OwnedTrustAnchor},
    },
    Error, Result, SessionData,
};

/// Attributes of an mdoc that was disclosed in a [`DeviceResponse`], as computed by [`DeviceResponse::verify()`].
/// Grouped per namespace.
pub type DocumentDisclosedAttributes = IndexMap<NameSpace, Vec<Entry>>;
/// All attributes that were disclosed in a [`DeviceResponse`], as computed by [`DeviceResponse::verify()`].
pub type DisclosedAttributes = IndexMap<DocType, DocumentDisclosedAttributes>;

#[derive(thiserror::Error, Debug)]
pub enum VerificationError {
    #[error("errors in device response: {0:#?}")]
    DeviceResponseErrors(Vec<DocumentError>),
    #[error("unexpected status: {0}")]
    UnexpectedStatus(u64),
    #[error("no documents found in device response")]
    NoDocuments,
    #[error("inconsistent doctypes: document contained {document}, mso contained {mso}")]
    WrongDocType { document: DocType, mso: DocType },
    #[error("namespace {0} not found in mso")]
    MissingNamespace(NameSpace),
    #[error("digest ID {0} not found in mso")]
    MissingDigestID(DigestID),
    #[error("attribute verification failed: did not hash to the value in the MSO")]
    AttributeVerificationFailed,
    #[error("missing ephemeral key")]
    EphemeralKeyMissing,
    #[error("validity error: {0}")]
    Validity(#[from] ValidityError),
    #[error("missing OriginInfo in engagement: {0}")]
    MissingOriginInfo(usize),
    #[error("incorrect OriginInfo in engagement")]
    IncorrectOriginInfo,
    #[error("unexpected input: session is done")]
    UnexpectedInput,
    #[error("unknown certificate")]
    UnknownCertificate(String),
    #[error("unknown session ID: {0}")]
    UnknownSessionId(SessionToken),
    #[error("no ItemsRequest: can't request a disclosure of 0 attributes")]
    NoItemsRequests,
    #[error("attributes mismatch: {0:?}")]
    MissingAttributes(Vec<AttributeIdentifier>),
}

#[derive(Serialize, Deserialize, Debug, Clone)]
pub struct ItemsRequests(pub Vec<ItemsRequest>);
impl From<Vec<ItemsRequest>> for ItemsRequests {
    fn from(value: Vec<ItemsRequest>) -> Self {
        Self(value)
    }
}

/// A disclosure session. `S` must implement [`DisclosureState`] and is the state that the session is in.
/// The session progresses through the possible states using a state engine that uses the typestate pattern:
/// for each state `S`, `Session<S>` has its own state transition method that consume the previous state.
#[derive(Debug)]
struct Session<S> {
    state: SessionState<S>,
}

/// State for a session that has just been created.
#[derive(Serialize, Deserialize, Debug, Clone)]
pub struct Created {
    items_requests: ItemsRequests,
    session_type: SessionType,
    usecase_id: String,
    ephemeral_privkey: DerSecretKey,
    reader_engagement: ReaderEngagement,
}

/// State for a session that is waiting for the user's disclosure, i.e., the device has read our
/// [`ReaderEngagement`] and contacted us at the session URL.
#[derive(Serialize, Deserialize, Debug, Clone)]
pub struct WaitingForResponse {
    #[allow(unused)] // TODO write function that matches this field against the disclosed attributes
    items_requests: ItemsRequests,
    their_key: SessionKey,
    ephemeral_privkey: DerSecretKey,
    session_transcript: SessionTranscript,
}

/// State for a session that has ended (for any reason).
#[derive(Serialize, Deserialize, Debug, Clone)]
pub struct Done {
    pub session_result: SessionResult,
}

/// The outcome of a session: the disclosed attributes if they have been sucessfully received and verified.
#[derive(Serialize, Deserialize, Debug, Clone)]
pub enum SessionResult {
    Done { disclosed_attributes: DisclosedAttributes },
    Failed { error: String },
    Cancelled,
}

/// Disclosure session states for use as `T` in `Session<T>`.
pub trait DisclosureState {}

impl DisclosureState for Created {}
impl DisclosureState for WaitingForResponse {}
impl DisclosureState for Done {}

/// Disclosure-specific session data, of any state, for storing in a session store.
#[derive(Serialize, Deserialize, Debug, Clone)]
pub enum DisclosureData {
    Created(Created),
    WaitingForResponse(WaitingForResponse),
    Done(Done),
}

impl SessionState<Created> {
    fn into_enum(self) -> SessionState<DisclosureData> {
        SessionState {
            session_data: DisclosureData::Created(self.session_data),
            token: self.token,
            last_active: self.last_active,
        }
    }
}

impl SessionState<WaitingForResponse> {
    fn into_enum(self) -> SessionState<DisclosureData> {
        SessionState {
            session_data: DisclosureData::WaitingForResponse(self.session_data),
            token: self.token,
            last_active: self.last_active,
        }
    }
}

impl SessionState<Done> {
    fn into_enum(self) -> SessionState<DisclosureData> {
        SessionState {
            session_data: DisclosureData::Done(self.session_data),
            token: self.token,
            last_active: self.last_active,
        }
    }
}

/// status without the underlying data for Created and Waiting
#[derive(Debug, Deserialize, Serialize)]
#[serde(rename_all = "UPPERCASE", tag = "status", content = "result")]
pub enum StatusResponse {
    Created,
    WaitingForResponse,
    Done(SessionResult),
}

#[derive(Serialize, Deserialize, Debug, Clone, Copy, PartialEq, Eq)]
pub enum SessionType {
    // Using Universal Link
    SameDevice,
    /// Using QR code
    CrossDevice,
}

pub struct Verifier<K, S> {
    url: Url,
    keys: K,
    sessions: Arc<S>,
    cleanup_task: JoinHandle<()>,
    trust_anchors: Vec<OwnedTrustAnchor>,
}

impl<K, S> Drop for Verifier<K, S> {
    fn drop(&mut self) {
        // Stop the task at the next .await
        self.cleanup_task.abort();
    }
}

impl<K, S> Verifier<K, S>
where
    K: KeyRing,
    S: SessionStore<Data = SessionState<DisclosureData>> + Send + Sync + 'static,
{
    /// Create a new [`Verifier`].
    ///
    /// - `url` is the URL at which the server is publically reachable; this is included in the [`ReaderEngagement`]
    ///   returned to the wallet.
    /// - `keys` contains for each usecase a certificate and corresponding private key for use in RP authentication.
    /// - `sessions` will contain all sessions.
    /// - `trust_anchors` contains self-signed X509 CA certificates acting as trust anchor for the mdoc verification:
    ///   the mdoc verification function [`Document::verify()`] returns true if the mdoc verifies against one of these CAs.
    pub fn new(url: Url, keys: K, sessions: S, trust_anchors: Vec<OwnedTrustAnchor>) -> Self {
        let sessions = Arc::new(sessions);
        Self {
            url,
            keys,
            cleanup_task: sessions
                .clone()
                .start_cleanup_task(Duration::from_secs(CLEANUP_INTERVAL_SECONDS)),
            sessions,
            trust_anchors,
        }
    }

    /// Start a new disclosure session. Returns a [`ReaderEngagement`] instance that should be put in a QR
    /// or Universal Link or `mdoc://` URI.
    ///
    /// - `items_requests` contains the attributes to be requested.
    /// - `usecase_id` should point to an existing item in the `certificates` parameter.
    pub fn new_session(
        &self,
        items_requests: ItemsRequests,
        session_type: SessionType,
        usecase_id: String,
    ) -> Result<(SessionToken, ReaderEngagement)> {
        if !self.keys.contains_key(&usecase_id) {
            return Err(VerificationError::UnknownCertificate(usecase_id.clone()).into());
        }

        if items_requests.0.is_empty() {
            return Err(VerificationError::NoItemsRequests.into());
        }

        let (session_token, reader_engagement, session_state) =
            Session::<Created>::new(items_requests, session_type, usecase_id, &self.url)?;
        self.sessions.write(&session_state.state.into_enum());
        Ok((session_token, reader_engagement))
    }

    /// Process a disclosure protocol message of the wallet.
    ///
    /// - `msg` is the received protocol message.
    /// - `token` is the session token as parsed from the URL.
    pub async fn process_message(&self, msg: &[u8], token: SessionToken) -> Result<SessionData> {
        let state = self
            .sessions
            .get(&token)
            .ok_or_else(|| Error::from(VerificationError::UnknownSessionId(token.clone())))?;

        let (response, next) = match state.session_data {
            DisclosureData::Created(session_data) => {
                let session = Session::<Created> {
                    state: SessionState {
                        session_data,
                        token: state.token,
                        last_active: state.last_active,
                    },
                };
                let (response, session) = session
                    .process_device_engagement(cbor_deserialize(msg)?, &self.keys)
                    .await;
                match session {
                    Ok(next) => Ok((response, next.state.into_enum())),
                    Err(next) => Ok((response, next.state.into_enum())),
                }
            }
            DisclosureData::WaitingForResponse(session_data) => {
                let session = Session::<WaitingForResponse> {
                    state: SessionState {
                        session_data,
                        token: state.token,
                        last_active: state.last_active,
                    },
                };
                let (response, session) = session.process_response(
                    cbor_deserialize(msg)?,
                    self.trust_anchors
                        .iter()
                        .map(Into::<TrustAnchor<'_>>::into)
                        .collect::<Vec<_>>()
                        .as_slice(),
                );
                Ok((response, session.state.into_enum()))
            }
            DisclosureData::Done(_) => Err(Error::from(VerificationError::UnexpectedInput)),
        }?;

        self.sessions.write(&next);

        Ok(response)
    }

    pub fn status(&self, session_id: &SessionToken) -> Result<StatusResponse> {
        match self
            .sessions
            .get(session_id)
            .ok_or(VerificationError::UnknownSessionId(session_id.clone()))?
            .session_data
        {
            DisclosureData::Created(_) => Ok(StatusResponse::Created),
            DisclosureData::WaitingForResponse(_) => Ok(StatusResponse::WaitingForResponse),
            DisclosureData::Done(data) => Ok(StatusResponse::Done(data.session_result)),
        }
    }
}

// Implementation of the typestate state engine follows.

// Transitioning functions and helpers valid for any state
impl<T: DisclosureState> Session<T> {
    fn transition_fail(self, error: Error) -> Session<Done> {
        self.transition(Done {
            session_result: SessionResult::Failed {
                error: error.to_string(),
            },
        })
    }

    fn transition_abort(self, status: SessionStatus) -> Session<Done> {
        self.transition(Done {
            session_result: status.into(),
        })
    }

    /// Transition `self` to a new state, consuming the old state, also updating the `last_active` timestamp.
    fn transition<NewT: DisclosureState>(self, new_state: NewT) -> Session<NewT> {
        Session {
            state: SessionState::<NewT> {
                session_data: new_state,
                token: self.state.token,
                last_active: Utc::now(),
            },
        }
    }

    fn state(&self) -> &T {
        &self.state.session_data
    }
}

impl Session<Created> {
    /// Create a new disclosure session.
    fn new(
        items_requests: ItemsRequests,
        session_type: SessionType,
        usecase_id: String,
        base_url: &Url,
    ) -> Result<(SessionToken, ReaderEngagement, Session<Created>)> {
        let session_token = SessionToken::new();
        let url = base_url.join(&session_token.0).unwrap(); // token is alphanumeric so this will always succeed
        let (reader_engagement, ephemeral_privkey) = ReaderEngagement::new_reader_engagement(url)?;
        let session = Session::<Created> {
            state: SessionState::new(
                session_token.clone(),
                Created {
                    items_requests,
                    session_type,
                    usecase_id,
                    ephemeral_privkey: ephemeral_privkey.into(),
                    reader_engagement: reader_engagement.clone(),
                },
            ),
        };

        Ok((session_token, reader_engagement, session))
    }

    /// Process the device's [`DeviceEngagement`],
    /// returning a response to answer the device with and the next session state.
    async fn process_device_engagement(
        self,
        device_engagement: DeviceEngagement,
        keys: &impl KeyRing,
    ) -> (
        SessionData,
        std::result::Result<Session<WaitingForResponse>, Session<Done>>,
    ) {
        let (response, next) = match self.process_device_engagement_inner(&device_engagement, keys).await {
            Ok((response, items_requests, their_key, ephemeral_privkey, session_transcript)) => (
                response,
                Ok(self.transition_wait_for_response(items_requests, their_key, ephemeral_privkey, session_transcript)),
            ),
            Err(e) => (SessionData::new_decoding_error(), Err(self.transition_fail(e))),
        };

        (response, next)
    }

    // Helper function that returns ordinary errors instead of `Session<...>`
    async fn process_device_engagement_inner(
        &self,
        device_engagement: &DeviceEngagement,
        keys: &impl KeyRing,
    ) -> Result<(SessionData, ItemsRequests, SessionKey, SecretKey, SessionTranscript)> {
        Self::verify_origin_infos(&device_engagement.0.origin_infos)?;

        // Compute the session transcript whose CBOR serialization acts as the challenge throughout the protocol
<<<<<<< HEAD
        let session_transcript = SessionTranscript::new(&self.state().reader_engagement, device_engagement).unwrap();
=======
        let session_transcript = SessionTranscript::new(
            self.state().session_type,
            &self.state().reader_engagement,
            device_engagement,
        );
>>>>>>> e8f099a8

        let cert_pair = keys
            .private_key(&self.state().usecase_id)
            .ok_or_else(|| VerificationError::UnknownCertificate(self.state().usecase_id.clone()))?;

        let device_request = self.new_device_request(&session_transcript, cert_pair).await?;

        // Compute the AES keys with which we and the device encrypt responses
        let their_pubkey = device_engagement
            .0
            .security
            .as_ref()
            .ok_or(VerificationError::EphemeralKeyMissing)?
            .try_into()?;
        let our_key = SessionKey::new(
            &self.state().ephemeral_privkey.0,
            &their_pubkey,
            &session_transcript,
            SessionKeyUser::Reader,
        )?;
        let their_key = SessionKey::new(
            &self.state().ephemeral_privkey.0,
            &their_pubkey,
            &session_transcript,
            SessionKeyUser::Device,
        )?;

        let response = SessionData::serialize_and_encrypt(&device_request, &our_key)?;

        Ok((
            response,
            self.state().items_requests.clone(),
            their_key,
            self.state().ephemeral_privkey.clone().0,
            session_transcript,
        ))
    }

    fn verify_origin_infos(origin_infos: &[OriginInfo]) -> Result<()> {
        if origin_infos.len() != 2 {
            return Err(VerificationError::IncorrectOriginInfo.into());
        }

        // We ignore the referrer URL contained in OriginInfoType::Website for now, since it is not always
        // possible for the wallet to reliably determine the referrer URL, so we can't enforce it here to be equal
        // to something.
        // TODO: implement this once we have decided on a sensible thing to do with this.
        if origin_infos[0].cat != OriginInfoDirection::Received
            || !matches!(origin_infos[0].typ, OriginInfoType::Website(_))
        {
            return Err(VerificationError::IncorrectOriginInfo.into());
        }

        if origin_infos[1]
            != (OriginInfo {
                cat: OriginInfoDirection::Delivered,
                typ: OriginInfoType::MessageData,
            })
        {
            return Err(VerificationError::IncorrectOriginInfo.into());
        }

        Ok(())
    }

    fn transition_wait_for_response(
        self,
        items_requests: ItemsRequests,
        their_key: SessionKey,
        ephemeral_privkey: SecretKey,
        session_transcript: SessionTranscript,
    ) -> Session<WaitingForResponse> {
        self.transition(WaitingForResponse {
            items_requests,
            their_key,
            ephemeral_privkey: ephemeral_privkey.into(),
            session_transcript,
        })
    }

    async fn new_device_request(
        &self,
        session_transcript: &SessionTranscript,
        private_key: &PrivateKey,
    ) -> Result<DeviceRequest> {
        let doc_requests = try_join_all(self.state().items_requests.0.iter().map(|items_request| async {
            let reader_auth = ReaderAuthenticationKeyed {
                reader_auth_string: Default::default(),
                session_transcript: session_transcript.clone(),
                items_request_bytes: items_request.clone().into(),
            };
            let cose = MdocCose::<_, ReaderAuthenticationBytes>::sign(
                &TaggedBytes(CborSeq(reader_auth)),
                cose::new_certificate_header(&private_key.cert_bts),
                private_key,
                false,
            )
            .await?;
            let cose = MdocCose::from(cose.0);
            let doc_request = DocRequest {
                items_request: items_request.clone().into(),
                reader_auth: Some(cose),
            };
            Result::<DocRequest>::Ok(doc_request)
        }))
        .await?;

        Ok(DeviceRequest {
            version: DeviceRequestVersion::V1_0,
            doc_requests,
        })
    }
}

impl Session<WaitingForResponse> {
    /// Process the user's encrypted [`DeviceResponse`], i.e. its disclosure,
    /// returning a response to answer the device with and the next session state.
    fn process_response(
        self,
        session_data: SessionData,
        trust_anchors: &[TrustAnchor],
    ) -> (SessionData, Session<Done>) {
        // Abort if user wants to abort
        if let Some(status) = session_data.status {
            return (SessionData::new_termination(), self.transition_abort(status));
        };

        let (response, next) = match self.process_response_inner(&session_data, trust_anchors) {
            Ok((response, disclosed_attributes)) => (response, self.transition_finish(disclosed_attributes)),
            Err(e) => (SessionData::new_decoding_error(), self.transition_fail(e)),
        };

        (response, next)
    }

    // Helper function that returns ordinary errors instead of `Session<Done>`
    fn process_response_inner(
        &self,
        session_data: &SessionData,
        trust_anchors: &[TrustAnchor],
    ) -> Result<(SessionData, DisclosedAttributes)> {
        let device_response: DeviceResponse = session_data.decrypt_and_deserialize(&self.state().their_key)?;

        let disclosed_attributes = device_response.verify(
            Some(&self.state().ephemeral_privkey.0),
            &self.state().session_transcript,
            &TimeGenerator,
            trust_anchors,
        )?;
        self.state().items_requests.match_against_response(&device_response)?;

        let response = SessionData {
            data: None,
            status: Some(SessionStatus::Termination),
        };

        Ok((response, disclosed_attributes))
    }

    fn transition_finish(self, disclosed_attributes: DisclosedAttributes) -> Session<Done> {
        self.transition(Done {
            session_result: SessionResult::Done { disclosed_attributes },
        })
    }
}

impl ReaderEngagement {
    fn new_reader_engagement(session_url: Url) -> Result<(ReaderEngagement, SecretKey)> {
        let privkey = SecretKey::random(&mut OsRng);

        let engagement = Engagement {
            version: EngagementVersion::V1_0,
            security: Some((&privkey.public_key()).try_into()?),
            connection_methods: Some(vec![ConnectionMethodKeyed {
                typ: ConnectionMethodType::RestApi,
                version: ConnectionMethodVersion::RestApi,
                connection_options: RestApiOptionsKeyed {
                    uri: session_url.clone(),
                }
                .into(),
            }
            .into()]),
            origin_infos: vec![],
        };

        Ok((engagement.into(), privkey))
    }
}

impl From<SessionStatus> for SessionResult {
    fn from(status: SessionStatus) -> Self {
        match status {
            SessionStatus::EncryptionError => SessionResult::Failed {
                error: "client encryption error".to_string(),
            },
            SessionStatus::DecodingError => SessionResult::Failed {
                error: "client decoding error".to_string(),
            },
            SessionStatus::Termination => SessionResult::Cancelled,
        }
    }
}

impl ItemsRequests {
    /// Checks that all `requested` attributes are disclosed in this [`DeviceResponse`].
    pub fn match_against_response(&self, device_response: &DeviceResponse) -> Result<()> {
        let not_found: Vec<_> = self
            .0
            .iter()
            .enumerate()
            .flat_map(|(i, items_request)| {
                device_response
                    .documents
                    .as_ref()
                    .and_then(|docs| docs.get(i))
                    .map_or_else(
                        // If the entire document is missing then all requested attributes are missing
                        || items_request.attribute_identifiers().into_iter().collect(),
                        |doc| items_request.match_against_issuer_signed(&doc.doc_type, &doc.issuer_signed),
                    )
            })
            .collect();

        if not_found.is_empty() {
            Ok(())
        } else {
            Err(VerificationError::MissingAttributes(not_found).into())
        }
    }
}

impl DeviceResponse {
    /// Verify a [`DeviceResponse`], returning the verified attributes, grouped per doctype and namespace.
    ///
    /// # Arguments
    /// - `eph_reader_key` - the ephemeral reader public key in case the mdoc is authentication with a MAC.
    /// - `device_authentication_bts` - the [`DeviceAuthenticationBytes`] acting as the challenge, i.e., that have
    ///   to be signed by the holder.
    /// - `time` - a generator of the current time.
    /// - `trust_anchors` - trust anchors against which verification is done.
    pub fn verify(
        &self,
        eph_reader_key: Option<&SecretKey>,
        session_transcript: &SessionTranscript,
        time: &impl Generator<DateTime<Utc>>,
        trust_anchors: &[TrustAnchor],
    ) -> Result<DisclosedAttributes> {
        if let Some(errors) = &self.document_errors {
            return Err(VerificationError::DeviceResponseErrors(errors.clone()).into());
        }
        if self.status != 0 {
            // TODO section 8.3.2.1.2.3
            return Err(VerificationError::UnexpectedStatus(self.status).into());
        }
        if self.documents.is_none() {
            return Err(VerificationError::NoDocuments.into());
        }

        let mut attrs = IndexMap::new();
        for doc in self.documents.as_ref().unwrap() {
            let (doc_type, doc_attrs) = doc.verify(eph_reader_key, session_transcript, time, trust_anchors)?;
            if doc_type != doc.doc_type {
                return Err(VerificationError::WrongDocType {
                    document: doc.doc_type.clone(),
                    mso: doc_type,
                }
                .into());
            }
            attrs.insert(doc_type, doc_attrs);
        }

        Ok(attrs)
    }
}

#[derive(Debug, Clone, thiserror::Error)]
pub enum ValidityError {
    #[error("validity parsing failed: {0}")]
    ParsingFailed(#[from] chrono::ParseError),
    #[error("not yet valid: valid from {0}")]
    NotYetValid(String),
    #[error("expired at {0}")]
    Expired(String),
}

/// Indicate how a [`ValidityInfo`] should be verified against the current date.
pub enum ValidityRequirement {
    /// The [`ValidityInfo`] must not be expired, but it is allowed to be not yet valid.
    AllowNotYetValid,
    /// The [`ValidityInfo`] must be valid now and not be expired.
    Valid,
}

impl ValidityInfo {
    pub fn verify_is_valid_at(
        &self,
        time: DateTime<Utc>,
        validity: ValidityRequirement,
    ) -> std::result::Result<(), ValidityError> {
        if matches!(validity, ValidityRequirement::Valid) && time < DateTime::<Utc>::try_from(&self.valid_from)? {
            Err(ValidityError::NotYetValid(self.valid_from.0 .0.clone()))
        } else if time > DateTime::<Utc>::try_from(&self.valid_until)? {
            Err(ValidityError::Expired(self.valid_from.0 .0.clone()))
        } else {
            Ok(())
        }
    }
}

impl IssuerSigned {
    pub fn verify(
        &self,
        validity: ValidityRequirement,
        time: &impl Generator<DateTime<Utc>>,
        trust_anchors: &[TrustAnchor],
    ) -> Result<(DocumentDisclosedAttributes, MobileSecurityObject)> {
        let TaggedBytes(mso) =
            self.issuer_auth
                .verify_against_trust_anchors(CertificateUsage::Mdl, time, trust_anchors)?;

        mso.validity_info
            .verify_is_valid_at(time.generate(), validity)
            .map_err(VerificationError::Validity)?;

        let attrs = self
            .name_spaces
            .as_ref()
            .unwrap_or(&IndexMap::new())
            .iter()
            .map(|(namespace, items)| Ok((namespace.to_string(), mso.verify_attrs_in_namespace(items, namespace)?)))
            .collect::<Result<_>>()?;

        Ok((attrs, mso))
    }
}

impl MobileSecurityObject {
    fn verify_attrs_in_namespace(&self, attrs: &Attributes, namespace: &NameSpace) -> Result<Vec<Entry>> {
        attrs
            .0
            .iter()
            .map(|item| {
                self.verify_attr_digest(namespace, item)?;
                Ok(Entry {
                    name: item.0.element_identifier.clone(),
                    value: item.0.element_value.clone(),
                })
            })
            .collect::<Result<_>>()
    }

    /// Given an `IssuerSignedItem` i.e. an attribute, verify that its digest is correctly included in the MSO.
    fn verify_attr_digest(&self, namespace: &NameSpace, item: &IssuerSignedItemBytes) -> Result<()> {
        let digest_id = item.0.digest_id;
        let digest = self
            .value_digests
            .0
            .get(namespace)
            .ok_or_else(|| VerificationError::MissingNamespace(namespace.clone()))?
            .0
            .get(&digest_id)
            .ok_or_else(|| VerificationError::MissingDigestID(digest_id))?;
        if *digest != cbor_digest(item)? {
            return Err(VerificationError::AttributeVerificationFailed.into());
        }
        Ok(())
    }
}

impl Document {
    pub fn verify(
        &self,
        eph_reader_key: Option<&SecretKey>,
        session_transcript: &SessionTranscript,
        time: &impl Generator<DateTime<Utc>>,
        trust_anchors: &[TrustAnchor],
    ) -> Result<(DocType, DocumentDisclosedAttributes)> {
        let (attrs, mso) = self
            .issuer_signed
            .verify(ValidityRequirement::Valid, time, trust_anchors)?;

        let session_transcript_bts = cbor_serialize(&TaggedBytes(session_transcript))?;
        let device_authentication = DeviceAuthenticationKeyed {
            device_authentication: Default::default(),
            session_transcript: session_transcript.clone(),
            doc_type: self.doc_type.clone(),
            device_name_spaces_bytes: self.device_signed.name_spaces.clone(),
        };
        let device_authentication_bts = cbor_serialize(&TaggedBytes(CborSeq(device_authentication)))?;

        let device_key = (&mso.device_key_info.device_key).try_into()?;
        match &self.device_signed.device_auth {
            DeviceAuth::DeviceSignature(sig) => {
                sig.clone_with_payload(device_authentication_bts.to_vec())
                    .verify(&device_key)?;
            }
            DeviceAuth::DeviceMac(mac) => {
                let mac_key = dh_hmac_key(
                    eph_reader_key.ok_or_else(|| VerificationError::EphemeralKeyMissing)?,
                    &device_key.into(),
                    &session_transcript_bts,
                    "EMacKey",
                    32,
                )?;
                mac.clone_with_payload(device_authentication_bts.to_vec())
                    .verify(&mac_key)?;
            }
        }

        Ok((mso.doc_type, attrs))
    }
}

impl ItemsRequest {
    /// Returns requested attributes, if any, that are not present in the `issuer_signed`.
    pub fn match_against_issuer_signed(
        &self,
        doctype: &DocType,
        issuer_signed: &IssuerSigned,
    ) -> Vec<AttributeIdentifier> {
        let document_identifiers = issuer_signed.attribute_identifiers(doctype);
        self.attribute_identifiers()
            .into_iter()
            .filter(|identifier| !document_identifiers.contains(identifier))
            .collect()
    }
}

#[cfg(test)]
mod tests {
    use std::ops::Add;

    use chrono::{Duration, Utc};
    use indexmap::IndexMap;
    use rstest::rstest;

    use crate::{
        examples::Example,
        server_keys::{PrivateKey, SingleKeyRing},
        server_state::MemorySessionStore,
        utils::{
            crypto::{SessionKey, SessionKeyUser},
            serialization::cbor_serialize,
            x509::{Certificate, CertificateType, OwnedTrustAnchor},
        },
        verifier::{
            SessionType, ValidityError,
            ValidityRequirement::{AllowNotYetValid, Valid},
            VerificationError, Verifier,
        },
        DeviceEngagement, DeviceRequest, DeviceResponse, Error, ItemsRequest, SessionData, SessionStatus,
        SessionTranscript, ValidityInfo,
    };

    use super::{AttributeIdentifier, ItemsRequests};

    fn new_validity_info(add_from_days: i64, add_until_days: i64) -> ValidityInfo {
        let now = Utc::now();
        ValidityInfo {
            signed: now.into(),
            valid_from: now.add(Duration::days(add_from_days)).into(),
            valid_until: now.add(Duration::days(add_until_days)).into(),
            expected_update: None,
        }
    }

    #[test]
    fn validity_info() {
        let now = Utc::now();

        let validity = new_validity_info(-1, 1);
        validity.verify_is_valid_at(now, Valid).unwrap();
        validity.verify_is_valid_at(now, AllowNotYetValid).unwrap();

        let validity = new_validity_info(-2, -1);
        assert!(matches!(
            validity.verify_is_valid_at(now, Valid),
            Err(ValidityError::Expired(_))
        ));
        assert!(matches!(
            validity.verify_is_valid_at(now, AllowNotYetValid),
            Err(ValidityError::Expired(_))
        ));

        let validity = new_validity_info(1, 2);
        assert!(matches!(
            validity.verify_is_valid_at(now, Valid),
            Err(ValidityError::NotYetValid(_))
        ));
        validity.verify_is_valid_at(now, AllowNotYetValid).unwrap();
    }

    const RP_CA_CN: &str = "ca.rp.example.com";
    const RP_CERT_CN: &str = "cert.rp.example.com";
    const DISCLOSURE_DOC_TYPE: &str = "example_doctype";
    const DISCLOSURE_NAME_SPACE: &str = "example_namespace";
    const DISCLOSURE_ATTRS: [(&str, bool); 2] = [("first_name", true), ("family_name", false)];
    const DISCLOSURE_USECASE: &str = "example_usecase";

    fn new_disclosure_request() -> ItemsRequests {
        vec![ItemsRequest {
            doc_type: DISCLOSURE_DOC_TYPE.to_string(),
            request_info: None,
            name_spaces: IndexMap::from([(
                DISCLOSURE_NAME_SPACE.to_string(),
                IndexMap::from_iter(
                    DISCLOSURE_ATTRS
                        .iter()
                        .map(|(name, intent_to_retain)| (name.to_string(), *intent_to_retain)),
                ),
            )]),
        }]
        .into()
    }

    #[tokio::test]
    async fn disclosure() {
        // Initialize server state
        let (ca, ca_privkey) = Certificate::new_ca(RP_CA_CN).unwrap();
        let trust_anchors = vec![OwnedTrustAnchor::try_from(ca.as_bytes()).unwrap()];
        let (rp_cert, rp_privkey) = Certificate::new(
            &ca,
            &ca_privkey,
            RP_CERT_CN,
            CertificateType::ReaderAuth(Default::default()),
        )
        .unwrap();
        let keys = SingleKeyRing(PrivateKey::new(rp_privkey, rp_cert));
        let session_store = MemorySessionStore::new();

        let verifier = Verifier::new(
            "https://example.com".parse().unwrap(),
            keys,
            session_store,
            trust_anchors,
        );

        // Start session
        let (session_token, reader_engagement) = verifier
            .new_session(
                new_disclosure_request(),
                SessionType::SameDevice,
                DISCLOSURE_USECASE.to_string(),
            )
            .unwrap();

        // Construct first device protocol message
        let (device_engagement, device_eph_key) =
            DeviceEngagement::new_device_engagement("https://example.com/".parse().unwrap()).unwrap();
        let msg = cbor_serialize(&device_engagement).unwrap();

        // send first device protocol message
        let encrypted_device_request = verifier.process_message(&msg, session_token.clone()).await.unwrap();

        // decrypt server response
        // Note that the unwraps here are safe, as we created the `ReaderEngagement`.
        let rp_key = SessionKey::new(
            &device_eph_key,
            &(reader_engagement.0.security.as_ref().unwrap()).try_into().unwrap(),
<<<<<<< HEAD
            &SessionTranscript::new(&reader_engagement, &device_engagement).unwrap(),
=======
            &SessionTranscript::new(SessionType::SameDevice, &reader_engagement, &device_engagement),
>>>>>>> e8f099a8
            SessionKeyUser::Reader,
        )
        .unwrap();
        let device_request: DeviceRequest = encrypted_device_request.decrypt_and_deserialize(&rp_key).unwrap();
        dbg!(device_request);

        // We have no mdoc in this test to actually disclose, so we let the wallet terminate the session
        let end_session_message = cbor_serialize(&SessionData {
            data: None,
            status: Some(SessionStatus::Termination),
        })
        .unwrap();
        let ended_session_response = verifier
            .process_message(&end_session_message, session_token)
            .await
            .unwrap();

        assert_eq!(ended_session_response.status.unwrap(), SessionStatus::Termination);
    }

    const EXAMPLE_DOC_TYPE: &str = "org.iso.18013.5.1.mDL";
    const EXAMPLE_NAMESPACE: &str = "org.iso.18013.5.1";

    fn example_items_requests() -> ItemsRequests {
        vec![ItemsRequest {
            doc_type: EXAMPLE_DOC_TYPE.to_string(),
            name_spaces: IndexMap::from_iter([(
                EXAMPLE_NAMESPACE.to_string(),
                IndexMap::from_iter([
                    ("family_name".to_string(), false),
                    ("issue_date".to_string(), false),
                    ("expiry_date".to_string(), false),
                    ("document_number".to_string(), false),
                    ("portrait".to_string(), false),
                    ("driving_privileges".to_string(), false),
                ]),
            )]),
            request_info: None,
        }]
        .into()
    }

    /// Helper to compute all attribute identifiers contained in a bunch of [`ItemsRequest`]s.
    fn attribute_identifiers(items_requests: &ItemsRequests) -> Vec<AttributeIdentifier> {
        items_requests
            .0
            .iter()
            .flat_map(ItemsRequest::attribute_identifiers)
            .collect()
    }

    #[rstest]
    #[case(do_nothing())]
    #[case(swap_attributes())]
    #[case(remove_documents())]
    #[case(remove_document())]
    #[case(change_doctype())]
    #[case(remove_namespace())]
    #[case(change_namespace())]
    #[case(remove_attribute())]
    fn match_disclosed_attributes(
        #[case] testcase: (DeviceResponse, ItemsRequests, Result<(), Vec<AttributeIdentifier>>),
    ) {
        // Construct an items request that matches the example device response
        let (device_response, items_requests, expected_result) = testcase;
        assert_eq!(
            items_requests
                .match_against_response(&device_response)
                .map_err(|e| match e {
                    Error::Verification(VerificationError::MissingAttributes(e)) => e,
                    _ => panic!(),
                }),
            expected_result,
        );
    }

    // return an unmodified device response, which should verify
    fn do_nothing() -> (DeviceResponse, ItemsRequests, Result<(), Vec<AttributeIdentifier>>) {
        (DeviceResponse::example(), example_items_requests(), Ok(()))
    }

    // Matching attributes is insensitive to swapped attributes, so verification succeeds
    fn swap_attributes() -> (DeviceResponse, ItemsRequests, Result<(), Vec<AttributeIdentifier>>) {
        let mut device_response = DeviceResponse::example();
        device_response.documents.as_mut().unwrap()[0]
            .issuer_signed
            .name_spaces
            .as_mut()
            .unwrap()
            .first_mut()
            .as_mut()
            .unwrap()
            .1
             .0
            .swap(0, 1);

        (device_response, example_items_requests(), Ok(()))
    }

    // remove all disclosed documents
    fn remove_documents() -> (DeviceResponse, ItemsRequests, Result<(), Vec<AttributeIdentifier>>) {
        let mut device_response = DeviceResponse::example();
        device_response.documents = None;

        let items_requests = example_items_requests();
        let missing = attribute_identifiers(&items_requests);
        (device_response, items_requests, Err(missing))
    }

    // remove a single disclosed document
    fn remove_document() -> (DeviceResponse, ItemsRequests, Result<(), Vec<AttributeIdentifier>>) {
        let mut device_response = DeviceResponse::example();
        device_response.documents.as_mut().unwrap().pop();

        let items_requests = example_items_requests();
        let missing = attribute_identifiers(&items_requests);
        (device_response, items_requests, Err(missing))
    }

    // Change the first doctype so it is not the requested one
    fn change_doctype() -> (DeviceResponse, ItemsRequests, Result<(), Vec<AttributeIdentifier>>) {
        let mut device_response = DeviceResponse::example();
        device_response
            .documents
            .as_mut()
            .unwrap()
            .first_mut()
            .unwrap()
            .doc_type = "some_not_requested_doc_type".to_string();

        let items_requests = example_items_requests();
        let missing = attribute_identifiers(&items_requests);
        (device_response, items_requests, Err(missing))
    }

    // Remove one of the disclosed namespaces
    fn remove_namespace() -> (DeviceResponse, ItemsRequests, Result<(), Vec<AttributeIdentifier>>) {
        let mut device_response = DeviceResponse::example();
        device_response.documents.as_mut().unwrap()[0]
            .issuer_signed
            .name_spaces
            .as_mut()
            .unwrap()
            .pop();

        let items_requests = example_items_requests();
        let missing = attribute_identifiers(&items_requests);
        (device_response, items_requests, Err(missing))
    }

    // Change a namespace so it is not the requested one
    fn change_namespace() -> (DeviceResponse, ItemsRequests, Result<(), Vec<AttributeIdentifier>>) {
        let mut device_response = DeviceResponse::example();
        let namespaces = device_response
            .documents
            .as_mut()
            .unwrap()
            .first_mut()
            .unwrap()
            .issuer_signed
            .name_spaces
            .as_mut()
            .unwrap();
        let (_, attributes) = namespaces.pop().unwrap();
        namespaces.insert("some_not_requested_name_space".to_string(), attributes);

        let items_requests = example_items_requests();
        let missing = attribute_identifiers(&items_requests);
        (device_response, items_requests, Err(missing))
    }

    // Remove one of the disclosed attributes
    fn remove_attribute() -> (DeviceResponse, ItemsRequests, Result<(), Vec<AttributeIdentifier>>) {
        let mut device_response = DeviceResponse::example();
        device_response.documents.as_mut().unwrap()[0]
            .issuer_signed
            .name_spaces
            .as_mut()
            .unwrap()
            .first_mut()
            .unwrap()
            .1
             .0
            .pop();

        let items_requests = example_items_requests();
        let missing = vec![attribute_identifiers(&items_requests).last().unwrap().clone()];
        (device_response, items_requests, Err(missing))
    }
}<|MERGE_RESOLUTION|>--- conflicted
+++ resolved
@@ -410,15 +410,12 @@
         Self::verify_origin_infos(&device_engagement.0.origin_infos)?;
 
         // Compute the session transcript whose CBOR serialization acts as the challenge throughout the protocol
-<<<<<<< HEAD
-        let session_transcript = SessionTranscript::new(&self.state().reader_engagement, device_engagement).unwrap();
-=======
         let session_transcript = SessionTranscript::new(
             self.state().session_type,
             &self.state().reader_engagement,
             device_engagement,
-        );
->>>>>>> e8f099a8
+        )
+        .unwrap();
 
         let cert_pair = keys
             .private_key(&self.state().usecase_id)
@@ -978,11 +975,7 @@
         let rp_key = SessionKey::new(
             &device_eph_key,
             &(reader_engagement.0.security.as_ref().unwrap()).try_into().unwrap(),
-<<<<<<< HEAD
-            &SessionTranscript::new(&reader_engagement, &device_engagement).unwrap(),
-=======
-            &SessionTranscript::new(SessionType::SameDevice, &reader_engagement, &device_engagement),
->>>>>>> e8f099a8
+            &SessionTranscript::new(SessionType::SameDevice, &reader_engagement, &device_engagement).unwrap(),
             SessionKeyUser::Reader,
         )
         .unwrap();
