--- conflicted
+++ resolved
@@ -1301,7 +1301,7 @@
         identifiers::AttributeIdentifierHolder,
         server_keys::KeyPair,
         server_state::{MemorySessionStore, SessionToken},
-        test::{self, example_items_requests, DebugCollapseBts},
+        test::{self, DebugCollapseBts},
         utils::{
             crypto::{SessionKey, SessionKeyUser},
             mock_time::MockTimeGenerator,
@@ -1664,15 +1664,6 @@
         ));
     }
 
-<<<<<<< HEAD
-    /// Helper to compute all attribute identifiers contained in a bunch of [`ItemsRequest`]s.
-    fn attribute_identifiers(items_requests: &ItemsRequests) -> Vec<AttributeIdentifier> {
-        items_requests
-            .0
-            .iter()
-            .flat_map(AttributeIdentifierHolder::attribute_identifiers)
-            .collect()
-=======
     #[tokio::test]
     async fn test_verifier_disclosed_attributes() {
         let verifier = create_verifier();
@@ -1760,7 +1751,6 @@
                 .expect_err("should fail to return disclosed attributes"),
             Error::Verification(VerificationError::SessionNotDone)
         );
->>>>>>> b9de516b
     }
 
     #[rstest]
