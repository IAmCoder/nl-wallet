//! RP software, for verifying mdoc disclosures, see [`DeviceResponse::verify()`].

use std::{collections::HashMap, sync::Arc, time::Duration};

use base64::prelude::*;
use chrono::{DateTime, SecondsFormat, Utc};
use futures::future::try_join_all;
use indexmap::IndexMap;
use nutype::nutype;
use p256::SecretKey;
use rand_core::OsRng;
use ring::hmac;
use serde::{Deserialize, Serialize};
use serde_with::{hex::Hex, serde_as};
use strfmt::strfmt;
use strum;
use tokio::task::JoinHandle;
use tracing::{debug, info, warn};
use url::Url;
use webpki::TrustAnchor;

use wallet_common::{
    account::serialization::DerSecretKey,
    config::wallet_config::BaseUrl,
    generator::{Generator, TimeGenerator},
    trust_anchor::OwnedTrustAnchor,
    utils,
};

use crate::{
    identifiers::{AttributeIdentifier, AttributeIdentifierHolder},
    iso::*,
    server_keys::KeyPair,
    server_state::{
        Expirable, HasProgress, Progress, SessionState, SessionStore, SessionStoreError, SessionToken,
        CLEANUP_INTERVAL_SECONDS,
    },
    unsigned::Entry,
    utils::{
        cose::{self, ClonePayload, MdocCose},
        crypto::{cbor_digest, dh_hmac_key, SessionKey, SessionKeyUser},
        reader_auth::ReturnUrlPrefix,
        serialization::{cbor_deserialize, cbor_hex, cbor_serialize, CborSeq, TaggedBytes},
        x509::CertificateUsage,
    },
    Error, Result, SessionData,
};

/// Attributes of an mdoc that was disclosed in a [`DeviceResponse`], as computed by [`DeviceResponse::verify()`].
/// Grouped per namespace. Validity information and the attributes issuer's common_name is also included.
#[derive(Debug, Serialize, Deserialize, Clone)]
#[serde(rename_all = "camelCase")]
pub struct DocumentDisclosedAttributes {
    pub attributes: IndexMap<NameSpace, Vec<Entry>>,
    pub issuer: Vec<String>,
    pub validity_info: ValidityInfo,
}
/// All attributes that were disclosed in a [`DeviceResponse`], as computed by [`DeviceResponse::verify()`].
pub type DisclosedAttributes = IndexMap<DocType, DocumentDisclosedAttributes>;

#[derive(thiserror::Error, Debug)]
pub enum VerificationError {
    #[error("errors in device response: {0:#?}")]
    DeviceResponseErrors(Vec<DocumentError>),
    #[error("unexpected status: {0}")]
    UnexpectedStatus(u64),
    #[error("no documents found in device response")]
    NoDocuments,
    #[error("inconsistent doctypes: document contained {document}, mso contained {mso}")]
    WrongDocType { document: DocType, mso: DocType },
    #[error("namespace {0} not found in mso")]
    MissingNamespace(NameSpace),
    #[error("digest ID {0} not found in mso")]
    MissingDigestID(DigestID),
    #[error("attribute verification failed: did not hash to the value in the MSO")]
    AttributeVerificationFailed,
    #[error("missing ephemeral key")]
    EphemeralKeyMissing,
    #[error("validity error: {0}")]
    Validity(#[from] ValidityError),
    #[error("missing OriginInfo in engagement: {0}")]
    MissingOriginInfo(usize),
    #[error("incorrect OriginInfo in engagement")]
    IncorrectOriginInfo,
    #[error("missing verifier URL params")]
    MissingVerifierUrlParameters,
    #[error("session is done")]
    SessionIsDone,
    #[error("unknown use case: {0}")]
    UnknownUseCase(String),
    #[error("presence or absence of return url template does not match configuration for the required use case")]
    ReturnUrlConfigurationMismatch,
    #[error("unknown session ID: {0}")]
    UnknownSessionId(SessionToken),
    #[error("no ItemsRequest: can't request a disclosure of 0 attributes")]
    NoItemsRequests,
    #[error("attributes mismatch: {0:?}")]
    MissingAttributes(Vec<AttributeIdentifier>),
    #[error("error with sessionstore: {0}")]
    SessionStore(SessionStoreError),
    #[error("disclosed attributes requested for disclosure session with status other than 'Done'")]
    SessionNotDone,
    #[error("return URL nonce not provided")]
    ReturnUrlNonceMissing,
    #[error("return URL nonce '{0}' does not match expected")]
    ReturnUrlNonceMismatch(String),
    #[error("the ephemeral ID {} is invalid", hex::encode(.0))]
    InvalidEphemeralId(Vec<u8>),
    #[error("the ephemeral ID {} has expired", hex::encode(.0))]
    ExpiredEphemeralId(Vec<u8>),
    #[error("URL encoding error: {0}")]
    UrlEncoding(#[from] serde_urlencoded::ser::Error),
}

#[derive(Serialize, Deserialize, Debug, Clone)]
pub struct ItemsRequests(pub Vec<ItemsRequest>);
impl From<Vec<ItemsRequest>> for ItemsRequests {
    fn from(value: Vec<ItemsRequest>) -> Self {
        Self(value)
    }
}

/// A disclosure session. `S` must implement [`DisclosureState`] and is the state that the session is in.
/// The session progresses through the possible states using a state engine that uses the typestate pattern:
/// for each state `S`, `Session<S>` has its own state transition method that consume the previous state.
#[derive(Debug)]
struct Session<S> {
    state: SessionState<S>,
}

/// State for a session that has just been created.
#[derive(Serialize, Deserialize, Debug, Clone)]
pub struct Created {
    items_requests: ItemsRequests,
    usecase_id: String,
    return_url: Option<Url>,
    ephemeral_privkey: DerSecretKey,
}

/// State for a session that is waiting for the user's disclosure, i.e., the device has read our
/// [`ReaderEngagement`] and contacted us at the session URL.
#[derive(Serialize, Deserialize, Debug, Clone)]
pub struct WaitingForResponse {
    items_requests: ItemsRequests,
    return_url_nonce: Option<String>,
    their_key: SessionKey,
    ephemeral_privkey: DerSecretKey,
    #[serde(with = "cbor_hex")]
    session_transcript: SessionTranscript,
}

/// State for a session that has ended (for any reason).
#[derive(Serialize, Deserialize, Debug, Clone)]
pub struct Done {
    session_result: SessionResult,
}

/// The outcome of a session: the disclosed attributes if they have been sucessfully received and verified.
#[derive(Serialize, Deserialize, Debug, Clone)]
#[serde(rename_all = "UPPERCASE", tag = "status")]
pub enum SessionResult {
    Done {
        disclosed_attributes: DisclosedAttributes,
        return_url_nonce: Option<String>,
    },
    Failed {
        error: String,
    },
    Cancelled,
    Expired,
}

/// Disclosure session states for use as `T` in `Session<T>`.
pub trait DisclosureState {}

impl DisclosureState for Created {}
impl DisclosureState for WaitingForResponse {}
impl DisclosureState for Done {}

/// Disclosure-specific session data, of any state, for storing in a session store.
#[derive(Serialize, Deserialize, Debug, Clone)]
pub enum DisclosureData {
    Created(Created),
    WaitingForResponse(WaitingForResponse),
    Done(Done),
}

impl HasProgress for DisclosureData {
    fn progress(&self) -> Progress {
        match self {
            Self::Created(_) | Self::WaitingForResponse(_) => Progress::Active,
            Self::Done(done) => Progress::Finished {
                has_succeeded: matches!(done.session_result, SessionResult::Done { .. }),
            },
        }
    }
}

impl Expirable for DisclosureData {
    fn is_expired(&self) -> bool {
        matches!(
            self,
            Self::Done(Done {
                session_result: SessionResult::Expired
            })
        )
    }

    fn expire(&mut self) {
        *self = Self::Done(Done {
            session_result: SessionResult::Expired,
        })
    }
}

impl From<SessionState<Created>> for SessionState<DisclosureData> {
    fn from(value: SessionState<Created>) -> Self {
        SessionState {
            data: DisclosureData::Created(value.data),
            token: value.token,
            last_active: value.last_active,
        }
    }
}

impl From<SessionState<WaitingForResponse>> for SessionState<DisclosureData> {
    fn from(value: SessionState<WaitingForResponse>) -> Self {
        SessionState {
            data: DisclosureData::WaitingForResponse(value.data),
            token: value.token,
            last_active: value.last_active,
        }
    }
}

impl From<SessionState<Done>> for SessionState<DisclosureData> {
    fn from(value: SessionState<Done>) -> Self {
        SessionState {
            data: DisclosureData::Done(value.data),
            token: value.token,
            last_active: value.last_active,
        }
    }
}

/// status without the underlying data
#[derive(Debug, Deserialize, Serialize, strum::Display)]
#[serde(rename_all = "SCREAMING_SNAKE_CASE", tag = "status")]
pub enum StatusResponse {
    Created { engagement_url: Url },
    WaitingForResponse,
    Done,
    Failed,
    Cancelled,
    Expired,
}

#[derive(Serialize, Deserialize, Debug, Clone, Copy, PartialEq, Eq, strum::Display)]
#[serde(rename_all = "snake_case")]
#[strum(serialize_all = "snake_case")]
pub enum SessionType {
    // Using Universal Link
    SameDevice,
    /// Using QR code
    CrossDevice,
}

const EPHEMERAL_ID_VALIDITY_SECONDS: Duration = Duration::from_secs(10);

#[serde_as]
#[derive(Debug, Clone, Serialize, Deserialize)]
pub struct VerifierUrlParameters {
    pub session_type: SessionType,
    #[serde_as(as = "Hex")]
    pub ephemeral_id: Vec<u8>,
    // default (de)serialization of DateTime is the RFC 3339 format
    pub time: DateTime<Utc>,
}

#[nutype(
    derive(Debug, Clone, Serialize, Deserialize, FromStr),
    validate(predicate = ReturnUrlTemplate::is_valid_return_url_template),
)]
pub struct ReturnUrlTemplate(String);

impl ReturnUrlTemplate {
    pub fn into_url(self, session_token: &SessionToken) -> Url {
        strfmt!(&self.into_inner(), session_token => session_token.to_string())
            .expect("valid ReturnUrlTemplate should always format")
            .parse()
            .expect("formatted ReturnUrlTemplate should always be a valid URL")
    }

    fn is_valid_return_url_template(s: &str) -> bool {
        // it should be a valid ReturnUrlPrefix when removing the template parameter
        let s = s.replace("{session_token}", "");
        let url = s.parse::<Url>(); // this makes sure no Url-invalid characters are present
        url.is_ok_and(|mut u| {
            u.set_query(None); // query is allowed in a template but not in a prefix
            u.set_fragment(None); // fragment is allowed in a template but not in a prefix
            u = u
                .join("path_segment_that_ends_with_a_slash/")
                .expect("should always result in a valid URL"); // path not ending with a '/' is allowed in a template but not in prefix
            TryInto::<ReturnUrlPrefix>::try_into(u).is_ok()
        })
    }
}

#[nutype(derive(Debug, From, AsRef))]
pub struct UseCases(HashMap<String, UseCase>);

#[derive(Debug)]
pub struct UseCase {
    pub key_pair: KeyPair,
    pub session_type_return_url: SessionTypeReturnUrl, // TODO: use this field
}

#[derive(Debug, Default, Clone, Copy)]
pub enum SessionTypeReturnUrl {
    Neither,
    #[default]
    SameDevice,
    Both,
}

pub struct Verifier<S> {
    use_cases: UseCases,
    sessions: Arc<S>,
    cleanup_task: JoinHandle<()>,
    trust_anchors: Vec<OwnedTrustAnchor>,
    ephemeral_id_secret: hmac::Key,
}

impl<S> Drop for Verifier<S> {
    fn drop(&mut self) {
        // Stop the task at the next .await
        self.cleanup_task.abort();
    }
}

impl<S> Verifier<S>
where
    S: SessionStore<DisclosureData>,
{
    /// Create a new [`Verifier`].
    ///
    /// - `use_cases` contains configuration per use case, including a certificate
    ///    and corresponding private key for use in RP authentication.
    /// - `sessions` will contain all sessions.
    /// - `trust_anchors` contains self-signed X509 CA certificates acting as trust anchor for the mdoc verification:
    ///   the mdoc verification function [`Document::verify()`] returns true if the mdoc verifies against one of these CAs.
    pub fn new(
        use_cases: UseCases,
        sessions: S,
        trust_anchors: Vec<OwnedTrustAnchor>,
        ephemeral_id_secret: hmac::Key,
    ) -> Self
    where
        S: Send + Sync + 'static,
    {
        let sessions = Arc::new(sessions);

        Self {
            use_cases,
            cleanup_task: Arc::clone(&sessions).start_cleanup_task(CLEANUP_INTERVAL_SECONDS),
            sessions,
            trust_anchors,
            ephemeral_id_secret,
        }
    }

    /// Start a new disclosure session. Returns a [`SessionToken`] that can be used to retrieve the
    /// session state.
    ///
    /// - `items_requests` contains the attributes to be requested.
    /// - `usecase_id` should point to an existing item in the `certificates` parameter.
    pub async fn new_session(
        &self,
        items_requests: ItemsRequests,
        usecase_id: String,
        return_url_template: Option<ReturnUrlTemplate>,
    ) -> Result<SessionToken> {
        info!("create verifier session: {usecase_id}");

        let use_case = self
            .use_cases
            .as_ref()
            .get(&usecase_id)
            .ok_or_else(|| VerificationError::UnknownUseCase(usecase_id.clone()))?;

        if items_requests.0.is_empty() {
            return Err(VerificationError::NoItemsRequests.into());
        }

        // Check if we should or should not have received a return URL
        // template, based on the configuration for the use case.
        if match use_case.session_type_return_url {
            SessionTypeReturnUrl::Neither => return_url_template.is_some(),
            SessionTypeReturnUrl::SameDevice | SessionTypeReturnUrl::Both => return_url_template.is_none(),
        } {
            return Err(VerificationError::ReturnUrlConfigurationMismatch.into());
        }

        let (session_token, session_state) = Session::<Created>::new(items_requests, usecase_id, return_url_template)?;
        self.sessions
            .write(session_state.state.into(), true)
            .await
            .map_err(VerificationError::SessionStore)?;
        info!("Session({session_token}): session created");
        Ok(session_token)
    }

    /// Process a disclosure protocol message of the wallet.
    ///
    /// - `msg` is the received protocol message.
    /// - `token` is the session token as parsed from the URL.
    /// - `verifier_url` is a tuple of the base URL of the disclosure endpoint of the wallet server and the query parameters passed to the verifier URL.
    pub async fn process_message(
        &self,
        msg: &[u8],
        session_token: &SessionToken,
        verifier_url: Option<(BaseUrl, VerifierUrlParameters)>,
    ) -> Result<SessionData> {
        let state = self
            .sessions
            .get(session_token)
            .await
            .map_err(VerificationError::SessionStore)?
            .ok_or_else(|| VerificationError::UnknownSessionId(session_token.clone()))?;

        info!("Session({session_token}): process message");

        let (response, next) = match (state.data, verifier_url) {
            (
                DisclosureData::Created(session_data),
                Some((
                    verifier_base_url,
                    VerifierUrlParameters {
                        time,
                        ephemeral_id,
                        session_type,
                    },
                )),
            ) => {
                if Utc::now() - EPHEMERAL_ID_VALIDITY_SECONDS > time {
                    return Err(VerificationError::ExpiredEphemeralId(ephemeral_id).into());
                }

                hmac::verify(
                    &self.ephemeral_id_secret,
                    &Self::format_ephemeral_id_payload(session_token, &time),
                    &ephemeral_id,
                )
                .map_err(|_| VerificationError::InvalidEphemeralId(ephemeral_id.clone()))?;

                let session = Session::<Created> {
                    state: SessionState {
                        data: session_data,
                        token: state.token,
                        last_active: state.last_active,
                    },
                };

                // to be able to compute the SessionTranscript, the verifier URL needs to be reconstructed here
                let verifier_url =
                    Self::format_verifier_url(&verifier_base_url, session_token, session_type, time, ephemeral_id)
                        .map_err(VerificationError::UrlEncoding)?;
                let (response, session) = session
                    .process_device_engagement(&cbor_deserialize(msg)?, verifier_url, session_type, &self.use_cases)
                    .await;
                match session {
                    Ok(next) => Ok((response, next.state.into())),
                    Err(next) => Ok((response, next.state.into())),
                }
            }
            (DisclosureData::WaitingForResponse(session_data), _) => {
                let session = Session::<WaitingForResponse> {
                    state: SessionState {
                        data: session_data,
                        token: state.token,
                        last_active: state.last_active,
                    },
                };
                let (response, session) = session.process_response(
                    cbor_deserialize(msg)?,
                    self.trust_anchors
                        .iter()
                        .map(Into::<TrustAnchor<'_>>::into)
                        .collect::<Vec<_>>()
                        .as_slice(),
                );
                Ok((response, session.state.into()))
            }
            (DisclosureData::Created(_), None) => Err(VerificationError::MissingVerifierUrlParameters),
            (DisclosureData::Done(_), _) => Err(VerificationError::SessionIsDone),
        }?;

        self.sessions
            .write(next, false)
            .await
            .map_err(VerificationError::SessionStore)?;

        Ok(response)
    }

    pub async fn status_response(
        &self,
        session_token: &SessionToken,
        session_type: SessionType,
        engagement_base_url: &BaseUrl,
        verifier_base_url: &BaseUrl,
        time: &impl Generator<DateTime<Utc>>,
    ) -> Result<StatusResponse> {
        let response = match self
            .sessions
            .get(session_token)
            .await
            .map_err(VerificationError::SessionStore)?
            .ok_or_else(|| VerificationError::UnknownSessionId(session_token.clone()))?
            .data
        {
            DisclosureData::Created(Created { ephemeral_privkey, .. }) => {
                let verifier_url = Self::generate_verifier_url(
                    verifier_base_url,
                    &self.ephemeral_id_secret,
                    session_token,
                    session_type,
                    time,
                )
                .map_err(VerificationError::UrlEncoding)?;
                let reader_engagement = ReaderEngagement::try_new(&ephemeral_privkey.0, verifier_url)?;
                let engagement_url = Self::format_engagement_url(engagement_base_url, &reader_engagement);

                StatusResponse::Created { engagement_url }
            }
            DisclosureData::WaitingForResponse(_) => StatusResponse::WaitingForResponse,
            DisclosureData::Done(Done {
                session_result: SessionResult::Done { .. },
            }) => StatusResponse::Done,
            DisclosureData::Done(Done {
                session_result: SessionResult::Failed { .. },
            }) => StatusResponse::Failed,
            DisclosureData::Done(Done {
                session_result: SessionResult::Cancelled { .. },
            }) => StatusResponse::Cancelled,
            DisclosureData::Done(Done {
                session_result: SessionResult::Expired { .. },
            }) => StatusResponse::Expired,
        };

        Ok(response)
    }

    /// Returns the disclosed attributes for a session with status `Done` and an error otherwise
    pub async fn disclosed_attributes(
        &self,
        session_token: &SessionToken,
        return_url_nonce: Option<String>,
    ) -> Result<DisclosedAttributes> {
        let disclosure_data = self
            .sessions
            .get(session_token)
            .await
            .map_err(VerificationError::SessionStore)?
            .ok_or_else(|| VerificationError::UnknownSessionId(session_token.clone()))?
            .data;

        match disclosure_data {
            DisclosureData::Done(Done {
                session_result:
                    SessionResult::Done {
                        disclosed_attributes,
                        return_url_nonce: stored_nonce,
                    },
            }) => match (return_url_nonce, stored_nonce) {
                (_, None) => Ok(disclosed_attributes),
                (Some(received_nonce), Some(stored_nonce)) if received_nonce == stored_nonce => {
                    Ok(disclosed_attributes)
                }
                (None, Some(_)) => Err(VerificationError::ReturnUrlNonceMissing.into()),
                (Some(received_nonce), Some(_)) => {
                    Err(VerificationError::ReturnUrlNonceMismatch(received_nonce).into())
                }
            },
            _ => Err(VerificationError::SessionNotDone.into()),
        }
    }
}

impl<S> Verifier<S> {
    fn generate_verifier_url(
        verifier_base_url: &BaseUrl,
        ephemeral_id_secret: &hmac::Key,
        session_token: &SessionToken,
        session_type: SessionType,
        time: &impl Generator<DateTime<Utc>>,
    ) -> Result<Url, serde_urlencoded::ser::Error> {
        let time = time.generate();
        let ephemeral_id = Self::generate_ephemeral_id(ephemeral_id_secret, session_token, &time);

        Self::format_verifier_url(verifier_base_url, session_token, session_type, time, ephemeral_id)
    }

    fn generate_ephemeral_id(
        ephemeral_id_secret: &hmac::Key,
        session_token: &SessionToken,
        time: &DateTime<Utc>,
    ) -> Vec<u8> {
        let ephemeral_id = hmac::sign(
            ephemeral_id_secret,
            &Self::format_ephemeral_id_payload(session_token, time),
        )
        .as_ref()
        .to_vec();
        ephemeral_id
    }

    // formats the payload to hash to the ephemeral ID in a consistent way
    fn format_ephemeral_id_payload(session_token: &SessionToken, time: &DateTime<Utc>) -> Vec<u8> {
        // default (de)serialization of DateTime is the RFC 3339 format
        format!(
            "{}|{}",
            session_token,
            time.to_rfc3339_opts(SecondsFormat::AutoSi, true)
        )
        .into()
    }

    fn format_verifier_url(
        verifier_base_url: &BaseUrl,
        session_token: &SessionToken,
        session_type: SessionType,
        time: DateTime<Utc>,
        ephemeral_id: Vec<u8>,
    ) -> Result<Url, serde_urlencoded::ser::Error> {
        let mut verifier_url = verifier_base_url.join(session_token.as_ref());

        let parameters = VerifierUrlParameters {
            session_type,
            time,
            ephemeral_id,
        };
        verifier_url.set_query(serde_urlencoded::to_string(parameters)?.as_str().into());

        Ok(verifier_url)
    }

    fn format_engagement_url(base_url: &BaseUrl, reader_engagement: &ReaderEngagement) -> Url {
        base_url.join(
            &BASE64_URL_SAFE_NO_PAD
                .encode(cbor_serialize(reader_engagement).expect("serializing an engagement should never fail")),
        )
    }
}

// Implementation of the typestate state engine follows.

// Transitioning functions and helpers valid for any state
impl<T: DisclosureState> Session<T> {
    fn transition_fail(self, error: Error) -> Session<Done> {
        self.transition(Done {
            session_result: SessionResult::Failed {
                error: error.to_string(),
            },
        })
    }

    fn transition_abort(self, status: SessionStatus) -> Session<Done> {
        self.transition(Done {
            session_result: status.into(),
        })
    }

    /// Transition `self` to a new state, consuming the old state, also updating the `last_active` timestamp.
    fn transition<NewT: DisclosureState>(self, new_state: NewT) -> Session<NewT> {
        Session {
            state: SessionState::new(self.state.token, new_state),
        }
    }

    fn state(&self) -> &T {
        &self.state.data
    }
}

impl Session<Created> {
    /// Create a new disclosure session.
    fn new(
        items_requests: ItemsRequests,
        usecase_id: String,
        return_url_template: Option<ReturnUrlTemplate>,
    ) -> Result<(SessionToken, Session<Created>)> {
        let session_token = SessionToken::new_random();
        let ephemeral_privkey = SecretKey::random(&mut OsRng);
        let session = Session::<Created> {
            state: SessionState::new(
                session_token.clone(),
                Created {
                    items_requests,
                    usecase_id,
                    return_url: return_url_template.map(|u| u.into_url(&session_token)),
                    ephemeral_privkey: ephemeral_privkey.into(),
                },
            ),
        };

        Ok((session_token, session))
    }

    /// Process the device's [`DeviceEngagement`],
    /// returning a response to answer the device with and the next session state.
    async fn process_device_engagement(
        self,
        device_engagement: &DeviceEngagement,
        verifier_url: Url,
        session_type: SessionType,
        use_cases: &UseCases,
    ) -> (
        SessionData,
        std::result::Result<Session<WaitingForResponse>, Session<Done>>,
    ) {
        info!("Session({}): process device engagement", self.state.token);
        let (response, next) = match self
            .process_device_engagement_inner(device_engagement, verifier_url, session_type, use_cases)
            .await
        {
            Ok((response, items_requests, return_url_nonce, their_key, ephemeral_privkey, session_transcript)) => (
                response,
                Ok(self.transition_wait_for_response(
                    items_requests,
                    return_url_nonce,
                    their_key,
                    ephemeral_privkey,
                    session_transcript,
                )),
            ),
            Err(e) => {
                warn!(
                    "Session({}): process device engagement failed, returning decoding error",
                    self.state.token
                );
                (SessionData::new_decoding_error(), Err(self.transition_fail(e)))
            }
        };

        (response, next)
    }

    // Helper function that returns ordinary errors instead of `Session<...>`
    async fn process_device_engagement_inner(
        &self,
        device_engagement: &DeviceEngagement,
        verifier_url: Url,
        session_type: SessionType,
        use_cases: &UseCases,
    ) -> Result<(
        SessionData,
        ItemsRequests,
        Option<String>,
        SessionKey,
        SecretKey,
        SessionTranscript,
    )> {
        Self::verify_origin_infos(&device_engagement.0.origin_infos)?;

        let reader_engagement = ReaderEngagement::try_new(&self.state().ephemeral_privkey.0, verifier_url)?;

        // Compute the session transcript whose CBOR serialization acts as the challenge throughout the protocol
        let session_transcript = SessionTranscript::new(session_type, &reader_engagement, device_engagement).unwrap();

        let usecase_id = self.state().usecase_id.as_str();
        let use_case = use_cases
            .as_ref()
            .get(usecase_id)
            .ok_or_else(|| VerificationError::UnknownUseCase(usecase_id.to_string()))?;

        // Determine if we should include a return URL, based on the use case configuration and session type.
        let return_url = match (
            use_case.session_type_return_url,
            session_type,
            self.state().return_url.clone(),
        ) {
            (SessionTypeReturnUrl::Both, _, Some(return_url))
            | (SessionTypeReturnUrl::SameDevice, SessionType::SameDevice, Some(return_url)) => return_url.into(),
            (SessionTypeReturnUrl::Neither, _, _) | (SessionTypeReturnUrl::SameDevice, SessionType::CrossDevice, _) => {
                None
            }
            // A return URL being absent when it is needed should never happen because of checks when creating
            // the session, yet we should not panic since the session state is persisted externally.
            _ => return Err(VerificationError::ReturnUrlConfigurationMismatch.into()),
        };

<<<<<<< HEAD
        // Generate a nonce and add it to the return URL, if required.
        let (return_url, return_url_nonce) = match return_url.map(Self::add_nonce_to_return_url) {
=======
        // Generate a nonce and add it to the return URL, if provided.
        let (return_url, return_url_nonce) = match self.state().return_url.clone().map(Self::add_nonce_to_return_url) {
>>>>>>> 3a595dee
            Some((return_url, nonce)) => (return_url.into(), nonce.into()),
            None => (None, None),
        };

        let device_request = self
            .new_device_request(&session_transcript, return_url, &use_case.key_pair)
            .await?;

        // Compute the AES keys with which we and the device encrypt responses
        let their_pubkey = device_engagement
            .0
            .security
            .as_ref()
            .ok_or(VerificationError::EphemeralKeyMissing)?
            .try_into()?;
        let our_key = SessionKey::new(
            &self.state().ephemeral_privkey.0,
            &their_pubkey,
            &session_transcript,
            SessionKeyUser::Reader,
        )?;
        let their_key = SessionKey::new(
            &self.state().ephemeral_privkey.0,
            &their_pubkey,
            &session_transcript,
            SessionKeyUser::Device,
        )?;

        let response = SessionData::serialize_and_encrypt(&device_request, &our_key)?;

        Ok((
            response,
            self.state().items_requests.clone(),
            return_url_nonce,
            their_key,
            self.state().ephemeral_privkey.clone().0,
            session_transcript,
        ))
    }

    fn verify_origin_infos(origin_infos: &[OriginInfo]) -> Result<()> {
        if origin_infos.len() != 2 {
            return Err(VerificationError::IncorrectOriginInfo.into());
        }

        // We ignore the referrer URL contained in OriginInfoType::Website for now, since it is not always
        // possible for the wallet to reliably determine the referrer URL, so we can't enforce it here to be equal
        // to something.
        if origin_infos[0].cat != OriginInfoDirection::Received
            || !matches!(origin_infos[0].typ, OriginInfoType::Website(_))
        {
            return Err(VerificationError::IncorrectOriginInfo.into());
        }

        if origin_infos[1]
            != (OriginInfo {
                cat: OriginInfoDirection::Delivered,
                typ: OriginInfoType::MessageData,
            })
        {
            return Err(VerificationError::IncorrectOriginInfo.into());
        }

        Ok(())
    }

    fn add_nonce_to_return_url(mut return_url: Url) -> (Url, String) {
        let nonce = utils::random_string(32);
        return_url.query_pairs_mut().append_pair("nonce", &nonce);

        (return_url, nonce)
    }

    fn transition_wait_for_response(
        self,
        items_requests: ItemsRequests,
        return_url_nonce: Option<String>,
        their_key: SessionKey,
        ephemeral_privkey: SecretKey,
        session_transcript: SessionTranscript,
    ) -> Session<WaitingForResponse> {
        self.transition(WaitingForResponse {
            items_requests,
            return_url_nonce,
            their_key,
            ephemeral_privkey: ephemeral_privkey.into(),
            session_transcript,
        })
    }

    async fn new_device_request(
        &self,
        session_transcript: &SessionTranscript,
        return_url: Option<Url>,
        private_key: &KeyPair,
    ) -> Result<DeviceRequest> {
        let doc_requests = try_join_all(self.state().items_requests.0.iter().map(|items_request| async {
            let items_request = items_request.clone().into();
            let reader_auth = ReaderAuthenticationKeyed::new(session_transcript, &items_request);
            let cose = MdocCose::<_, ReaderAuthenticationBytes>::sign(
                &TaggedBytes(CborSeq(reader_auth)),
                cose::new_certificate_header(private_key.certificate()),
                private_key,
                false,
            )
            .await?;
            let cose = MdocCose::from(cose.0);
            let doc_request = DocRequest {
                items_request,
                reader_auth: Some(cose),
            };
            Result::<DocRequest>::Ok(doc_request)
        }))
        .await?;

        Ok(DeviceRequest {
            doc_requests,
            return_url,
            ..Default::default()
        })
    }
}

impl Session<WaitingForResponse> {
    /// Process the user's encrypted [`DeviceResponse`], i.e. its disclosure,
    /// returning a response to answer the device with and the next session state.
    fn process_response(
        self,
        session_data: SessionData,
        trust_anchors: &[TrustAnchor],
    ) -> (SessionData, Session<Done>) {
        info!("Session({}): process response", self.state.token);

        // Abort if user wants to abort
        if let Some(status) = session_data.status {
            return (SessionData::new_termination(), self.transition_abort(status));
        };

        let (response, next) = match self.process_response_inner(&session_data, trust_anchors) {
            Ok((response, disclosed_attributes, return_url_nonce)) => {
                (response, self.transition_finish(disclosed_attributes, return_url_nonce))
            }
            Err(e) => {
                warn!(
                    "Session({}): process response failed, returning decoding error",
                    self.state.token
                );
                (SessionData::new_decoding_error(), self.transition_fail(e))
            }
        };

        (response, next)
    }

    // Helper function that returns ordinary errors instead of `Session<Done>`
    fn process_response_inner(
        &self,
        session_data: &SessionData,
        trust_anchors: &[TrustAnchor],
    ) -> Result<(SessionData, DisclosedAttributes, Option<String>)> {
        debug!(
            "Session({}): decrypting and deserializing device response",
            self.state.token
        );

        let device_response: DeviceResponse = session_data.decrypt_and_deserialize(&self.state().their_key)?;

        debug!("Session({}): verify device response", self.state.token);

        let disclosed_attributes = device_response.verify(
            Some(&self.state().ephemeral_privkey.0),
            &self.state().session_transcript,
            &TimeGenerator,
            trust_anchors,
        )?;

        debug!(
            "Session({}): check whether all requested attributes are received",
            self.state.token
        );

        self.state().items_requests.match_against_response(&device_response)?;

        let response = SessionData {
            data: None,
            status: Some(SessionStatus::Termination),
        };

        Ok((response, disclosed_attributes, self.state().return_url_nonce.clone()))
    }

    fn transition_finish(
        self,
        disclosed_attributes: DisclosedAttributes,
        return_url_nonce: Option<String>,
    ) -> Session<Done> {
        self.transition(Done {
            session_result: SessionResult::Done {
                disclosed_attributes,
                return_url_nonce,
            },
        })
    }
}

impl ReaderEngagement {
    pub fn try_new(privkey: &SecretKey, verifier_url: Url) -> Result<Self> {
        let engagement = Engagement {
            version: EngagementVersion::V1_0,
            security: Some((&privkey.public_key()).try_into()?),
            connection_methods: Some(vec![ConnectionMethodKeyed {
                typ: ConnectionMethodType::RestApi,
                version: ConnectionMethodVersion::RestApi,
                connection_options: RestApiOptionsKeyed { uri: verifier_url }.into(),
            }
            .into()]),
            origin_infos: vec![],
        };

        Ok(engagement.into())
    }
}

impl From<SessionStatus> for SessionResult {
    fn from(status: SessionStatus) -> Self {
        match status {
            SessionStatus::EncryptionError => SessionResult::Failed {
                error: "client encryption error".to_string(),
            },
            SessionStatus::DecodingError => SessionResult::Failed {
                error: "client decoding error".to_string(),
            },
            SessionStatus::Termination => SessionResult::Cancelled,
        }
    }
}

impl ItemsRequests {
    /// Checks that all `requested` attributes are disclosed in this [`DeviceResponse`].
    pub fn match_against_response(&self, device_response: &DeviceResponse) -> Result<()> {
        let not_found: Vec<_> = self
            .0
            .iter()
            .flat_map(|items_request| {
                device_response
                    .documents
                    .as_ref()
                    .and_then(|docs| docs.iter().find(|doc| doc.doc_type == items_request.doc_type))
                    .map_or_else(
                        // If the entire document is missing then all requested attributes are missing
                        || items_request.attribute_identifiers().into_iter().collect(),
                        |doc| items_request.match_against_issuer_signed(doc),
                    )
            })
            .collect();

        if not_found.is_empty() {
            Ok(())
        } else {
            Err(VerificationError::MissingAttributes(not_found).into())
        }
    }
}

impl DeviceResponse {
    /// Verify a [`DeviceResponse`], returning the verified attributes, grouped per doctype and namespace.
    ///
    /// # Arguments
    /// - `eph_reader_key` - the ephemeral reader public key in case the mdoc is authentication with a MAC.
    /// - `device_authentication_bts` - the [`DeviceAuthenticationBytes`] acting as the challenge, i.e., that have
    ///   to be signed by the holder.
    /// - `time` - a generator of the current time.
    /// - `trust_anchors` - trust anchors against which verification is done.
    pub fn verify(
        &self,
        eph_reader_key: Option<&SecretKey>,
        session_transcript: &SessionTranscript,
        time: &impl Generator<DateTime<Utc>>,
        trust_anchors: &[TrustAnchor],
    ) -> Result<DisclosedAttributes> {
        if let Some(errors) = &self.document_errors {
            return Err(VerificationError::DeviceResponseErrors(errors.clone()).into());
        }
        if self.status != 0 {
            return Err(VerificationError::UnexpectedStatus(self.status).into());
        }

        if self.documents.is_none() {
            return Err(VerificationError::NoDocuments.into());
        }

        let mut attrs = IndexMap::new();
        for doc in self.documents.as_ref().unwrap() {
            debug!("verifying document with doc_type: {}", doc.doc_type);
            let (doc_type, doc_attrs) = doc
                .verify(eph_reader_key, session_transcript, time, trust_anchors)
                .map_err(|e| {
                    warn!("document verification failed: {e}");
                    e
                })?;
            attrs.insert(doc_type, doc_attrs);
            debug!("document OK");
        }

        Ok(attrs)
    }
}

#[derive(Debug, Clone, thiserror::Error)]
pub enum ValidityError {
    #[error("validity parsing failed: {0}")]
    ParsingFailed(#[from] chrono::ParseError),
    #[error("not yet valid: valid from {0}")]
    NotYetValid(String),
    #[error("expired at {0}")]
    Expired(String),
}

/// Indicate how a [`ValidityInfo`] should be verified against the current date.
pub enum ValidityRequirement {
    /// The [`ValidityInfo`] must not be expired, but it is allowed to be not yet valid.
    AllowNotYetValid,
    /// The [`ValidityInfo`] must be valid now and not be expired.
    Valid,
}

impl ValidityInfo {
    pub fn verify_is_valid_at(
        &self,
        time: DateTime<Utc>,
        validity: ValidityRequirement,
    ) -> std::result::Result<(), ValidityError> {
        if matches!(validity, ValidityRequirement::Valid) && time < DateTime::<Utc>::try_from(&self.valid_from)? {
            Err(ValidityError::NotYetValid(self.valid_from.0 .0.clone()))
        } else if time > DateTime::<Utc>::try_from(&self.valid_until)? {
            Err(ValidityError::Expired(self.valid_from.0 .0.clone()))
        } else {
            Ok(())
        }
    }
}

impl IssuerSigned {
    pub fn verify(
        &self,
        validity: ValidityRequirement,
        time: &impl Generator<DateTime<Utc>>,
        trust_anchors: &[TrustAnchor],
    ) -> Result<(DocumentDisclosedAttributes, MobileSecurityObject)> {
        let TaggedBytes(mso) =
            self.issuer_auth
                .verify_against_trust_anchors(CertificateUsage::Mdl, time, trust_anchors)?;

        mso.validity_info
            .verify_is_valid_at(time.generate(), validity)
            .map_err(VerificationError::Validity)?;

        let attrs = self
            .name_spaces
            .as_ref()
            .map(|name_spaces| {
                name_spaces
                    .as_ref()
                    .iter()
                    .map(|(namespace, items)| Ok((namespace.clone(), mso.verify_attrs_in_namespace(items, namespace)?)))
                    .collect::<Result<_>>()
            })
            .transpose()?
            .unwrap_or_default();

        Ok((
            DocumentDisclosedAttributes {
                attributes: attrs,
                issuer: self.issuer_auth.signing_cert()?.iter_common_name()?,
                validity_info: mso.validity_info.clone(),
            },
            mso,
        ))
    }
}

impl MobileSecurityObject {
    fn verify_attrs_in_namespace(&self, attrs: &Attributes, namespace: &NameSpace) -> Result<Vec<Entry>> {
        attrs
            .as_ref()
            .iter()
            .map(|item| {
                self.verify_attr_digest(namespace, item)?;
                Ok(Entry {
                    name: item.0.element_identifier.clone(),
                    value: item.0.element_value.clone(),
                })
            })
            .collect::<Result<_>>()
    }

    /// Given an `IssuerSignedItem` i.e. an attribute, verify that its digest is correctly included in the MSO.
    fn verify_attr_digest(&self, namespace: &NameSpace, item: &IssuerSignedItemBytes) -> Result<()> {
        let digest_id = item.0.digest_id;
        let digest = self
            .value_digests
            .0
            .get(namespace)
            .ok_or_else(|| VerificationError::MissingNamespace(namespace.clone()))?
            .0
            .get(&digest_id)
            .ok_or_else(|| VerificationError::MissingDigestID(digest_id))?;
        if *digest != cbor_digest(item)? {
            return Err(VerificationError::AttributeVerificationFailed.into());
        }
        Ok(())
    }
}

impl Document {
    pub fn verify(
        &self,
        eph_reader_key: Option<&SecretKey>,
        session_transcript: &SessionTranscript,
        time: &impl Generator<DateTime<Utc>>,
        trust_anchors: &[TrustAnchor],
    ) -> Result<(DocType, DocumentDisclosedAttributes)> {
        debug!("verifying document with doc_type: {:?}", &self.doc_type);
        debug!("verify issuer_signed");
        let (attrs, mso) = self
            .issuer_signed
            .verify(ValidityRequirement::Valid, time, trust_anchors)?;

        debug!("verifying mso.doc_type matches document doc_type");
        if self.doc_type != mso.doc_type {
            return Err(VerificationError::WrongDocType {
                document: self.doc_type.clone(),
                mso: mso.doc_type,
            }
            .into());
        }

        debug!("serializing session transcript");
        let session_transcript_bts = cbor_serialize(&TaggedBytes(session_transcript))?;
        let device_authentication = DeviceAuthenticationKeyed::new(&self.doc_type, session_transcript);
        debug!("serializing device_authentication");
        let device_authentication_bts = cbor_serialize(&TaggedBytes(CborSeq(device_authentication)))?;

        debug!("extracting device_key");
        let device_key = (&mso.device_key_info.device_key).try_into()?;
        match &self.device_signed.device_auth {
            DeviceAuth::DeviceSignature(sig) => {
                debug!("verifying DeviceSignature");
                sig.clone_with_payload(device_authentication_bts.to_vec())
                    .verify(&device_key)?;
            }
            DeviceAuth::DeviceMac(mac) => {
                debug!("verifying DeviceMac");
                let mac_key = dh_hmac_key(
                    eph_reader_key.ok_or_else(|| VerificationError::EphemeralKeyMissing)?,
                    &device_key.into(),
                    &session_transcript_bts,
                    "EMacKey",
                    32,
                )?;
                mac.clone_with_payload(device_authentication_bts.to_vec())
                    .verify(&mac_key)?;
            }
        }
        debug!("signature valid");

        Ok((mso.doc_type, attrs))
    }
}

impl ItemsRequest {
    /// Returns requested attributes, if any, that are not present in the `issuer_signed`.
    pub fn match_against_issuer_signed(&self, document: &Document) -> Vec<AttributeIdentifier> {
        let document_identifiers = document.issuer_signed_attribute_identifiers();
        self.attribute_identifiers()
            .into_iter()
            .filter(|attribute| !document_identifiers.contains(attribute))
            .collect()
    }
}

#[cfg(test)]
mod tests {
    use std::ops::Add;

    use assert_matches::assert_matches;
    use base64::prelude::*;
    use chrono::{DateTime, Duration, Utc};
    use indexmap::IndexMap;
    use p256::SecretKey;
    use ring::{hmac, rand};
    use rstest::rstest;

    use wallet_common::{
        config::wallet_config::BaseUrl,
        generator::{Generator, TimeGenerator},
        trust_anchor::DerTrustAnchor,
    };

    use crate::{
        examples::{
            Example, Examples, IsoCertTimeGenerator, EXAMPLE_ATTR_NAME, EXAMPLE_ATTR_VALUE, EXAMPLE_DOC_TYPE,
            EXAMPLE_NAMESPACE,
        },
        identifiers::AttributeIdentifierHolder,
        server_keys::KeyPair,
        server_state::{MemorySessionStore, SessionToken},
        test::{self, DebugCollapseBts},
        utils::{
            crypto::{SessionKey, SessionKeyUser},
            mock_time::MockTimeGenerator,
            reader_auth::ReaderRegistration,
            serialization::{cbor_deserialize, cbor_serialize},
        },
        DeviceAuthenticationBytes, DeviceEngagement, DeviceRequest, DeviceResponse, Document, Error, ItemsRequest,
        ReaderEngagement, SessionData, SessionStatus, SessionTranscript, ValidityInfo,
    };

    use super::*;

    fn new_validity_info(add_from_days: i64, add_until_days: i64) -> ValidityInfo {
        let now = Utc::now();
        ValidityInfo {
            signed: now.into(),
            valid_from: now.add(Duration::days(add_from_days)).into(),
            valid_until: now.add(Duration::days(add_until_days)).into(),
            expected_update: None,
        }
    }

    #[test]
    fn validity_info() {
        let now = Utc::now();

        let validity = new_validity_info(-1, 1);
        validity.verify_is_valid_at(now, ValidityRequirement::Valid).unwrap();
        validity
            .verify_is_valid_at(now, ValidityRequirement::AllowNotYetValid)
            .unwrap();

        let validity = new_validity_info(-2, -1);
        assert!(matches!(
            validity.verify_is_valid_at(now, ValidityRequirement::Valid),
            Err(ValidityError::Expired(_))
        ));
        assert!(matches!(
            validity.verify_is_valid_at(now, ValidityRequirement::AllowNotYetValid),
            Err(ValidityError::Expired(_))
        ));

        let validity = new_validity_info(1, 2);
        assert!(matches!(
            validity.verify_is_valid_at(now, ValidityRequirement::Valid),
            Err(ValidityError::NotYetValid(_))
        ));
        validity
            .verify_is_valid_at(now, ValidityRequirement::AllowNotYetValid)
            .unwrap();
    }

    /// Verify the example disclosure from the standard.
    #[test]
    fn verify_iso_example_disclosure() {
        let device_response = DeviceResponse::example();
        println!("DeviceResponse: {:#?} ", DebugCollapseBts::from(&device_response));

        // Examine the first attribute in the device response
        let document = device_response.documents.as_ref().unwrap()[0].clone();
        assert_eq!(document.doc_type, EXAMPLE_DOC_TYPE);
        let namespaces = document.issuer_signed.name_spaces.as_ref().unwrap();
        let attrs = namespaces.as_ref().get(EXAMPLE_NAMESPACE).unwrap();
        let issuer_signed_attr = attrs.as_ref().first().unwrap().0.clone();
        assert_eq!(issuer_signed_attr.element_identifier, EXAMPLE_ATTR_NAME);
        assert_eq!(issuer_signed_attr.element_value, *EXAMPLE_ATTR_VALUE);
        println!("issuer_signed_attr: {:#?}", DebugCollapseBts::from(&issuer_signed_attr));

        // Do the verification
        let eph_reader_key = Examples::ephemeral_reader_key();
        let trust_anchors = Examples::iaca_trust_anchors();
        let disclosed_attrs = device_response
            .verify(
                Some(&eph_reader_key),
                &DeviceAuthenticationBytes::example().0 .0.session_transcript, // To be signed by device key found in MSO
                &IsoCertTimeGenerator,
                trust_anchors,
            )
            .unwrap();
        println!("DisclosedAttributes: {:#?}", DebugCollapseBts::from(&disclosed_attrs));

        // The first disclosed attribute is the same as we saw earlier in the DeviceResponse
        test::assert_disclosure_contains(
            &disclosed_attrs,
            EXAMPLE_DOC_TYPE,
            EXAMPLE_NAMESPACE,
            EXAMPLE_ATTR_NAME,
            &EXAMPLE_ATTR_VALUE,
        );
    }

    const DISCLOSURE_DOC_TYPE: &str = "example_doctype";
    const DISCLOSURE_NAME_SPACE: &str = "example_namespace";
    const DISCLOSURE_ATTRS: [(&str, bool); 2] = [("first_name", true), ("family_name", false)];

    const DISCLOSURE_USECASE_NO_RETURN_URL: &str = "example_usecase_no_return_url";
    const DISCLOSURE_USECASE: &str = "example_usecase";
    const DISCLOSURE_USECASE_ALL_RETURN_URL: &str = "example_usecase_all_return_url";

    fn new_disclosure_request() -> ItemsRequests {
        vec![ItemsRequest {
            doc_type: DISCLOSURE_DOC_TYPE.to_string(),
            request_info: None,
            name_spaces: IndexMap::from([(
                DISCLOSURE_NAME_SPACE.to_string(),
                IndexMap::from_iter(
                    DISCLOSURE_ATTRS
                        .iter()
                        .map(|(name, intent_to_retain)| (name.to_string(), *intent_to_retain)),
                ),
            )]),
        }]
        .into()
    }

    fn create_verifier() -> Verifier<MemorySessionStore<DisclosureData>> {
        // Initialize server state
        let ca = KeyPair::generate_reader_mock_ca().unwrap();
        let trust_anchors = vec![
            DerTrustAnchor::from_der(ca.certificate().as_bytes().to_vec())
                .unwrap()
                .owned_trust_anchor,
        ];
        let reader_registration = Some(ReaderRegistration::new_mock());

        let use_cases = HashMap::from([
            (
                DISCLOSURE_USECASE_NO_RETURN_URL.to_string(),
                UseCase {
                    key_pair: ca.generate_reader_mock(reader_registration.clone()).unwrap(),
                    session_type_return_url: SessionTypeReturnUrl::Neither,
                },
            ),
            (
                DISCLOSURE_USECASE.to_string(),
                UseCase {
                    key_pair: ca.generate_reader_mock(reader_registration.clone()).unwrap(),
                    session_type_return_url: SessionTypeReturnUrl::SameDevice,
                },
            ),
            (
                DISCLOSURE_USECASE_ALL_RETURN_URL.to_string(),
                UseCase {
                    key_pair: ca.generate_reader_mock(reader_registration).unwrap(),
                    session_type_return_url: SessionTypeReturnUrl::Both,
                },
            ),
        ])
        .into();

        let session_store = MemorySessionStore::default();

        Verifier::new(
            use_cases,
            session_store,
            trust_anchors,
            hmac::Key::generate(hmac::HMAC_SHA256, &rand::SystemRandom::new()).unwrap(),
        )
    }

    #[rstest]
    #[case(DISCLOSURE_USECASE_NO_RETURN_URL, false, true)]
    #[case(DISCLOSURE_USECASE_NO_RETURN_URL, true, false)]
    #[case(DISCLOSURE_USECASE, false, false)]
    #[case(DISCLOSURE_USECASE, true, true)]
    #[case(DISCLOSURE_USECASE_ALL_RETURN_URL, false, false)]
    #[case(DISCLOSURE_USECASE_ALL_RETURN_URL, true, true)]
    #[tokio::test]
    async fn test_verifier_new_session_return_url_configuration_mismatch(
        #[case] usecase_id: &str,
        #[case] has_return_url: bool,
        #[case] should_succeed: bool,
    ) {
        let verifier = create_verifier();
        let return_url_template = has_return_url.then(|| "https://example.com/{session_token}".parse().unwrap());

        let result = verifier
            .new_session(new_disclosure_request(), usecase_id.to_string(), return_url_template)
            .await;

        if should_succeed {
            let _ = result.expect("creating a new session should succeed");
        } else {
            let error = result.expect_err("creating a new session should not succeed");

            assert_matches!(
                error,
                Error::Verification(VerificationError::ReturnUrlConfigurationMismatch)
            )
        }
    }

    async fn init_and_start_disclosure(
        time: &impl Generator<DateTime<Utc>>,
    ) -> (
        Verifier<MemorySessionStore<DisclosureData>>,
        ReaderEngagement,
        DeviceEngagement,
        SecretKey,
        SessionToken,
        BaseUrl,
        VerifierUrlParameters,
    ) {
        let verifier = create_verifier();

        // Start session
        let session_token = verifier
            .new_session(
                new_disclosure_request(),
                DISCLOSURE_USECASE.to_string(),
                Some("https://example.com/{session_token}".parse().unwrap()),
            )
            .await
            .unwrap();

        let verifier_url = format!("https://example.com/disclosure/{session_token}")
            .parse()
            .unwrap();
        let response = verifier
            .status_response(
                &session_token,
                SessionType::SameDevice,
                &"https://app.example.com/app".parse().unwrap(),
                &verifier_url,
                time,
            )
            .await
            .expect("should result in status response for session");

        let engagement_url = match response {
            StatusResponse::Created { engagement_url } => engagement_url,
            _ => panic!("should match DisclosureData::Created"),
        };

        let reader_engagement: ReaderEngagement = cbor_deserialize(
            BASE64_URL_SAFE_NO_PAD
                .decode(engagement_url.path_segments().unwrap().last().unwrap())
                .expect("serializing an engagement should never fail")
                .as_slice(),
        )
        .expect("should always deserialize");

        let verifier_url_params: VerifierUrlParameters =
            serde_urlencoded::from_str(reader_engagement.verifier_url().unwrap().query().unwrap()).unwrap();

        // Construct first device protocol message
        let (device_engagement, device_eph_key) =
            DeviceEngagement::new_device_engagement("https://example.com/".parse().unwrap()).unwrap();

        (
            verifier,
            reader_engagement,
            device_engagement,
            device_eph_key,
            session_token,
            verifier_url,
            verifier_url_params,
        )
    }

    #[tokio::test]
    async fn disclosure() {
        let (
            verifier,
            reader_engagement,
            device_engagement,
            device_eph_key,
            session_token,
            verifier_url,
            verifier_url_params,
        ) = init_and_start_disclosure(&TimeGenerator).await;

        let msg = cbor_serialize(&device_engagement).unwrap();

        // send first device protocol message
        let encrypted_device_request = verifier
            .process_message(&msg, &session_token.clone(), Some((verifier_url, verifier_url_params)))
            .await
            .unwrap();

        // decrypt server response
        // Note that the unwraps here are safe, as we created the `ReaderEngagement`.
        let rp_key = SessionKey::new(
            &device_eph_key,
            &(reader_engagement.0.security.as_ref().unwrap()).try_into().unwrap(),
            &SessionTranscript::new(SessionType::SameDevice, &reader_engagement, &device_engagement).unwrap(),
            SessionKeyUser::Reader,
        )
        .unwrap();
        let _device_request: DeviceRequest = encrypted_device_request.decrypt_and_deserialize(&rp_key).unwrap();

        // We have no mdoc in this test to actually disclose, so we let the wallet terminate the session
        let end_session_message = cbor_serialize(&SessionData {
            data: None,
            status: Some(SessionStatus::Termination),
        })
        .unwrap();
        let ended_session_response = verifier
            .process_message(&end_session_message, &session_token, None) // VerifierUrlParameters are only verified for DisclosureData::Created
            .await
            .unwrap();

        assert_eq!(ended_session_response.status.unwrap(), SessionStatus::Termination);
    }

    struct ExpiredEphemeralIdGenerator;

    impl Generator<DateTime<Utc>> for ExpiredEphemeralIdGenerator {
        fn generate(&self) -> DateTime<Utc> {
            Utc::now() - EPHEMERAL_ID_VALIDITY_SECONDS - Duration::seconds(1)
        }
    }

    #[tokio::test]
    async fn disclosure_expired_id() {
        let (verifier, _, device_engagement, _, session_token, verifier_url, verifier_url_params) =
            init_and_start_disclosure(&ExpiredEphemeralIdGenerator).await;

        let msg = cbor_serialize(&device_engagement).unwrap();

        let session_response = verifier
            .process_message(
                &msg,
                &session_token.clone(),
                Some((verifier_url, verifier_url_params.clone())),
            )
            .await
            .expect_err("should result in VerificationError::ExpiredEphemeralId");

        assert!(matches!(
            session_response,
            Error::Verification(VerificationError::ExpiredEphemeralId(ephemeral_id)) if ephemeral_id == verifier_url_params.ephemeral_id
        ));
    }

    #[tokio::test]
    async fn disclosure_invalid_id() {
        let (verifier, _, device_engagement, _, session_token, verifier_url, mut verifier_url_params) =
            init_and_start_disclosure(&TimeGenerator).await;

        let msg = cbor_serialize(&device_engagement).unwrap();

        let invalid_ephemeral_id = b"\xde\xad\xbe\xef".to_vec();

        // set an invalid ephemeral id
        verifier_url_params.ephemeral_id.clone_from(&invalid_ephemeral_id);

        let session_response = verifier
            .process_message(&msg, &session_token.clone(), Some((verifier_url, verifier_url_params)))
            .await
            .expect_err("should result in VerificationError::InvalidEphemeralId(...)");

        assert_eq!(
            session_response.to_string(),
            "verification error: the ephemeral ID deadbeef is invalid"
        );
        assert!(matches!(
            session_response,
            Error::Verification(VerificationError::InvalidEphemeralId(ephemeral_id)) if ephemeral_id == invalid_ephemeral_id
        ));
    }

    #[tokio::test]
    async fn test_verifier_disclosed_attributes() {
        let verifier = create_verifier();

        // Add three sessions to the store:
        // * One with disclosed attributes and a return URL
        // * One with disclosed attributes and no return URL
        // * One expired session
        let session1 = SessionState::new(
            "token1".into(),
            DisclosureData::Done(Done {
                session_result: SessionResult::Done {
                    disclosed_attributes: Default::default(),
                    return_url_nonce: None,
                },
            }),
        );
        let session2 = SessionState::new(
            "token2".into(),
            DisclosureData::Done(Done {
                session_result: SessionResult::Done {
                    disclosed_attributes: Default::default(),
                    return_url_nonce: "this-is-the-nonce".to_string().into(),
                },
            }),
        );
        let session3 = SessionState::new(
            "token3".into(),
            DisclosureData::Done(Done {
                session_result: SessionResult::Expired,
            }),
        );

        verifier.sessions.write(session1, true).await.unwrap();
        verifier.sessions.write(session2, true).await.unwrap();
        verifier.sessions.write(session3, true).await.unwrap();

        // The finished session without a return URL should return the
        // attributes, regardless of the return URL nonce provided.
        assert!(verifier
            .disclosed_attributes(&"token1".into(), None)
            .await
            .expect("should return disclosed attributes")
            .is_empty());
        assert!(verifier
            .disclosed_attributes(&"token1".into(), "nonsense".to_string().into())
            .await
            .expect("should return disclosed attributes")
            .is_empty());

        // The finished session with a return URL should only return the
        // disclosed attributes when given the correct return URL nonce.
        assert!(verifier
            .disclosed_attributes(&"token2".into(), "this-is-the-nonce".to_string().into())
            .await
            .expect("should return disclosed attributes")
            .is_empty());
        assert_matches!(
            verifier
                .disclosed_attributes(&"token2".into(), "incorrect".to_string().into())
                .await
                .expect_err("should fail to return disclosed attributes"),
            Error::Verification(VerificationError::ReturnUrlNonceMismatch(nonce)) if nonce == "incorrect"
        );
        assert_matches!(
            verifier
                .disclosed_attributes(&"token2".into(), None)
                .await
                .expect_err("should fail to return disclosed attributes"),
            Error::Verification(VerificationError::ReturnUrlNonceMissing)
        );

        // The expired session should always return an error, with or without a nonce.
        assert_matches!(
            verifier
                .disclosed_attributes(&"token3".into(), None)
                .await
                .expect_err("should fail to return disclosed attributes"),
            Error::Verification(VerificationError::SessionNotDone)
        );
        assert_matches!(
            verifier
                .disclosed_attributes(&"token3".into(), "noncesense".to_string().into())
                .await
                .expect_err("should fail to return disclosed attributes"),
            Error::Verification(VerificationError::SessionNotDone)
        );
    }

    #[rstest]
    #[case(do_nothing())]
    #[case(swap_attributes())]
    #[case(remove_documents())]
    #[case(remove_document())]
    #[case(change_doctype())]
    #[case(change_namespace())]
    #[case(remove_attribute())]
    #[case(multiple_doc_types_swapped())]
    fn match_disclosed_attributes(
        #[case] testcase: (DeviceResponse, ItemsRequests, Result<(), Vec<AttributeIdentifier>>),
    ) {
        // Construct an items request that matches the example device response
        let (device_response, items_requests, expected_result) = testcase;
        assert_eq!(
            items_requests
                .match_against_response(&device_response)
                .map_err(|e| match e {
                    Error::Verification(VerificationError::MissingAttributes(e)) => e,
                    _ => panic!(),
                }),
            expected_result,
        );
    }

    fn example_items_requests() -> ItemsRequests {
        vec![ItemsRequest {
            doc_type: EXAMPLE_DOC_TYPE.to_string(),
            name_spaces: IndexMap::from_iter([(
                EXAMPLE_NAMESPACE.to_string(),
                IndexMap::from_iter([
                    ("family_name".to_string(), false),
                    ("issue_date".to_string(), false),
                    ("expiry_date".to_string(), false),
                    ("document_number".to_string(), false),
                    ("portrait".to_string(), false),
                    ("driving_privileges".to_string(), false),
                ]),
            )]),
            request_info: None,
        }]
        .into()
    }

    /// Helper to compute all attribute identifiers contained in a bunch of [`ItemsRequest`]s.
    fn attribute_identifiers(items_requests: &ItemsRequests) -> Vec<AttributeIdentifier> {
        items_requests
            .0
            .iter()
            .flat_map(AttributeIdentifierHolder::attribute_identifiers)
            .collect()
    }

    // return an unmodified device response, which should verify
    fn do_nothing() -> (DeviceResponse, ItemsRequests, Result<(), Vec<AttributeIdentifier>>) {
        (DeviceResponse::example(), example_items_requests(), Ok(()))
    }

    // Matching attributes is insensitive to swapped attributes, so verification succeeds
    fn swap_attributes() -> (DeviceResponse, ItemsRequests, Result<(), Vec<AttributeIdentifier>>) {
        let mut device_response = DeviceResponse::example();
        let first_document = device_response.documents.as_mut().unwrap().first_mut().unwrap();
        let name_spaces = first_document.issuer_signed.name_spaces.as_mut().unwrap();

        name_spaces.modify_first_attributes(|attributes| {
            attributes.swap(0, 1);
        });

        (device_response, example_items_requests(), Ok(()))
    }

    // remove all disclosed documents
    fn remove_documents() -> (DeviceResponse, ItemsRequests, Result<(), Vec<AttributeIdentifier>>) {
        let mut device_response = DeviceResponse::example();
        device_response.documents = None;

        let items_requests = example_items_requests();
        let missing = attribute_identifiers(&items_requests);
        (device_response, items_requests, Err(missing))
    }

    // remove a single disclosed document
    fn remove_document() -> (DeviceResponse, ItemsRequests, Result<(), Vec<AttributeIdentifier>>) {
        let mut device_response = DeviceResponse::example();
        device_response.documents.as_mut().unwrap().pop();

        let items_requests = example_items_requests();
        let missing = attribute_identifiers(&items_requests);
        (device_response, items_requests, Err(missing))
    }

    // Change the first doctype so it is not the requested one
    fn change_doctype() -> (DeviceResponse, ItemsRequests, Result<(), Vec<AttributeIdentifier>>) {
        let mut device_response = DeviceResponse::example();
        device_response
            .documents
            .as_mut()
            .unwrap()
            .first_mut()
            .unwrap()
            .doc_type = "some_not_requested_doc_type".to_string();

        let items_requests = example_items_requests();
        let missing = attribute_identifiers(&items_requests);
        (device_response, items_requests, Err(missing))
    }

    // Change a namespace so it is not the requested one
    fn change_namespace() -> (DeviceResponse, ItemsRequests, Result<(), Vec<AttributeIdentifier>>) {
        let mut device_response = DeviceResponse::example();
        let first_document = device_response.documents.as_mut().unwrap().first_mut().unwrap();
        let name_spaces = first_document.issuer_signed.name_spaces.as_mut().unwrap();

        name_spaces.modify_namespaces(|name_spaces| {
            let (_, attributes) = name_spaces.pop().unwrap();
            name_spaces.insert("some_not_requested_name_space".to_string(), attributes);
        });

        let items_requests = example_items_requests();
        let missing = attribute_identifiers(&items_requests);
        (device_response, items_requests, Err(missing))
    }

    // Remove one of the disclosed attributes
    fn remove_attribute() -> (DeviceResponse, ItemsRequests, Result<(), Vec<AttributeIdentifier>>) {
        let mut device_response = DeviceResponse::example();
        let first_document = device_response.documents.as_mut().unwrap().first_mut().unwrap();
        let name_spaces = first_document.issuer_signed.name_spaces.as_mut().unwrap();

        name_spaces.modify_first_attributes(|attributes| {
            attributes.pop();
        });

        let items_requests = example_items_requests();
        let missing = vec![attribute_identifiers(&items_requests).last().unwrap().clone()];
        (device_response, items_requests, Err(missing))
    }

    // Add one extra document with doc_type "a", and swap the order in the items_requests
    fn multiple_doc_types_swapped() -> (DeviceResponse, ItemsRequests, Result<(), Vec<AttributeIdentifier>>) {
        let mut device_response = DeviceResponse::example();
        let mut cloned_doc: Document = device_response.documents.as_ref().unwrap()[0].clone();
        cloned_doc.doc_type = "a".to_string();
        device_response.documents.as_mut().unwrap().push(cloned_doc);

        let mut items_requests = example_items_requests();
        let mut cloned_items_request = items_requests.0[0].clone();
        cloned_items_request.doc_type = "a".to_string();
        items_requests.0.push(cloned_items_request);

        // swap the document order in items_requests
        items_requests.0.reverse();

        (device_response, items_requests, Ok(()))
    }

    #[rstest]
    #[case("https://example.com/{session_token}", true)]
    #[case("https://example.com/return/{session_token}", true)]
    #[case("https://example.com/return/{session_token}/url", true)]
    #[case("https://example.com/{session_token}/", true)]
    #[case("https://example.com/return/{session_token}/", true)]
    #[case("https://example.com/return/{session_token}/url/", true)]
    #[case("https://example.com/return/{session_token}?hello=world&bye=mars#hashtag", true)]
    #[case("https://example.com/{session_token}/{session_token}", true)]
    #[case("https://example.com/", true)]
    #[case("https://example.com/return", true)]
    #[case("https://example.com/return/url", true)]
    #[case("https://example.com/return/", true)]
    #[case("https://example.com/return/url/", true)]
    #[case("https://example.com/return/?hello=world&bye=mars#hashtag", true)]
    #[case("https://example.com/{session_token}/{not_session_token}", true)]
    #[case("file://etc/passwd", false)]
    #[case("file://etc/{session_token}", false)]
    #[case("https://{session_token}", false)]
    fn test_return_url_template(#[case] return_url_string: String, #[case] should_parse: bool) {
        assert_eq!(return_url_string.parse::<ReturnUrlTemplate>().is_ok(), should_parse);
        assert_eq!(
            ReturnUrlTemplate::is_valid_return_url_template(&return_url_string),
            should_parse
        )
    }

    #[test]
    fn test_verifier_url() {
        let ephemeral_id_secret = hmac::Key::generate(hmac::HMAC_SHA256, &rand::SystemRandom::new()).unwrap();

        // Create a verifier URL, given the provided parameters.
        let verifier_url = Verifier::<()>::generate_verifier_url(
            &"https://example.com".parse().unwrap(),
            &ephemeral_id_secret,
            &"foobar".into(),
            SessionType::CrossDevice,
            &MockTimeGenerator::new("1969-07-21T02:56:15Z".parse().unwrap()),
        )
        .expect("should format verifier URL");

        // Format the ephemeral ID and sign it as a HMAC, then include it as hex in the URL we expect.
        let ephemeral_id = hmac::sign(&ephemeral_id_secret, "foobar|1969-07-21T02:56:15Z".as_bytes());
        let expected_url = format!(
            "https://example.com/foobar?session_type=cross_device&ephemeral_id={}&time=1969-07-21T02%3A56%3A15Z",
            hex::encode(ephemeral_id)
        );

        assert_eq!(verifier_url.as_str(), expected_url);
    }
}<|MERGE_RESOLUTION|>--- conflicted
+++ resolved
@@ -790,13 +790,8 @@
             _ => return Err(VerificationError::ReturnUrlConfigurationMismatch.into()),
         };
 
-<<<<<<< HEAD
         // Generate a nonce and add it to the return URL, if required.
         let (return_url, return_url_nonce) = match return_url.map(Self::add_nonce_to_return_url) {
-=======
-        // Generate a nonce and add it to the return URL, if provided.
-        let (return_url, return_url_nonce) = match self.state().return_url.clone().map(Self::add_nonce_to_return_url) {
->>>>>>> 3a595dee
             Some((return_url, nonce)) => (return_url.into(), nonce.into()),
             None => (None, None),
         };
