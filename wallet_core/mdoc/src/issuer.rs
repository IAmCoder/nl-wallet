//! Issuer software, for issuing mdocs to holders using an issuance private key.
//! See [`Server::new_session()`], which takes the mdocs to be issued and returns a [`ServiceEngagement`] to present to
//! the holder.

use core::panic;
use std::{future::Future, sync::Arc, time::Duration};

use chrono::Utc;
use ciborium::value::Value;
use coset::{CoseSign1, HeaderBuilder};
use futures::future::try_join_all;
use serde::{de::DeserializeOwned, Deserialize, Serialize};
use serde_bytes::ByteBuf;
use tokio::task::JoinHandle;
use url::Url;

use wallet_common::utils::random_bytes;

use crate::{
    basic_sa_ext::{
        DataToIssueMessage, KeyGenerationResponseMessage, MdocResponses, MobileeIDDocuments,
        RequestKeyGenerationMessage, Response, SparseIssuerAuth, SparseIssuerSigned, StartIssuingMessage, UnsignedMdoc,
        KEY_GEN_RESP_MSG_TYPE, START_ISSUING_MSG_TYPE,
    },
    iso::*,
    issuer_shared::IssuanceError,
    server_keys::KeyRing,
    server_state::{SessionState, SessionStore, SessionToken, CLEANUP_INTERVAL_SECONDS},
    utils::{
        cose::{ClonePayload, CoseKey, MdocCose, COSE_X5CHAIN_HEADER_LABEL},
        serialization::{cbor_deserialize, cbor_serialize, TaggedBytes},
    },
    Error, Result,
};

#[derive(Debug, Clone)]
enum IssuanceStatus {
    Created,
    Started,
    WaitingForResponse,
    Done,
    Failed,
    Cancelled,
}

use IssuanceStatus::*;

impl IssuanceStatus {
    fn update(&mut self, new_state: IssuanceStatus) {
        match self {
            Created => assert!(matches!(new_state, Started | Failed | Cancelled)),
            Started => assert!(matches!(new_state, WaitingForResponse | Failed | Cancelled)),
            WaitingForResponse => assert!(matches!(new_state, Done | Failed | Cancelled)),
            Done => panic!("can't update final state"),
            Failed => panic!("can't update final state"),
            Cancelled => panic!("can't update final state"),
        }
        *self = new_state;
    }
}

pub struct Server<K, S> {
    url: Url,
    keys: K,
    sessions: Arc<S>,
    cleanup_task: JoinHandle<()>,
}

impl<K, S> Drop for Server<K, S> {
    fn drop(&mut self) {
        // Stop the task at the next .await
        self.cleanup_task.abort();
    }
}

impl<K, S> Server<K, S>
where
    K: KeyRing,
    S: SessionStore<Data = SessionState<IssuanceData>> + Send + Sync + 'static,
{
    /// Construct a new issuance server. The `url` parameter should be the base URL at which the server is
    /// publically reachable; this is included in the [`ServiceEngagement`] that gets sent to the holder.
    pub fn new(url: Url, keys: K, session_store: S) -> Self {
        let sessions = Arc::new(session_store);
        Server {
            cleanup_task: S::start_cleanup_task(Arc::clone(&sessions), Duration::from_secs(CLEANUP_INTERVAL_SECONDS)),
            url,
            keys,
            sessions,
        }
    }

    /// Start a new issuance session for the specified (unsigned) mdocs. Returns the [`ServiceEngagement`] to be
    /// presented to the user.
    pub fn new_session(&self, docs: Vec<UnsignedMdoc>) -> Result<ServiceEngagement> {
        self.check_keys(&docs)?;

        let challenge = ByteBuf::from(random_bytes(32));
        let session_id: SessionId = ByteBuf::from(random_bytes(32)).into();
        let token = SessionToken::new();
        let request = RequestKeyGenerationMessage {
            e_session_id: session_id.clone(),
            challenge,
            unsigned_mdocs: docs,
        };

        self.sessions.write(&SessionState::new(
            token.clone(),
            IssuanceData::new(request, session_id),
        ));

        let url = self.url.join(&token.0).unwrap(); // token is alphanumeric so this will always succeed
        Ok(ServiceEngagement {
            url: Some(url),
            ..Default::default()
        })
    }

    fn check_keys(&self, docs: &[UnsignedMdoc]) -> Result<()> {
        for doc in docs {
            if !self.keys.contains_key(&doc.doc_type) {
                return Err(IssuanceError::MissingPrivateKey(doc.doc_type.clone()).into());
            }
        }
        Ok(())
    }

    /// Process a CBOR-encoded issuance protocol message from the holder.
    pub async fn process_message(&self, token: SessionToken, msg: &[u8]) -> Result<Vec<u8>> {
        let (msg_type, session_id) = Self::inspect_message(msg)?;

        let mut session_data = self
            .sessions
            .get(&token)
            .ok_or_else(|| Error::from(IssuanceError::UnknownSessionId(token.clone())))?;
        let session = Session {
            sessions: self.sessions.as_ref(),
            session_data: &mut session_data,
            keys: &self.keys,
            updated: false,
        };

        // If this is not the very first protocol message, the session ID is expected in every message.
        if msg_type != START_PROVISIONING_MSG_TYPE {
            Self::expect_session_id(
                &session_id.ok_or(Error::from(IssuanceError::MissingSessionId))?,
                &session.session_data.session_data.id,
            )?;
        }

        // Stop the session if the user wishes.
        if msg_type == REQUEST_END_SESSION_MSG_TYPE {
            return Self::handle_cbor(Session::process_cancel, session, msg).await;
        }

        // Process the holder's message according to the current session state.
        match session.session_data.session_data.state {
            Created => {
                Self::expect_message_type(&msg_type, START_PROVISIONING_MSG_TYPE)?;
                Self::handle_cbor(Session::process_start, session, msg).await
            }
            Started => {
                Self::expect_message_type(&msg_type, START_ISSUING_MSG_TYPE)?;
                Self::handle_cbor(Session::process_get_request, session, msg).await
            }
            WaitingForResponse => {
                Self::expect_message_type(&msg_type, KEY_GEN_RESP_MSG_TYPE)?;
                Self::handle_cbor(Session::process_response, session, msg).await
            }
            Done | Failed | Cancelled => Err(IssuanceError::SessionEnded.into()),
        }
    }

    /// For a `Session` method that takes and returns parameters of any type that implement `Serialize`/`Deserialize`,
    /// transparently handle CBOR encoding and decoding of its (return) parameters.
    async fn handle_cbor<'a, V: DeserializeOwned, R: Serialize, F>(
        func: impl FnOnce(Session<'a, K, S>, V) -> F,
        session: Session<'a, K, S>,
        msg_bts: &[u8],
    ) -> Result<Vec<u8>>
    where
        F: Future<Output = Result<R>>,
    {
        Ok(cbor_serialize(&func(session, cbor_deserialize(msg_bts)?).await?)?)
    }

    /// Read the following fields from the CBOR-encoded holder message:
    /// - `messageType`: should be present in every message
    /// - `eSessionId`: should be present in every message except the first
    fn inspect_message(msg: &[u8]) -> Result<(String, Option<SessionId>)> {
        #[derive(Deserialize)]
        #[serde(rename_all = "camelCase")]
        struct ProtocolMessage {
            message_type: String,
            e_session_id: Option<SessionId>,
        }

        let decoded: ProtocolMessage = cbor_deserialize(msg)?;
        Ok((decoded.message_type, decoded.e_session_id))
    }

    fn expect_message_type(msg_type: &str, expected: &str) -> Result<()> {
        if msg_type == expected {
            Ok(())
        } else {
            Err(IssuanceError::UnexpectedMessageType {
                received: msg_type.to_string(),
                expected: expected.to_string(),
            }
            .into())
        }
    }

    fn expect_session_id(id: &SessionId, expected: &SessionId) -> Result<()> {
        if id == expected {
            Ok(())
        } else {
            Err(IssuanceError::MismatchedSessionIds {
                received: id.clone(),
                expected: expected.clone(),
            }
            .into())
        }
    }
}

#[derive(Debug)]
struct Session<'a, K, S>
where
    S: SessionStore<Data = SessionState<IssuanceData>>,
{
    sessions: &'a S,
    session_data: &'a mut SessionState<IssuanceData>,
    keys: &'a K,
    updated: bool,
}

impl<'a, K, S> Drop for Session<'a, K, S>
where
    S: SessionStore<Data = SessionState<IssuanceData>>,
{
    fn drop(&mut self) {
        if self.updated {
            self.sessions.write(self.session_data);
        }
    }
}

#[derive(Debug, Clone)]
pub struct IssuanceData {
    request: RequestKeyGenerationMessage,
    id: SessionId,
    state: IssuanceStatus,
}

impl IssuanceData {
    fn new(request: RequestKeyGenerationMessage, id: SessionId) -> Self {
        Self {
            request,
            id,
            state: Created,
        }
    }
}

// The `process_` methods process specific issuance protocol messages from the holder.
impl<'a, K: KeyRing, S> Session<'a, K, S>
where
    S: SessionStore<Data = SessionState<IssuanceData>>,
{
    fn update_state(&mut self, new_state: IssuanceStatus) {
        self.session_data.session_data.state.update(new_state);
        self.session_data.last_active = Utc::now();
        self.updated = true;
    }

    async fn process_start(mut self, _: StartProvisioningMessage) -> Result<ReadyToProvisionMessage> {
        self.update_state(Started);
        let response = ReadyToProvisionMessage {
            e_session_id: self.session_data.session_data.request.e_session_id.clone(),
        };
        Ok(response)
    }

    async fn process_get_request(mut self, _: StartIssuingMessage) -> Result<RequestKeyGenerationMessage> {
        self.update_state(WaitingForResponse);
        Ok(self.session_data.session_data.request.clone())
    }

    async fn process_response(mut self, device_response: KeyGenerationResponseMessage) -> Result<DataToIssueMessage> {
        let issuance_result = self.issue(device_response).await;
        match issuance_result {
            Ok(_) => self.update_state(Done),
            Err(_) => self.update_state(Failed),
        }
        issuance_result
    }

    async fn process_cancel(mut self, _: RequestEndSessionMessage) -> Result<EndSessionMessage> {
        self.update_state(Cancelled);
        let response = EndSessionMessage {
            e_session_id: self.session_data.session_data.request.e_session_id.clone(),
            reason: "success".to_string(),
            delay: None,
            sed: None,
        };
        Ok(response)
    }

    async fn issue_cred(&self, unsigned_mdoc: UnsignedMdoc, response: Response) -> Result<SparseIssuerSigned> {
        // Presence of the key in the keyring has already been checked by new_session().
        let private_key = self.keys.private_key(&unsigned_mdoc.doc_type).unwrap();

        let (signed, mso) = IssuerSigned::sign(unsigned_mdoc, response.public_key, private_key).await?;

        let sparse = SparseIssuerSigned {
            randoms: signed
                .name_spaces
                .unwrap_or_default()
                .into_iter()
                .map(|(namespace, attrs)| (namespace, Self::attr_randoms(attrs)))
                .collect(),
            sparse_issuer_auth: SparseIssuerAuth {
                version: mso.version,
                digest_algorithm: mso.digest_algorithm,
                validity_info: mso.validity_info,
                issuer_auth: signed.issuer_auth.clone_without_payload(),
            },
        };

        Ok(sparse)
    }

    fn attr_randoms(attrs: Attributes) -> Vec<ByteBuf> {
        attrs.0.into_iter().map(|attr| attr.0.random).collect()
    }

    async fn issue_creds(
        &self,
        doctype_responses: MdocResponses,
        unsigned: &UnsignedMdoc,
    ) -> Result<Vec<SparseIssuerSigned>> {
        let issue_creds = try_join_all(
            doctype_responses
                .responses
                .into_iter()
                .map(|response| self.issue_cred(unsigned.clone(), response)),
        )
        .await?;

        Ok(issue_creds)
    }

<<<<<<< HEAD
    pub async fn issue(&self, device_response: &KeyGenerationResponseMessage) -> Result<DataToIssueMessage> {
        device_response.verify(&self.session_data.session_data.request)?;
=======
    pub async fn issue(&self, device_response: KeyGenerationResponseMessage) -> Result<DataToIssueMessage> {
        device_response.verify(&self.session_data.request)?;
>>>>>>> a1d21121

        let mut docs = vec![];
        for (responses, unsigned) in device_response
            .mdoc_responses
<<<<<<< HEAD
            .iter()
            .zip(&self.session_data.session_data.request.unsigned_mdocs)
=======
            .into_iter()
            .zip(&self.session_data.request.unsigned_mdocs)
>>>>>>> a1d21121
        {
            docs.push(MobileeIDDocuments {
                doc_type: unsigned.doc_type.clone(),
                sparse_issuer_signed: self.issue_creds(responses, unsigned).await?,
            })
        }

        let response = DataToIssueMessage {
            e_session_id: self.session_data.session_data.request.e_session_id.clone(),
            mobile_eid_documents: docs,
        };
        Ok(response)
    }
}

impl IssuerSigned {
    pub async fn sign(
        unsigned_mdoc: UnsignedMdoc,
        device_public_key: CoseKey,
        key: &PrivateKey,
    ) -> Result<(Self, MobileSecurityObject)> {
        let now = Utc::now();
        let validity = ValidityInfo {
            signed: now.into(),
            valid_from: unsigned_mdoc.valid_from,
            valid_until: unsigned_mdoc.valid_until,
            expected_update: None,
        };

        let doc_type = unsigned_mdoc.doc_type;
        let attrs = unsigned_mdoc
            .attributes
            .into_iter()
            .map(|(namespace, attrs)| Ok((namespace, Attributes::try_from(attrs)?)))
            .collect::<Result<IssuerNameSpaces>>()?;

        let mso = MobileSecurityObject {
            version: MobileSecurityObjectVersion::V1_0,
            digest_algorithm: DigestAlgorithm::SHA256,
            doc_type,
            value_digests: (&attrs).try_into()?,
            device_key_info: device_public_key.into(),
            validity_info: validity,
        };

        let headers = HeaderBuilder::new()
            .value(
                COSE_X5CHAIN_HEADER_LABEL,
                Value::Bytes(key.cert_bts.as_bytes().to_vec()),
            )
            .build();
        let mso_tagged = mso.into();
        let issuer_auth: MdocCose<CoseSign1, TaggedBytes<MobileSecurityObject>> =
            MdocCose::sign(&mso_tagged, headers, key, true).await?;

        let issuer_signed = IssuerSigned {
            name_spaces: attrs.into(),
            issuer_auth,
        };

        Ok((issuer_signed, mso_tagged.0))
    }
}

#[cfg(test)]
mod tests {
    use std::{sync::Arc, time::Duration};

    use serde_bytes::ByteBuf;
    use wallet_common::utils::random_string;

    use crate::{
        basic_sa_ext::RequestKeyGenerationMessage,
        server_keys::PrivateKey,
        server_state::{MemorySessionStore, SessionStore},
    };

    use super::{IssuanceData, KeyRing, SessionState};

    struct EmptyKeyRing;
    impl KeyRing for EmptyKeyRing {
        fn private_key(&self, _: &str) -> Option<&PrivateKey> {
            None
        }
    }

    type Server = super::Server<EmptyKeyRing, MemorySessionStore<IssuanceData>>;

    const CLEANUP_INTERVAL: Duration = Duration::from_millis(50);

    #[tokio::test]
    async fn session_cleanup() {
        // Construct a `Server`, but not using Server::new() so we can control our own cleanup task
        let sessions = Arc::new(MemorySessionStore::new());
        let server = Server {
            cleanup_task: MemorySessionStore::<IssuanceData>::start_cleanup_task(
                Arc::clone(&sessions),
                CLEANUP_INTERVAL,
            ),
            url: "https://example.com".parse().unwrap(),
            keys: EmptyKeyRing,
            sessions,
        };

        // insert a fresh session
        let session_data = dummy_session_data();
        server.sessions.write(&session_data);
        assert_eq!(server.sessions.sessions.len(), 1);

        // wait at least one duration: session should still be here
        tokio::time::sleep(2 * CLEANUP_INTERVAL).await;
        assert_eq!(server.sessions.sessions.len(), 1);

        // insert a stale session
        let mut session_data = dummy_session_data();
        session_data.last_active = chrono::Utc::now() - chrono::Duration::hours(1);
        server.sessions.write(&session_data);
        assert_eq!(server.sessions.sessions.len(), 2);

        // wait at least one duration: stale session should be removed
        tokio::time::sleep(2 * CLEANUP_INTERVAL).await;
        assert_eq!(server.sessions.sessions.len(), 1)
    }

    #[tokio::test]
    async fn cleanup_task_cleanup() {
        let sessions = Arc::new(MemorySessionStore::new());

        {
            // Construct a `Server`, but not using Server::new() so we can keep our sessions reference
            // and control our own cleanup task.
            let server = Server {
                cleanup_task: MemorySessionStore::<IssuanceData>::start_cleanup_task(
                    Arc::clone(&sessions),
                    CLEANUP_INTERVAL,
                ),
                url: "https://example.com".parse().unwrap(),
                keys: EmptyKeyRing,
                sessions: Arc::clone(&sessions),
            };

            // insert a stale session
            let mut session_data = dummy_session_data();
            session_data.last_active = chrono::Utc::now() - chrono::Duration::hours(1);
            server.sessions.write(&session_data);
            assert_eq!(server.sessions.sessions.len(), 1);

            // Drop the server and its cleanup task before giving the cleanup task a chance to run
        }

        // wait at least one duration: stale session should not be removed since the cleanup task has been stopped.
        tokio::time::sleep(CLEANUP_INTERVAL).await;
        assert_eq!(sessions.sessions.len(), 1)
    }

    fn dummy_session_data() -> SessionState<IssuanceData> {
        SessionState::new(
            random_string(32).into(),
            IssuanceData::new(
                RequestKeyGenerationMessage {
                    e_session_id: "123".to_string().as_bytes().to_vec().into(),
                    challenge: ByteBuf::from(vec![]),
                    unsigned_mdocs: vec![],
                },
                "123".to_string().as_bytes().to_vec().into(),
            ),
        )
    }
}<|MERGE_RESOLUTION|>--- conflicted
+++ resolved
@@ -24,7 +24,7 @@
     },
     iso::*,
     issuer_shared::IssuanceError,
-    server_keys::KeyRing,
+    server_keys::{KeyRing, PrivateKey},
     server_state::{SessionState, SessionStore, SessionToken, CLEANUP_INTERVAL_SECONDS},
     utils::{
         cose::{ClonePayload, CoseKey, MdocCose, COSE_X5CHAIN_HEADER_LABEL},
@@ -351,24 +351,14 @@
         Ok(issue_creds)
     }
 
-<<<<<<< HEAD
-    pub async fn issue(&self, device_response: &KeyGenerationResponseMessage) -> Result<DataToIssueMessage> {
+    pub async fn issue(&self, device_response: KeyGenerationResponseMessage) -> Result<DataToIssueMessage> {
         device_response.verify(&self.session_data.session_data.request)?;
-=======
-    pub async fn issue(&self, device_response: KeyGenerationResponseMessage) -> Result<DataToIssueMessage> {
-        device_response.verify(&self.session_data.request)?;
->>>>>>> a1d21121
 
         let mut docs = vec![];
         for (responses, unsigned) in device_response
             .mdoc_responses
-<<<<<<< HEAD
-            .iter()
+            .into_iter()
             .zip(&self.session_data.session_data.request.unsigned_mdocs)
-=======
-            .into_iter()
-            .zip(&self.session_data.request.unsigned_mdocs)
->>>>>>> a1d21121
         {
             docs.push(MobileeIDDocuments {
                 doc_type: unsigned.doc_type.clone(),
