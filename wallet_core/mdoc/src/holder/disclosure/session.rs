--- conflicted
+++ resolved
@@ -1215,41 +1215,6 @@
     }
 
     #[tokio::test]
-<<<<<<< HEAD
-    async fn test_disclosure_session_start_error_return_url_prefix() {
-        // Starting a `DisclosureSession` where the the return URL does not match the return
-        // URL prefix contained in the verifier certificate should result in an error.
-        let mut payloads = Vec::with_capacity(2);
-        let error = disclosure_session_start(
-            SessionType::SameDevice,
-            ReaderEngagementSource::Link,
-            ReaderCertificateKind::WithReaderRegistration,
-            &mut payloads,
-            |mut verifier_session| {
-                verifier_session.return_url = Url::parse("https://not-example.com/return").unwrap().into();
-
-                verifier_session
-            },
-            identity,
-            identity,
-        )
-        .await
-        .expect_err("Starting disclosure session should have resulted in an error");
-
-        let expected_urls = (
-            "https://example.com/".parse().unwrap(),
-            "https://not-example.com/return".parse().unwrap(),
-        )
-            .into();
-        assert_matches!(error, Error::Holder(HolderError::ReturnUrlPrefix(urls)) if urls == expected_urls);
-        assert_eq!(payloads.len(), 2);
-
-        test_payload_session_data_error(payloads.last().unwrap(), SessionStatus::Termination);
-    }
-
-    #[tokio::test]
-=======
->>>>>>> b9de516b
     async fn test_disclosure_session_start_error_mdoc_data_source() {
         // Starting a `DisclosureSession` when the database returns
         // an error should result in that error being forwarded.
