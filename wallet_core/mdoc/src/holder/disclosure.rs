use std::collections::{HashMap, HashSet};

use async_trait::async_trait;
use chrono::{DateTime, Utc};
use coset::{iana, CoseMac0Builder, Header, HeaderBuilder};
use futures::future::{try_join_all, TryFutureExt};
use indexmap::{IndexMap, IndexSet};
use p256::{elliptic_curve::rand_core::OsRng, PublicKey, SecretKey};
use url::Url;
use webpki::TrustAnchor;

use wallet_common::{
    generator::{Generator, TimeGenerator},
    keys::SecureEcdsaKey,
};

use crate::{
    basic_sa_ext::Entry,
    identifiers::{AttributeIdentifier, AttributeIdentifierHolder},
    iso::*,
    utils::{
        cose::{sign_cose, ClonePayload},
        crypto::{dh_hmac_key, SessionKey, SessionKeyUser},
        keys::{KeyFactory, MdocEcdsaKey},
        reader_auth::ReaderRegistration,
        serialization::{cbor_deserialize, cbor_serialize, CborError, CborSeq, TaggedBytes},
        x509::{Certificate, CertificateType, CertificateUsage},
    },
    verifier::SessionType,
    Error, Result,
};

use super::{HolderError, HttpClient, Mdoc, MdocRetriever, Wallet};

const REFERRER_URL: &str = "https://referrer.url/";

/// This trait needs to be implemented by an entity that stores mdocs.
#[async_trait]
pub trait MdocDataSource {
    // TODO: this trait should eventually replace MdocRetriever
    //       once disclosure is fully implemented.
    type Error: std::error::Error + Send + Sync + 'static;

    /// Return all `Mdoc` entries from storage that match a set of doc types.
    /// The result is a `Vec` of `Vec<Mdoc>` with the same `doc_type`. The order
    /// of the result is determined by the implementor.
    async fn mdoc_by_doc_types(&self, doc_types: &HashSet<&str>) -> std::result::Result<Vec<Vec<Mdoc>>, Self::Error>;
}

#[allow(dead_code)]
#[derive(Debug)]
pub struct DisclosureSession<H> {
    pub return_url: Option<Url>,
    client: H,
    verifier_url: Url,
    device_key: SessionKey,
    pub reader_registration: ReaderRegistration,
    state: DisclosureSessionState,
}

#[derive(Debug)]
enum DisclosureSessionState {
    MissingAttributes(Vec<AttributeIdentifier>),
    Proposal(Vec<ProposedDocument>),
}

/// This type is derived from an [`Mdoc`] and will be used to construct a [`Document`]
/// for disclosure. Note that this is for internal use of [`DisclosureSession`] only.
#[allow(dead_code)]
#[derive(Debug)]
struct ProposedDocument {
    private_key_id: String,
    doc_type: DocType,
    issuer_signed: IssuerSigned,
    device_signed_challenge: Vec<u8>,
}

impl ProposedDocument {
    /// For a given set of `Mdoc`s with the same `doc_type`, return two `Vec`s:
    /// * A `Vec<ProposedDocument>` that contains all of the proposed
    ///   disclosure documents that provide all of the required attributes.
    /// * A `Vec<Vec<AttributeIdentifier>>` that contain the missing
    ///   attributes for every `Mdoc` that has at least one attribute missing.
    ///
    /// This means that the sum of the length of these `Vec`s is equal to the
    /// length of the input `Vec<Mdoc>`.
    fn candidates_and_missing_attributes_from_mdocs(
        mdocs: Vec<Mdoc>,
        requested_attributes: &IndexSet<AttributeIdentifier>,
        device_signed_challenge: Vec<u8>,
    ) -> (Vec<Self>, Vec<Vec<AttributeIdentifier>>) {
        let mut all_missing_attributes = Vec::new();

        // Collect all `ProposedDocument`s for this `doc_type`,
        // for every `Mdoc` that satisfies the requested attributes.
        let proposed_documents = mdocs
            .into_iter()
            .filter(|mdoc| {
                // Calculate missing attributes for every `Mdoc` and filter it out
                // if we find any. Also, collect the missing attributes separately.
                let available_attributes = mdoc.issuer_signed_attribute_identifiers();
                let missing_attributes = requested_attributes
                    .difference(&available_attributes)
                    .cloned()
                    .collect::<Vec<_>>();

                let is_satisfying = missing_attributes.is_empty();

                if !is_satisfying {
                    all_missing_attributes.push(missing_attributes);
                }

                is_satisfying
            })
            // Convert the matching `Mdoc` to a `ProposedDocument`, based on the requested attributes.
            .map(|mdoc| ProposedDocument::from_mdoc(mdoc, requested_attributes, device_signed_challenge.clone()))
            .collect::<Vec<_>>();

        (proposed_documents, all_missing_attributes)
    }

    /// Create a [`ProposedDocument`] from an [`Mdoc`], containing only those
    /// attributes that are requested and a [`DeviceSigned`] challenge.
    fn from_mdoc(
        mdoc: Mdoc,
        requested_attributes: &IndexSet<AttributeIdentifier>,
        device_signed_challenge: Vec<u8>,
    ) -> Self {
        let name_spaces = mdoc.issuer_signed.name_spaces.map(|name_spaces| {
            name_spaces
                .into_iter()
                .flat_map(|(name_space, attributes)| {
                    let attributes = attributes
                        .0
                        .into_iter()
                        .filter(|attribute| {
                            let attribute_identifier = AttributeIdentifier {
                                doc_type: mdoc.doc_type.clone(),
                                namespace: name_space.clone(),
                                attribute: attribute.0.element_identifier.clone(),
                            };

                            requested_attributes.contains(&attribute_identifier)
                        })
                        .collect::<Vec<_>>();

                    if attributes.is_empty() {
                        return None;
                    }

                    (name_space, attributes.into()).into()
                })
                .collect()
        });

        // Construct everything necessary for signing when the user approves the disclosure.
        let issuer_signed = IssuerSigned {
            name_spaces,
            issuer_auth: mdoc.issuer_signed.issuer_auth,
        };

        ProposedDocument {
            private_key_id: mdoc.private_key_id,
            doc_type: mdoc.doc_type,
            issuer_signed,
            device_signed_challenge,
        }
    }

    /// Return the attributes contained within this [`ProposedDocument`].
    fn name_spaces(&self) -> IndexMap<NameSpace, Vec<Entry>> {
        self.issuer_signed
            .name_spaces
            .as_ref()
            .map(|name_spaces| {
                name_spaces
                    .iter()
                    .map(|(name_space, attributes)| (name_space.clone(), attributes.into()))
                    .collect()
            })
            .unwrap_or_default()
    }
}

pub type ProposedAttributes = IndexMap<DocType, IndexMap<NameSpace, Vec<Entry>>>;

impl<H> DisclosureSession<H>
where
    H: HttpClient,
{
    pub async fn start<'a>(
        client: H,
        reader_engagement_bytes: &[u8],
        return_url: Option<Url>,
        session_type: SessionType,
        mdoc_data_source: &impl MdocDataSource,
        trust_anchors: &[TrustAnchor<'a>],
    ) -> Result<Self> {
        // Deserialize the `ReaderEngagement` from the received bytes.
        let reader_engagement: ReaderEngagement = cbor_deserialize(reader_engagement_bytes)?;

        // Extract the verifier URL, return an error if it is is missing.
        let verifier_url = reader_engagement.verifier_url()?;

        // Create a new `DeviceEngagement` message and private key. Use a
        // static referrer URL, as this is not a feature we actually use.
        let (device_engagement, ephemeral_privkey) =
            DeviceEngagement::new_device_engagement(Url::parse(REFERRER_URL).unwrap())?;

        // Derive the session transcript and keys in both directions from the
        // `ReaderEngagement`, the `DeviceEngagement` and the ephemeral private key.
        let (transcript, reader_key, device_key) = reader_engagement.transcript_and_keys_for_device_engagement(
            session_type,
            &device_engagement,
            ephemeral_privkey,
        )?;

        // Send the `DeviceEngagement` to the verifier and deserialize the expected `SessionData`.
        // If decoding fails, send a `SessionData` to the verifier to report this.
        let session_data: SessionData = client
            .post(verifier_url, &device_engagement)
            .or_else(|error| async {
                if matches!(error, Error::Cbor(CborError::Deserialization(_))) {
                    // Ignore the response or any errors.
                    let _: Result<SessionData> = client.post(verifier_url, &SessionData::new_decoding_error()).await;
                }

                Err(error)
            })
            .await?;

        // After having receveid the `SessionData` from the verifier, we should end
        // the session by sending our own `SessionData` to the verifier to report errors.
        // In order to do that we start a new async context to catch any errors that occur.
        let (state, reader_registration) = (async {
            // Decrypt the received `DeviceRequest`.
            let device_request: DeviceRequest = session_data.decrypt_and_deserialize(&reader_key)?;

            // A device request without any attributes is useless, so return an error.
            if !device_request.has_attributes() {
                return Result::Err(HolderError::NoAttributesRequested.into());
            }

            // Verify reader authentication and decode `ReaderRegistration` from it at the same time.
            // Reader authentication is required to be present at this time.
            let reader_registration = device_request
                .verify(&transcript, &TimeGenerator, trust_anchors)?
                .ok_or(HolderError::ReaderAuthMissing)?;

            // Fetch documents from the database, calculate which ones satisfy the request and
            // formulate proposals for those documents. If there is a mismatch, return an error.
            let candidates_by_doc_type = match device_request
                .match_stored_documents(mdoc_data_source, &transcript)
                .await?
            {
                DeviceRequestMatch::Candidates(candidates) => candidates,
                DeviceRequestMatch::MissingAttributes(missing_attributes) => {
                    // Attributes are missing, the type of state is `DisclosureSessionMissingAttributes`.
                    return Ok((
                        DisclosureSessionState::MissingAttributes(missing_attributes),
                        reader_registration,
                    ));
                }
            };

            // If we have multiple candidates for any of the doc types, return an error.
            // TODO: Support having the user a choose between multiple candidates.
            if candidates_by_doc_type.values().any(|candidates| candidates.len() > 1) {
                let duplicate_doc_types = candidates_by_doc_type
                    .into_iter()
                    .filter(|(_, candidates)| candidates.len() > 1)
                    .map(|(doc_type, _)| doc_type)
                    .collect();

                return Err(HolderError::MultipleCandidates(duplicate_doc_types).into());
            }

            // Now that we know that we have exactly one candidate for every `doc_type`,
            // we can flatten these candidates to a 1-dimensional `Vec`.
            let proposed_documents = candidates_by_doc_type.into_values().flatten().collect();

            Ok((
                DisclosureSessionState::Proposal(proposed_documents),
                reader_registration,
            ))
        })
        .or_else(|error| async {
            // Determine the category of the error, so we can report on it.
            let error_session_data = match error {
                Error::Cbor(CborError::Deserialization(_)) => SessionData::new_decoding_error(),
                Error::Crypto(_) => SessionData::new_encryption_error(),
                _ => SessionData::new_termination(),
            };

            let _: Result<SessionData> = client.post(verifier_url, &error_session_data).await;

            Err(error)
        })
        .await?;

        // Retain all the necessary information to either abort or finish the disclosure session later.
        let session = DisclosureSession {
            client,
            return_url,
            verifier_url: verifier_url.clone(),
            device_key,
            state,
            reader_registration,
        };

        Ok(session)
    }

    pub fn has_missing_attributes(&self) -> bool {
        match self.state {
            DisclosureSessionState::MissingAttributes(_) => true,
            DisclosureSessionState::Proposal(_) => false,
        }
    }

    pub fn missing_attributes(&self) -> Vec<AttributeIdentifier> {
        match self.state {
            DisclosureSessionState::MissingAttributes(ref missing_attributes) => missing_attributes.clone(),
            DisclosureSessionState::Proposal(_) => Default::default(),
        }
    }

    pub fn proposed_attributes(&self) -> ProposedAttributes {
        match self.state {
            DisclosureSessionState::MissingAttributes(_) => Default::default(),
            DisclosureSessionState::Proposal(ref proposed_documents) => {
                // Get all of the attributes to be disclosed from the
                // prepared `IssuerSigned` on the `ProposedDocument`s.
                proposed_documents
                    .iter()
                    .map(|document| (document.doc_type.clone(), document.name_spaces()))
                    .collect()
            }
        }
    }

    // TODO: Implement terminate and disclose methods.
}

impl<H: HttpClient> Wallet<H> {
    pub async fn disclose<'a, K: MdocEcdsaKey + Sync>(
        &self,
        device_request: &DeviceRequest,
        session_transcript: &SessionTranscript,
        key_factory: &'a impl KeyFactory<'a, Key = K>,
        mdoc_retriever: &impl MdocRetriever,
    ) -> Result<DeviceResponse> {
        let docs: Vec<Document> = try_join_all(device_request.doc_requests.iter().map(|doc_request| {
            self.disclose_document::<K>(doc_request, session_transcript, key_factory, mdoc_retriever)
        }))
        .await?;

        let response = DeviceResponse {
            version: DeviceResponseVersion::V1_0,
            documents: Some(docs),
            document_errors: None, // TODO: consider using this for reporting errors per document/mdoc
            status: 0,
        };
        Ok(response)
    }

    async fn disclose_document<'a, K: MdocEcdsaKey + Sync>(
        &self,
        doc_request: &DocRequest,
        session_transcript: &SessionTranscript,
        key_factory: &'a impl KeyFactory<'a, Key = K>,
        mdoc_retriever: &impl MdocRetriever,
    ) -> Result<Document> {
        let items_request = &doc_request.items_request.0;

        // This takes any mdoc of the specified doctype. TODO: allow user choice.
        let creds =
            mdoc_retriever
                .get(&items_request.doc_type)
                .ok_or(Error::from(HolderError::UnsatisfiableRequest(
                    items_request.doc_type.clone(),
                )))?;
        let cred = &creds
            .first()
            .ok_or(Error::from(HolderError::UnsatisfiableRequest(
                items_request.doc_type.clone(),
            )))?
            .cred_copies[0];
        let document = cred
            .disclose_document(items_request, session_transcript, key_factory)
            .await?;
        Ok(document)
    }
}

impl Mdoc {
    pub async fn disclose_document<'a, K: MdocEcdsaKey + Sync>(
        &self,
        items_request: &ItemsRequest,
        session_transcript: &SessionTranscript,
        key_factory: &'a impl KeyFactory<'a, Key = K>,
    ) -> Result<Document> {
        let disclosed_namespaces: IssuerNameSpaces = self
            .issuer_signed
            .name_spaces
            .as_ref()
            .unwrap()
            .iter()
            .filter(|&(namespace, _)| items_request.name_spaces.contains_key(namespace))
            .map(|(namespace, attributes)| {
                (
                    namespace.clone(),
                    attributes.filter(items_request.name_spaces.get(namespace).unwrap()),
                )
            })
            .collect();

        let doc = Document {
            doc_type: items_request.doc_type.clone(),
            issuer_signed: IssuerSigned {
                name_spaces: Some(disclosed_namespaces),
                issuer_auth: self.issuer_signed.issuer_auth.clone(),
            },
            device_signed: DeviceSigned::new_signature(
                &key_factory.generate_existing(&self.private_key_id, self.public_key()?),
                &cbor_serialize(&TaggedBytes(CborSeq(DeviceAuthenticationKeyed {
                    device_authentication: Default::default(),
                    session_transcript: session_transcript.clone(),
                    doc_type: self.doc_type.clone(),
                    device_name_spaces_bytes: Default::default(),
                })))?,
            )
            .await,
            errors: None,
        };
        Ok(doc)
    }
}

impl DeviceSigned {
    pub async fn new_signature(private_key: &(impl SecureEcdsaKey + Sync), challenge: &[u8]) -> DeviceSigned {
        let cose = sign_cose(challenge, Header::default(), private_key, false).await;

        DeviceSigned {
            name_spaces: IndexMap::new().into(),
            device_auth: DeviceAuth::DeviceSignature(cose.into()),
        }
    }

    #[allow(dead_code)] // TODO test this
    pub fn new_mac(
        private_key: &SecretKey,
        reader_pub_key: &PublicKey,
        session_transcript: &SessionTranscript,
        device_auth: &DeviceAuthenticationBytes,
    ) -> Result<DeviceSigned> {
        let key = dh_hmac_key(
            private_key,
            reader_pub_key,
            &cbor_serialize(&TaggedBytes(session_transcript))?,
            "EMacKey",
            32,
        )?;

        let cose = CoseMac0Builder::new()
            .payload(cbor_serialize(device_auth)?)
            .protected(HeaderBuilder::new().algorithm(iana::Algorithm::ES256).build())
            .create_tag(&[], |data| ring::hmac::sign(&key, data).as_ref().into())
            .build()
            .clone_without_payload();

        let device_signed = DeviceSigned {
            name_spaces: IndexMap::new().into(),
            device_auth: DeviceAuth::DeviceMac(cose.into()),
        };
        Ok(device_signed)
    }
}

#[derive(Debug)]
enum DeviceRequestMatch {
    Candidates(HashMap<DocType, Vec<ProposedDocument>>),
    MissingAttributes(Vec<AttributeIdentifier>), // TODO: Report on missing attributes per `Mdoc` candidate.
}

impl DeviceRequest {
    /// Returns `true` if this request has any attributes at all.
    fn has_attributes(&self) -> bool {
        self.doc_requests
            .iter()
            .flat_map(|doc_request| doc_request.items_request.0.name_spaces.values())
            .any(|name_space| !name_space.is_empty())
    }

    /// Verify reader authentication, if present.
    /// Note that since each DocRequest carries its own reader authentication, the spec allows the
    /// the DocRequests to be signed by distinct readers. TODO maybe support this.
    /// For now, this function requires either none of the DocRequests to be signed, or all of them
    /// by the same reader.
    pub fn verify(
        &self,
        session_transcript: &SessionTranscript,
        time: &impl Generator<DateTime<Utc>>,
        trust_anchors: &[TrustAnchor],
    ) -> Result<Option<ReaderRegistration>> {
        // If there are no doc requests or none of them have reader authentication, return `None`.
        if self.doc_requests.iter().all(|d| d.reader_auth.is_none()) {
            return Ok(None);
        }

        // Otherwise, all of the doc requests need reader authentication.
        if self.doc_requests.iter().any(|d| d.reader_auth.is_none()) {
            return Err(HolderError::ReaderAuthMissing.into());
        }

        // Verify all `DocRequest` entries and make sure the resulting certificates are all exactly equal.
        // Note that the unwraps are safe, since we checked for the presence of reader authentication above.
        let certificate = self
            .doc_requests
            .iter()
            .try_fold(None, {
                |result_cert, doc_request| -> Result<_> {
                    let doc_request_cert = doc_request
                        .verify(session_transcript.clone(), time, trust_anchors)?
                        .unwrap();

                    // If there is a certificate from a previous iteration, compare our certificate to that.
                    if let Some(result_cert) = result_cert {
                        if doc_request_cert != result_cert {
                            return Err(HolderError::ReaderAuthsInconsistent.into());
                        }
                    }

                    Ok(doc_request_cert.into())
                }
            })?
            .unwrap();

        // Extract `ReaderRegistration` from the one certificate.
        let reader_registration = match CertificateType::from_certificate(&certificate).map_err(HolderError::from)? {
            CertificateType::ReaderAuth(Some(reader_registration)) => *reader_registration,
            _ => return Err(HolderError::NoReaderRegistration(certificate).into()),
        };

        // Verify that the requested attributes are included in the reader authentication.
        self.verify_requested_attributes(&reader_registration)
            .map_err(HolderError::from)?;

        Ok(reader_registration.into())
    }

    async fn match_stored_documents(
        &self,
        mdoc_data_source: &impl MdocDataSource,
        session_transcript: &SessionTranscript,
    ) -> Result<DeviceRequestMatch> {
        // Make a `HashSet` of doc types from the `DeviceRequest` to account
        // for potential duplicate doc types in the request, then fetch them
        // from our data source.
        let doc_types = self
            .doc_requests
            .iter()
            .map(|doc_request| doc_request.items_request.0.doc_type.as_str())
            .collect();

        let mdocs = mdoc_data_source
            .mdoc_by_doc_types(&doc_types)
            .await
            .map_err(|error| HolderError::MdocDataSource(error.into()))?;

        // For each `doc_type`, calculate the set of `AttributeIdentifier`s that
        // are needed to satisfy the request. Note that a `doc_type` may occur more
        // than once in a `DeviceRequest`, so we combine all attributes and then split
        // them out by `doc_type`.
        let mut requested_attributes_by_doc_type = self.attribute_identifiers().into_iter().fold(
            HashMap::<_, IndexSet<_>>::with_capacity(doc_types.len()),
            |mut requested_attributes, attribute_identifier| {
                // This unwrap is safe, as `doc_types` is derived from the same `DeviceRequest`.
                let doc_type = *doc_types.get(attribute_identifier.doc_type.as_str()).unwrap();
                requested_attributes
                    .entry(doc_type)
                    .or_default()
                    .insert(attribute_identifier);

                requested_attributes
            },
        );

        // Each `Vec<Mdoc>` that is returned from storage should contain `Mdoc`s
        // that have the same `doc_type`. Below, we iterate over all of these
        // `Vec`s and perform the following steps:
        //
        // * Filter out any empty `Vec<Mdoc>`.
        // * Get the `doc_type` from the first `Mdoc` entry.
        // * Remove the value for this `doc_type` from `requested_attributes_by_doc_type`.
        // * Do some sanity checks, as the request should actually contain this `doc_type`
        //   and any subsequent `Mdoc`s should have the same `doc_type`. This is part of
        //   the contract of `MdocDataSource` that is not enforceable.
        // * Calculate the challenge needed to create the `DeviceSigned` for this
        //   `doc_type` later on during actual disclosure.
        // * Convert all `Mdoc`s that satisfy the requirement to `ProposedDocument`,
        //   while collecting any missing attributes separately.
        // * Collect the candidates in a `HashMap` per `doc_type`.
        //
        // Note that we consume the requested attributes from
        // `requested_attributes_by_doc_type` for the following reasons:
        //
        // * A `doc_type` should not occur more than once in the top-level
        //  `Vec` returned by `MdocDataSource`.
        // * After gathering all the candidates, any requested attributes that
        //   still remain in `requested_attributes_by_doc_type` are not satisfied,
        //   which means that all of them count as missing attributes.
        let mut all_missing_attributes = Vec::<Vec<AttributeIdentifier>>::new();

        let mdocs = mdocs
            .into_iter()
            .filter(|doc_type_mdocs| !doc_type_mdocs.is_empty())
            .collect::<Vec<_>>();

        let candidates_by_doc_type = mdocs
            .into_iter()
            .map(|doc_type_mdocs| {
                // First, remove the `IndexSet` of attributes that are required for this
                // `doc_type` from the global `HashSet`. If this cannot be found, then
                // `MdocDataSource` did not obey the contract as noted in the comment above.
                let first_doc_type = doc_type_mdocs.first().unwrap().doc_type.as_str();
                let (doc_type, requested_attributes) = requested_attributes_by_doc_type
                    .remove_entry(first_doc_type)
                    .expect("Received mdoc candidate with unexpected doc_type from storage");

                // Do another sanity check, all of the remaining `Mdoc`s
                // in the `Vec` should have the same `doc_type`.
                for mdoc in &doc_type_mdocs {
                    if mdoc.doc_type != doc_type {
                        panic!("Received mdoc candidate with inconsistent doc_type from storage");
                    }
                }

                // Calculate the `DeviceAuthentication` for this `doc_type` and turn it into bytes,
                // so that it can be used as a challenge when constructing `DeviceSigned` later on.
                let device_authentication =
                    DeviceAuthentication::from_session_transcript(session_transcript.clone(), doc_type.to_string());
                let device_signed_challenge = cbor_serialize(&TaggedBytes(device_authentication))?;

                // Get all the candidates and missing attributes from the provided `Mdoc`s.
                let (candidates, missing_attributes) = ProposedDocument::candidates_and_missing_attributes_from_mdocs(
                    doc_type_mdocs,
                    &requested_attributes,
                    device_signed_challenge,
                );

                // If we have multiple `Mdoc`s with missing attributes, just record the first one.
                // TODO: Report on missing attributes for multiple `Mdoc` candidates.
                if let Some(missing_attributes) = missing_attributes.into_iter().next() {
                    all_missing_attributes.push(missing_attributes);
                }

                Ok((doc_type.to_string(), candidates))
            })
            .collect::<Result<HashMap<_, _>>>()?;

        // If we cannot find a suitable candidate for any of the doc types
        // or one of the doc types is missing entirely, collect all of the
        // attributes that are missing and return this as the
        // `DeviceRequestMatch::MissingAttributes` invariant.
        if candidates_by_doc_type.values().any(|candidates| candidates.is_empty())
            || !requested_attributes_by_doc_type.is_empty()
        {
            // Combine the missing attributes from the processed `Mdoc`s with
            // the requested attributes for any `doc_type` we did not see at all.
            let missing_attributes = all_missing_attributes
                .into_iter()
                .flatten()
                .chain(requested_attributes_by_doc_type.into_values().flatten())
                .collect();

            return Ok(DeviceRequestMatch::MissingAttributes(missing_attributes));
        }

        // Each `doc_type` has at least one candidates, return these now.
        Ok(DeviceRequestMatch::Candidates(candidates_by_doc_type))
    }
}

impl ReaderEngagement {
    /// Get the URL for the HTTPS endpoint of the verifier.
    fn verifier_url(&self) -> Result<&Url> {
        let verifier_url = self
            .0
            .connection_methods
            .as_ref()
            .and_then(|methods| methods.first())
            .map(|method| &method.0.connection_options.0.uri)
            .ok_or(HolderError::VerifierUrlMissing)?;

        Ok(verifier_url)
    }

    /// Get the public key of the verifier.
    fn verifier_public_key(&self) -> Result<PublicKey> {
        let verifier_public_key = self
            .0
            .security
            .as_ref()
            .ok_or(HolderError::VerifierEphemeralKeyMissing)?
            .try_into()?;

        Ok(verifier_public_key)
    }

    /// Calculate the [`SessionTranscript`], the [`SessionKey`] for the reader
    /// (for decrypting the [`DeviceRequest`]) and the [`SessionKey`] for the
    /// device (for encrypting the [`DeviceResponse`]).
    fn transcript_and_keys_for_device_engagement(
        &self,
        session_type: SessionType,
        device_engagement: &DeviceEngagement,
        device_private_key: SecretKey,
    ) -> Result<(SessionTranscript, SessionKey, SessionKey)> {
        let verifier_public_key = self.verifier_public_key()?;

        // Create the session transcript so far based on both engagement payloads.
        let session_transcript = SessionTranscript::new(session_type, self, device_engagement)
            .map_err(|_| HolderError::VerifierEphemeralKeyMissing)?;

        // Derive the session key for both directions from the private and public keys and the session transcript.
        let reader_key = SessionKey::new(
            &device_private_key,
            &verifier_public_key,
            &session_transcript,
            SessionKeyUser::Reader,
        )?;
        let device_key = SessionKey::new(
            &device_private_key,
            &verifier_public_key,
            &session_transcript,
            SessionKeyUser::Device,
        )?;

        Ok((session_transcript, reader_key, device_key))
    }
}

impl DocRequest {
    pub fn verify(
        &self,
        session_transcript: SessionTranscript,
        time: &impl Generator<DateTime<Utc>>,
        trust_anchors: &[TrustAnchor],
    ) -> Result<Option<Certificate>> {
        // If reader authentication is present, verify it and return the certificate.
        self.reader_auth
            .as_ref()
            .map(|reader_auth| {
                // Reconstruct the reader authentication bytes for this `DocRequest`,
                // based on the item requests and session transcript.
                let reader_auth_payload = ReaderAuthenticationKeyed {
                    reader_auth_string: Default::default(),
                    session_transcript,
                    items_request_bytes: self.items_request.clone(),
                };
                let reader_auth_payload = TaggedBytes(CborSeq(reader_auth_payload));

                // Perform verification and return the `Certificate`.
                let cose = reader_auth.clone_with_payload(cbor_serialize(&reader_auth_payload)?);
                cose.verify_against_trust_anchors(CertificateUsage::ReaderAuth, time, trust_anchors)?;
                let cert = cose.signing_cert()?;

                Ok(cert)
            })
            .transpose()
    }
}

impl Attributes {
    /// Return a copy that contains only the items requested in `items_request`.
    fn filter(&self, requested: &DataElements) -> Attributes {
        self.0
            .clone()
            .into_iter()
            .filter(|attr| requested.contains_key(&attr.0.element_identifier))
            .collect::<Vec<_>>()
            .into()
    }
}

impl DeviceEngagement {
    pub fn new_device_engagement(referrer_url: Url) -> Result<(DeviceEngagement, SecretKey)> {
        let privkey = SecretKey::random(&mut OsRng);

        let engagement = Engagement {
            version: EngagementVersion::V1_0,
            security: Some((&privkey.public_key()).try_into()?),
            connection_methods: None,
            origin_infos: vec![
                OriginInfo {
                    cat: OriginInfoDirection::Received,
                    typ: OriginInfoType::Website(referrer_url),
                },
                OriginInfo {
                    cat: OriginInfoDirection::Delivered,
                    typ: OriginInfoType::MessageData,
                },
            ],
        };

        Ok((engagement.into(), privkey))
    }
}

impl DeviceAuthentication {
    /// Re-construct a [`DeviceAuthentication`] from a [`SessionTranscript`] and [`DocType`].
    pub fn from_session_transcript(session_transcript: SessionTranscript, doc_type: DocType) -> Self {
        DeviceAuthenticationKeyed {
            device_authentication: Default::default(),
            session_transcript,
            doc_type,
            device_name_spaces_bytes: Default::default(),
        }
        .into()
    }
}

#[cfg(test)]
mod tests {
    use std::{convert::identity, fmt, iter, sync::Arc};

    use assert_matches::assert_matches;
    use futures::future::join_all;
    use http::StatusCode;
    use p256::ecdsa::SigningKey;
    use serde::{de::DeserializeOwned, Serialize};
    use tokio::sync::mpsc;
    use wallet_common::trust_anchor::DerTrustAnchor;

    use crate::{
        examples::{Example, Examples},
        mock,
        server_keys::PrivateKey,
        utils::{
            cose::{self, CoseError, MdocCose},
            reader_auth::{AuthorizedAttribute, AuthorizedMdoc, AuthorizedNamespace},
            serialization::CborError,
        },
    };

    use super::*;

    // Constants for testing.
    const RP_CA_CN: &str = "ca.rp.example.com";
    const RP_CERT_CN: &str = "cert.rp.example.com";
    const SESSION_URL: &str = "http://example.com/disclosure";
    const RETURN_URL: &str = "http://example.com/return";

    // Describe what is in `DeviceResponse::example()`.
    const EXAMPLE_DOC_TYPE: &str = "org.iso.18013.5.1.mDL";
    const EXAMPLE_NAMESPACE: &str = "org.iso.18013.5.1";
    const EXAMPLE_ATTRIBUTES: [&str; 5] = [
        "family_name",
        "issue_date",
        "expiry_date",
        "document_number",
        "driving_privileges",
    ];

    /// Build an [`ItemsRequest`] from a list of attributes.
    fn items_request(
        doc_type: String,
        name_space: String,
        attributes: impl Iterator<Item = impl Into<String>>,
    ) -> ItemsRequest {
        ItemsRequest {
            doc_type,
            name_spaces: IndexMap::from_iter([(
                name_space,
                attributes.map(|attribute| (attribute.into(), false)).collect(),
            )]),
            request_info: None,
        }
    }

    fn example_items_request() -> ItemsRequest {
        items_request(
            EXAMPLE_DOC_TYPE.to_string(),
            EXAMPLE_NAMESPACE.to_string(),
            EXAMPLE_ATTRIBUTES.iter().copied(),
        )
    }

    fn emtpy_items_request() -> ItemsRequest {
        items_request(
            EXAMPLE_DOC_TYPE.to_string(),
            EXAMPLE_NAMESPACE.to_string(),
            iter::empty::<String>(),
        )
    }

    /// Build attributes for [`ReaderRegistration`] from a list of attributes.
    fn reader_registration_attributes(
        doc_type: String,
        name_space: String,
        attributes: impl Iterator<Item = impl Into<String>>,
    ) -> IndexMap<String, AuthorizedMdoc> {
        [(
            doc_type,
            AuthorizedMdoc(
                [(
                    name_space,
                    AuthorizedNamespace(
                        attributes
                            .map(|attribute| (attribute.into(), AuthorizedAttribute {}))
                            .collect(),
                    ),
                )]
                .into(),
            ),
        )]
        .into()
    }

    /// Convenience function for creating a [`PrivateKey`],
    /// based on a CA certificate and signing key.
    fn create_private_key(
        ca: &Certificate,
        ca_signing_key: &SigningKey,
        reader_registration: Option<ReaderRegistration>,
    ) -> PrivateKey {
        let (certificate, signing_key) = Certificate::new(
            ca,
            ca_signing_key,
            RP_CERT_CN,
            CertificateType::ReaderAuth(reader_registration.map(Box::new)),
        )
        .unwrap();

        PrivateKey::new(signing_key, certificate)
    }

    /// Create a `DocRequest` including reader authentication,
    /// based on a `SessionTranscript` and `PrivateKey`.
    async fn create_doc_request(
        items_request: ItemsRequest,
        session_transcript: SessionTranscript,
        private_key: &PrivateKey,
    ) -> DocRequest {
        // Generate the reader authentication signature, without payload.
        let reader_auth = ReaderAuthenticationKeyed {
            reader_auth_string: Default::default(),
            session_transcript,
            items_request_bytes: items_request.clone().into(),
        };

        let cose = MdocCose::<_, ReaderAuthenticationBytes>::sign(
            &TaggedBytes(CborSeq(reader_auth)),
            cose::new_certificate_header(&private_key.cert_bts),
            private_key,
            false,
        )
        .await
        .unwrap();

        // Create and encrypt the `DeviceRequest`.
        DocRequest {
            items_request: items_request.into(),
            reader_auth: Some(cose.0.into()),
        }
    }

    /// A type that implements `MdocDataSource` and simply returns
    /// the [`Mdoc`] contained in `DeviceResponse::example()`, if its
    /// `doc_type` is requested.
    #[derive(Debug)]
    struct MockMdocDataSource {
        mdocs: Vec<Mdoc>,
        has_error: bool,
    }

    #[derive(Debug, thiserror::Error)]
    enum MdocDataSourceError {
        #[error("failed")]
        Failed,
    }

    impl Default for MockMdocDataSource {
        fn default() -> Self {
            let trust_anchors = Examples::iaca_trust_anchors();
            let mdoc = mock::mdoc_from_example_device_response(trust_anchors);

            MockMdocDataSource {
                mdocs: vec![mdoc],
                has_error: false,
            }
        }
    }

    #[async_trait]
    impl MdocDataSource for MockMdocDataSource {
        type Error = MdocDataSourceError;

        async fn mdoc_by_doc_types(
            &self,
            doc_types: &HashSet<&str>,
        ) -> std::result::Result<Vec<Vec<Mdoc>>, Self::Error> {
            if self.has_error {
                return Err(MdocDataSourceError::Failed);
            }

            if doc_types.contains(EXAMPLE_DOC_TYPE) {
                return Ok(vec![self.mdocs.clone()]);
            }

            Ok(Default::default())
        }
    }

    /// This type contains the minimum logic to respond with the correct
    /// verifier messages in a disclosure session. Currently it only responds
    /// with a [`SessionData`] containing a [`DeviceRequest`].
    struct MockVerifierSession<F> {
        session_type: SessionType,
        return_url: Option<Url>,
        reader_registration: Option<ReaderRegistration>,
        trust_anchors: Vec<DerTrustAnchor>,
        private_key: PrivateKey,
        reader_engagement: ReaderEngagement,
        reader_ephemeral_key: SecretKey,
        reader_engagement_bytes_override: Option<Vec<u8>>,
        items_requests: Vec<ItemsRequest>,
        transform_device_request: F,
    }

    impl<F> fmt::Debug for MockVerifierSession<F> {
        fn fmt(&self, f: &mut fmt::Formatter<'_>) -> fmt::Result {
            f.debug_struct("MockVerifierSession")
                .field("session_type", &self.session_type)
                .field("return_url", &self.return_url)
                .field("reader_registration", &self.reader_registration)
                .field("trust_anchors", &self.trust_anchors)
                .field("reader_engagement", &self.reader_engagement)
                .field(
                    "reader_engagement_bytes_override",
                    &self.reader_engagement_bytes_override,
                )
                .field("items_requests", &self.items_requests)
                .finish_non_exhaustive()
        }
    }

    impl<F> MockVerifierSession<F>
    where
        F: Fn(DeviceRequest) -> DeviceRequest,
    {
        fn new(
            session_type: SessionType,
            session_url: Url,
            return_url: Option<Url>,
            reader_registration: Option<ReaderRegistration>,
            transform_device_request: F,
        ) -> Self {
            // Generate trust anchors, signing key and certificate containing `ReaderRegistration`.
            let (ca, ca_privkey) = Certificate::new_ca(RP_CA_CN).unwrap();
            let trust_anchors = vec![DerTrustAnchor::from_der(ca.as_bytes().to_vec()).unwrap()];
            let private_key = create_private_key(&ca, &ca_privkey, reader_registration.as_ref().cloned());

            // Generate the `ReaderEngagement` that would be be sent in the UL.
            let (reader_engagement, reader_ephemeral_key) =
                ReaderEngagement::new_reader_engagement(session_url).unwrap();

            // Set up the default item requests
            let items_requests = vec![example_items_request()];

            MockVerifierSession {
                session_type,
                return_url,
                reader_registration,
                trust_anchors,
                private_key,
                reader_engagement,
                reader_engagement_bytes_override: None,
                reader_ephemeral_key,
                items_requests,
                transform_device_request,
            }
        }

        fn reader_engagement_bytes(&self) -> Vec<u8> {
            self.reader_engagement_bytes_override
                .as_ref()
                .cloned()
                .unwrap_or(cbor_serialize(&self.reader_engagement).unwrap())
        }

        fn trust_anchors(&self) -> Vec<TrustAnchor> {
            self.trust_anchors
                .iter()
                .map(|anchor| (&anchor.owned_trust_anchor).into())
                .collect()
        }

        // Generate the `SessionData` response containing the `DeviceRequest`,
        // based on the `DeviceEngagement` received from the device.
        async fn device_request_session_data(&self, device_engagement: DeviceEngagement) -> SessionData {
            // Create the session transcript and encryption key.
            let session_transcript =
                SessionTranscript::new(self.session_type, &self.reader_engagement, &device_engagement).unwrap();

            let device_public_key = device_engagement.0.security.as_ref().unwrap().try_into().unwrap();

            let reader_key = SessionKey::new(
                &self.reader_ephemeral_key,
                &device_public_key,
                &session_transcript,
                SessionKeyUser::Reader,
            )
            .unwrap();

            // Create a `DocRequest` for every `ItemRequest`.
            let doc_requests = join_all(self.items_requests.iter().cloned().map(|items_request| async {
                create_doc_request(items_request, session_transcript.clone(), &self.private_key).await
            }))
            .await;

            let device_request = (self.transform_device_request)(DeviceRequest {
                version: DeviceRequestVersion::V1_0,
                doc_requests,
            });

            SessionData::serialize_and_encrypt(&device_request, &reader_key).unwrap()
        }
    }

    /// This type implements [`HttpClient`] and simply forwards the
    /// requests to an instance of [`MockVerifierSession`].
    struct MockVerifierSessionClient<F> {
        session: Arc<MockVerifierSession<F>>,
        payload_sender: mpsc::Sender<Vec<u8>>,
    }

    impl<F> fmt::Debug for MockVerifierSessionClient<F> {
        fn fmt(&self, f: &mut fmt::Formatter<'_>) -> fmt::Result {
            f.debug_struct("MockVerifierSessionClient")
                .field("session", &self.session)
                .finish_non_exhaustive()
        }
    }

    #[async_trait]
    impl<F> HttpClient for MockVerifierSessionClient<F>
    where
        F: Fn(DeviceRequest) -> DeviceRequest + Send + Sync,
    {
        async fn post<R, V>(&self, url: &Url, val: &V) -> Result<R>
        where
            V: Serialize + Sync,
            R: DeserializeOwned,
        {
            // The URL has to match the one on the configured `ReaderEngagement`.
            assert_eq!(url, self.session.reader_engagement.verifier_url().unwrap());

            // Serialize the payload and give a copy of it to the sender.
            let payload = cbor_serialize(val).unwrap();
            _ = self.payload_sender.send(payload.clone()).await;

            // Serialize and deserialize both the request and response
            // in order to adhere to the trait bounds. If the request deserializes
            // as a `DeviceEngagement` process it, otherwise terminate the session.
            let session_data = match cbor_deserialize(payload.as_slice()) {
                Ok(device_engagement) => self.session.device_request_session_data(device_engagement).await,
                Err(_) => SessionData::new_termination(),
            };

            let result = cbor_deserialize(cbor_serialize(&session_data).unwrap().as_slice()).unwrap();

            Ok(result)
        }
    }

<<<<<<< HEAD
    /// An implementor of `HttpClient` that just returns errors. Messages
    /// sent through this `HttpClient` can be inspected through a `mpsc` channel.
    struct ErrorHttpClient<F> {
        error_factory: F,
        payload_sender: mpsc::Sender<Vec<u8>>,
    }

    impl<F> fmt::Debug for ErrorHttpClient<F> {
        fn fmt(&self, f: &mut fmt::Formatter<'_>) -> fmt::Result {
            f.debug_struct("ErrorHttpClient").finish_non_exhaustive()
        }
    }

    #[async_trait]
    impl<F> HttpClient for ErrorHttpClient<F>
    where
        F: Fn() -> Error + Send + Sync,
    {
        async fn post<R, V>(&self, _url: &Url, val: &V) -> Result<R>
        where
            V: Serialize + Sync,
            R: DeserializeOwned,
        {
            // Serialize the payload and give it to the sender.
            _ = self.payload_sender.send(cbor_serialize(val).unwrap()).await;

            Err((self.error_factory)())
        }
=======
    enum ReaderCertificateKind {
        NoReaderRegistration,
        WithReaderRegistration,
>>>>>>> 51a730c9
    }

    /// Perform a [`DisclosureSession`] start with test defaults.
    /// This function takes several closures for modifying these
    /// defaults just before they are actually used.
    async fn disclosure_session_start<FS, FM, FD>(
        session_type: SessionType,
<<<<<<< HEAD
        has_reader_registration: bool,
        payloads: &mut Vec<Vec<u8>>,
=======
        certificate_kind: ReaderCertificateKind,
>>>>>>> 51a730c9
        transform_verfier_session: FS,
        transform_mdoc: FM,
        transform_device_request: FD,
    ) -> Result<(
        DisclosureSession<MockVerifierSessionClient<FD>>,
        Arc<MockVerifierSession<FD>>,
    )>
    where
        FS: FnOnce(MockVerifierSession<FD>) -> MockVerifierSession<FD>,
        FM: FnOnce(MockMdocDataSource) -> MockMdocDataSource,
        FD: Fn(DeviceRequest) -> DeviceRequest + Send + Sync,
    {
        // Create a reader registration with all of the example attributes,
        // if we should have a reader registration at all.
        let reader_registration = match certificate_kind {
            ReaderCertificateKind::NoReaderRegistration => None,
            ReaderCertificateKind::WithReaderRegistration => ReaderRegistration {
                attributes: reader_registration_attributes(
                    EXAMPLE_DOC_TYPE.to_string(),
                    EXAMPLE_NAMESPACE.to_string(),
                    EXAMPLE_ATTRIBUTES.iter().copied(),
                ),
                ..Default::default()
            }
            .into(),
        };

        // Create a mock session and call the transform callback.
        let verifier_session = MockVerifierSession::<FD>::new(
            SessionType::SameDevice,
            SESSION_URL.parse().unwrap(),
            Url::parse(RETURN_URL).unwrap().into(),
            reader_registration,
            transform_device_request,
        );
        let verifier_session = Arc::new(transform_verfier_session(verifier_session));

        // Create the payload channel and a mock HTTP client.
        let (payload_sender, mut payload_receiver) = mpsc::channel(256);
        let client = MockVerifierSessionClient {
            session: Arc::clone(&verifier_session),
            payload_sender,
        };

        // Set up the mock data source.
        let mdoc_data_source = transform_mdoc(MockMdocDataSource::default());

        // Starting disclosure and return the result.
        let result = DisclosureSession::start(
            client,
            &verifier_session.reader_engagement_bytes(),
            verifier_session.return_url.clone(),
            session_type,
            &mdoc_data_source,
            &verifier_session.trust_anchors(),
        )
        .await
        .map(|disclosure_session| (disclosure_session, verifier_session));

        while let Ok(payload) = payload_receiver.try_recv() {
            payloads.push(payload);
        }

        result
    }

    fn test_payload_session_data_error(payload: &[u8], expected_session_status: SessionStatus) {
        let session_data: SessionData = cbor_deserialize(payload).expect("Sent message is not SessionData");

        assert!(session_data.data.is_none());
        assert_matches!(session_data.status, Some(session_status) if session_status == expected_session_status);
    }

    #[tokio::test]
<<<<<<< HEAD
    async fn test_disclosure_session_start_proposal() {
        // Starting a disclosure session should succeed with a disclosure proposal.
        let mut payloads = Vec::with_capacity(1);
        let (disclosure_session, verifier_session) = disclosure_session_start(
            SessionType::SameDevice,
            true,
            &mut payloads,
=======
    async fn test_disclosure_session_start() {
        // Starting a disclosure session should succeed.
        let (disclosure_session, verifier_session) = disclosure_session_start(
            SessionType::SameDevice,
            ReaderCertificateKind::WithReaderRegistration,
>>>>>>> 51a730c9
            identity,
            identity,
            identity,
        )
        .await
        .expect("Could not start disclosure session");

        // Test if the return `Url` and `ReaderRegistration` match the input.
        assert_eq!(disclosure_session.return_url, verifier_session.return_url);
        assert_eq!(
            &disclosure_session.reader_registration,
            verifier_session.reader_registration.as_ref().unwrap()
        );

        // Test that there are no missing attributes and that a `DeviceEngagement` was sent.
        assert!(!disclosure_session.has_missing_attributes());
        assert!(disclosure_session.missing_attributes().is_empty());
        assert_eq!(payloads.len(), 1);
        let _device_engagement: DeviceEngagement =
            cbor_deserialize(payloads.first().unwrap().as_slice()).expect("Sent message is not DeviceEngagement");

        // Test that the proposal for disclosure contains the example attributes, in order.
        let entry_keys = disclosure_session
            .proposed_attributes()
            .remove(EXAMPLE_DOC_TYPE)
            .and_then(|mut name_space| name_space.remove(EXAMPLE_NAMESPACE))
            .map(|entries| entries.into_iter().map(|entry| entry.name).collect::<Vec<_>>())
            .unwrap_or_default();

        assert_eq!(entry_keys, EXAMPLE_ATTRIBUTES);
    }

    #[tokio::test]
    async fn test_disclosure_session_start_missing_attributes_one() {
        // Starting a disclosure session should succeed with missing attributes.
        let mut payloads = Vec::with_capacity(1);
        let (disclosure_session, _) = disclosure_session_start(
            SessionType::SameDevice,
            true,
            &mut payloads,
            identity,
            |mut mdoc_source| {
                // Remove the last attribute.
                mdoc_source
                    .mdocs
                    .first_mut()
                    .unwrap()
                    .issuer_signed
                    .name_spaces
                    .as_mut()
                    .unwrap()
                    .get_mut(EXAMPLE_NAMESPACE)
                    .unwrap()
                    .0
                    .pop();

                mdoc_source
            },
            identity,
        )
        .await
        .expect("Could not start disclosure session");

        // Test that there are no proposed documents and that a `DeviceEngagement` was sent.
        assert!(disclosure_session.has_missing_attributes());
        assert!(disclosure_session.proposed_attributes().is_empty());
        assert_eq!(payloads.len(), 1);
        let _device_engagement: DeviceEngagement =
            cbor_deserialize(payloads.first().unwrap().as_slice()).expect("Sent message is not DeviceEngagement");

        let expected_missing_attributes: Vec<AttributeIdentifier> =
            vec!["org.iso.18013.5.1.mDL/org.iso.18013.5.1/driving_privileges"
                .parse()
                .unwrap()];

        assert_eq!(disclosure_session.missing_attributes(), expected_missing_attributes);
    }

    #[tokio::test]
    async fn test_disclosure_session_start_missing_attributes_all() {
        // Starting a disclosure session should succeed with missing attributes.
        let mut payloads = Vec::with_capacity(1);
        let (disclosure_session, _) = disclosure_session_start(
            SessionType::SameDevice,
            true,
            &mut payloads,
            identity,
            |mut mdoc_source| {
                mdoc_source.mdocs.clear();

                mdoc_source
            },
            identity,
        )
        .await
        .expect("Could not start disclosure session");

        // Test that there are no proposed documents and that a `DeviceEngagement` was sent.
        assert!(disclosure_session.has_missing_attributes());
        assert!(disclosure_session.proposed_attributes().is_empty());
        assert_eq!(payloads.len(), 1);
        let _device_engagement: DeviceEngagement =
            cbor_deserialize(payloads.first().unwrap().as_slice()).expect("Sent message is not DeviceEngagement");

        let expected_missing_attributes: Vec<AttributeIdentifier> = vec![
            "org.iso.18013.5.1.mDL/org.iso.18013.5.1/family_name",
            "org.iso.18013.5.1.mDL/org.iso.18013.5.1/issue_date",
            "org.iso.18013.5.1.mDL/org.iso.18013.5.1/expiry_date",
            "org.iso.18013.5.1.mDL/org.iso.18013.5.1/document_number",
            "org.iso.18013.5.1.mDL/org.iso.18013.5.1/driving_privileges",
        ]
        .into_iter()
        .map(|attribute| attribute.parse().unwrap())
        .collect();

        assert_eq!(disclosure_session.missing_attributes(), expected_missing_attributes);
    }

    #[tokio::test]
    async fn test_disclosure_session_start_error_decode_reader_engagement() {
        // Starting a `DisclosureSession` with invalid `ReaderEngagement`
        // bytes should result in a `Error::Cbor` error.
        let mut payloads = Vec::new();
        let error = disclosure_session_start(
            SessionType::SameDevice,
<<<<<<< HEAD
            true,
            &mut payloads,
=======
            ReaderCertificateKind::WithReaderRegistration,
>>>>>>> 51a730c9
            |mut verifier_session| {
                verifier_session.reader_engagement_bytes_override = vec![].into();

                verifier_session
            },
            identity,
            identity,
        )
        .await
        .expect_err("Starting disclosure session should have resulted in an error");

        assert_matches!(error, Error::Cbor(_));
        assert!(payloads.is_empty());
    }

    #[tokio::test]
    async fn test_disclosure_session_start_error_verifier_url_mising() {
        // Starting a `DisclosureSession` with a `ReaderEngagement` that
        // does not contain a verifier URL should result in an error.
        let mut payloads = Vec::new();
        let error = disclosure_session_start(
            SessionType::SameDevice,
<<<<<<< HEAD
            true,
            &mut payloads,
=======
            ReaderCertificateKind::WithReaderRegistration,
>>>>>>> 51a730c9
            |mut verifier_session| {
                if let Some(methods) = verifier_session.reader_engagement.0.connection_methods.as_mut() {
                    methods.clear()
                }

                verifier_session
            },
            identity,
            identity,
        )
        .await
        .expect_err("Starting disclosure session should have resulted in an error");

        assert_matches!(error, Error::Holder(HolderError::VerifierUrlMissing));
        assert!(payloads.is_empty());
    }

    #[tokio::test]
    async fn test_disclosure_session_start_error_verifier_ephemeral_key_missing() {
        // Starting a `DisclosureSession` with a `ReaderEngagement` that does not
        // contain an ephemeral verifier public key should result in an error.
        let mut payloads = Vec::new();
        let error = disclosure_session_start(
            SessionType::SameDevice,
<<<<<<< HEAD
            true,
            &mut payloads,
=======
            ReaderCertificateKind::WithReaderRegistration,
>>>>>>> 51a730c9
            |mut verifier_session| {
                verifier_session.reader_engagement.0.security = None;

                verifier_session
            },
            identity,
            identity,
        )
        .await
        .expect_err("Starting disclosure session should have resulted in an error");

        assert_matches!(error, Error::Holder(HolderError::VerifierEphemeralKeyMissing));
        assert!(payloads.is_empty());
    }

    #[tokio::test]
    async fn test_disclosure_session_start_error_session_type() {
        // Starting a `DisclosureSession` with the wrong `SessionType`
        // should result in a decryption error.
<<<<<<< HEAD
        let mut payloads = Vec::with_capacity(2);
        let error = disclosure_session_start(
            SessionType::CrossDevice,
            true,
            &mut payloads,
=======
        let error = disclosure_session_start(
            SessionType::CrossDevice,
            ReaderCertificateKind::WithReaderRegistration,
>>>>>>> 51a730c9
            identity,
            identity,
            identity,
        )
        .await
        .expect_err("Starting disclosure session should have resulted in an error");

        assert_matches!(error, Error::Crypto(_));
        assert_eq!(payloads.len(), 2);

        test_payload_session_data_error(payloads.last().unwrap(), SessionStatus::EncryptionError);
    }

    async fn test_disclosure_session_start_error_http_client<F>(error_factory: F) -> (Error, Vec<Vec<u8>>)
    where
        F: Fn() -> Error + Send + Sync,
    {
        // Set up a `ErrorHttpClient` with the receiver `error_factory`.
        let (payload_sender, mut payload_receiver) = mpsc::channel(256);
        let client = ErrorHttpClient {
            error_factory,
            payload_sender,
        };

        // Set up a basic `ReaderEngagement` and `MdocDataSource` (which is not actually consulted).
        let (reader_engagement, _) = ReaderEngagement::new_reader_engagement(SESSION_URL.parse().unwrap()).unwrap();
        let mdoc_data_source = MockMdocDataSource::default();

        let error = DisclosureSession::start(
            client,
            &cbor_serialize(&reader_engagement).unwrap(),
            None,
            SessionType::SameDevice,
            &mdoc_data_source,
            &[],
        )
        .await
        .expect_err("Starting disclosure session should have resulted in an error");

        // Collect the serialized payloads sent through the `HttpClient`.
        let mut payloads = Vec::with_capacity(2);

        while let Ok(payload) = payload_receiver.try_recv() {
            payloads.push(payload);
        }

        (error, payloads)
    }

    #[tokio::test]
    async fn test_disclosure_session_start_error_http_client_data_serialization() {
        // Set up the `ErrorHttpClient` to return a `CborError::Serialization`.
        let (error, payloads) = test_disclosure_session_start_error_http_client(|| {
            CborError::from(ciborium::ser::Error::Value("".to_string())).into()
        })
        .await;

        // Test that we got the expected error and that no `SessionData`
        // was sent to the verifier to report the error.
        assert_matches!(error, Error::Cbor(CborError::Serialization(_)));
        assert_eq!(payloads.len(), 1);
    }

    #[tokio::test]
    async fn test_disclosure_session_start_error_http_client_request() {
        // Set up the `ErrorHttpClient` to return a `HolderError::Serialization`.
        let (error, payloads) = test_disclosure_session_start_error_http_client(|| {
            let response = http::Response::builder()
                .status(StatusCode::NOT_FOUND)
                .body("")
                .unwrap();
            let reqwest_error = reqwest::Response::from(response).error_for_status().unwrap_err();

            HolderError::from(reqwest_error).into()
        })
        .await;

        // Test that we got the expected error and that no `SessionData`
        // was sent to the verifier to report the error.
        assert_matches!(error, Error::Holder(HolderError::RequestError(_)));
        assert_eq!(payloads.len(), 1);
    }

    #[tokio::test]
    async fn test_disclosure_session_start_error_http_client_data_deserialization() {
        // Set up the `ErrorHttpClient` to return a `CborError::Deserialization`.
        let (error, payloads) = test_disclosure_session_start_error_http_client(|| {
            CborError::from(ciborium::de::Error::RecursionLimitExceeded).into()
        })
        .await;

        // Test that we got the expected error and that the last payload
        // is a `SessionData` containing the expected `SessionStatus`.
        assert_matches!(error, Error::Cbor(CborError::Deserialization(_)));
        assert_eq!(payloads.len(), 2);

        test_payload_session_data_error(payloads.last().unwrap(), SessionStatus::DecodingError);
    }

    #[tokio::test]
    async fn test_disclosure_session_start_error_no_attributes_requested() {
        // Starting a `DisclosureSession` in which a `DeviceRequest` with no
        // `DocRequest` entries is received should result in an error.
        let mut payloads = Vec::with_capacity(2);
        let error = disclosure_session_start(
            SessionType::SameDevice,
<<<<<<< HEAD
            true,
            &mut payloads,
=======
            ReaderCertificateKind::WithReaderRegistration,
>>>>>>> 51a730c9
            |mut verifier_session| {
                verifier_session.items_requests.clear();

                verifier_session
            },
            identity,
            identity,
        )
        .await
        .expect_err("Starting disclosure session should have resulted in an error");

        assert_matches!(error, Error::Holder(HolderError::NoAttributesRequested));
        assert_eq!(payloads.len(), 2);

        test_payload_session_data_error(payloads.last().unwrap(), SessionStatus::Termination);

        // Starting a `DisclosureSession` in which a `DeviceRequest` with an
        // empty `DocRequest` entry is received should result in an error.
        let mut payloads = Vec::with_capacity(2);
        let error = disclosure_session_start(
            SessionType::SameDevice,
<<<<<<< HEAD
            true,
            &mut payloads,
=======
            ReaderCertificateKind::WithReaderRegistration,
>>>>>>> 51a730c9
            |mut verifier_session| {
                verifier_session.items_requests = vec![emtpy_items_request()];

                verifier_session
            },
            identity,
            identity,
        )
        .await
        .expect_err("Starting disclosure session should have resulted in an error");

        assert_matches!(error, Error::Holder(HolderError::NoAttributesRequested));
        assert_eq!(payloads.len(), 2);

        test_payload_session_data_error(payloads.last().unwrap(), SessionStatus::Termination);
    }

    #[tokio::test]
    async fn test_disclosure_session_start_error_reader_auth_missing() {
        // Starting a `DisclosureSession` where the received `DeviceRequest`
        // does not have reader auth should result in an error.
        let mut payloads = Vec::with_capacity(2);
        let error = disclosure_session_start(
            SessionType::SameDevice,
<<<<<<< HEAD
            true,
            &mut payloads,
=======
            ReaderCertificateKind::WithReaderRegistration,
>>>>>>> 51a730c9
            identity,
            identity,
            |mut device_request| {
                device_request
                    .doc_requests
                    .iter_mut()
                    .for_each(|doc_request| doc_request.reader_auth = None);

                device_request
            },
        )
        .await
        .expect_err("Starting disclosure session should have resulted in an error");

        assert_matches!(error, Error::Holder(HolderError::ReaderAuthMissing));
        assert_eq!(payloads.len(), 2);

        test_payload_session_data_error(payloads.last().unwrap(), SessionStatus::Termination);

        // Starting a `DisclosureSession` where not all of the `DocRequest`s in the
        // received `DeviceRequest` contain reader auth should result in an error.
        let mut payloads = Vec::with_capacity(2);
        let error = disclosure_session_start(
            SessionType::SameDevice,
<<<<<<< HEAD
            true,
            &mut payloads,
=======
            ReaderCertificateKind::WithReaderRegistration,
>>>>>>> 51a730c9
            identity,
            identity,
            |mut device_request| {
                let mut doc_request = device_request.doc_requests.first().unwrap().clone();
                doc_request.reader_auth = None;
                device_request.doc_requests.push(doc_request);

                device_request
            },
        )
        .await
        .expect_err("Starting disclosure session should have resulted in an error");

        assert_matches!(error, Error::Holder(HolderError::ReaderAuthMissing));
        assert_eq!(payloads.len(), 2);

        test_payload_session_data_error(payloads.last().unwrap(), SessionStatus::Termination);
    }

    #[tokio::test]
    async fn test_disclosure_session_start_error_reader_auth_invalid() {
        // Starting a `DisclosureSession` without trust anchors should result in an error.
        let mut payloads = Vec::with_capacity(2);
        let error = disclosure_session_start(
            SessionType::SameDevice,
<<<<<<< HEAD
            true,
            &mut payloads,
=======
            ReaderCertificateKind::WithReaderRegistration,
>>>>>>> 51a730c9
            |mut verifier_session| {
                verifier_session.trust_anchors.clear();

                verifier_session
            },
            identity,
            identity,
        )
        .await
        .expect_err("Starting disclosure session should have resulted in an error");

        assert_matches!(error, Error::Cose(CoseError::Certificate(_)));
        assert_eq!(payloads.len(), 2);

        test_payload_session_data_error(payloads.last().unwrap(), SessionStatus::Termination);
    }

    #[tokio::test]
    async fn test_disclosure_session_start_error_reader_registration_validation() {
        // Starting a `DisclosureSession` where the `DeviceRequest` contains an attribute
        // that is not in the `ReaderRegistration` should result in an error.
        let mut payloads = Vec::with_capacity(2);
        let error = disclosure_session_start(
            SessionType::SameDevice,
<<<<<<< HEAD
            true,
            &mut payloads,
=======
            ReaderCertificateKind::WithReaderRegistration,
>>>>>>> 51a730c9
            |mut verifier_session| {
                verifier_session
                    .items_requests
                    .first_mut()
                    .unwrap()
                    .name_spaces
                    .get_mut(EXAMPLE_NAMESPACE)
                    .unwrap()
                    .insert("foobar".to_string(), false);

                verifier_session
            },
            identity,
            identity,
        )
        .await
        .expect_err("Starting disclosure session should have resulted in an error");

        assert_matches!(error, Error::Holder(HolderError::ReaderRegistrationValidation(_)));
        assert_eq!(payloads.len(), 2);

        test_payload_session_data_error(payloads.last().unwrap(), SessionStatus::Termination);
    }

    #[tokio::test]
    async fn test_disclosure_session_start_error_mdoc_data_source() {
        // Starting a `DisclosureSession` when the database returns
        // an error should result in that error being forwarded.
        let mut payloads = Vec::with_capacity(2);
        let error = disclosure_session_start(
            SessionType::SameDevice,
<<<<<<< HEAD
            true,
            &mut payloads,
=======
            ReaderCertificateKind::WithReaderRegistration,
>>>>>>> 51a730c9
            identity,
            |mut mdoc_source| {
                mdoc_source.has_error = true;

                mdoc_source
            },
            identity,
        )
        .await
        .expect_err("Starting disclosure session should have resulted in an error");

        assert_matches!(
            error,
            Error::Holder(HolderError::MdocDataSource(mdoc_error)) if mdoc_error.is::<MdocDataSourceError>()
        );
        assert_eq!(payloads.len(), 2);

        test_payload_session_data_error(payloads.last().unwrap(), SessionStatus::Termination);
    }

    #[tokio::test]
    async fn test_disclosure_session_start_error_multiple_candidates() {
        // Starting a `DisclosureSession` when the database contains multiple
        // candidates for the same `doc_type` should result in an error.
        let mut payloads = Vec::with_capacity(2);
        let error = disclosure_session_start(
            SessionType::SameDevice,
<<<<<<< HEAD
            true,
            &mut payloads,
=======
            ReaderCertificateKind::WithReaderRegistration,
>>>>>>> 51a730c9
            identity,
            |mut mdoc_source| {
                mdoc_source.mdocs.push(mdoc_source.mdocs.first().unwrap().clone());

                mdoc_source
            },
            identity,
        )
        .await
        .expect_err("Starting disclosure session should have resulted in an error");

        assert_matches!(
            error,
            Error::Holder(HolderError::MultipleCandidates(doc_types)) if doc_types == vec![EXAMPLE_DOC_TYPE.to_string()]
        );
        assert_eq!(payloads.len(), 2);

        test_payload_session_data_error(payloads.last().unwrap(), SessionStatus::Termination);
    }

    #[tokio::test]
    async fn test_disclosure_session_start_error_no_reader_registration() {
        // Starting a `DisclosureSession` with a `ReaderEngagement` that contains a valid
        // reader certificate but no `ReaderRegistration` should result in an error.
        let mut payloads = Vec::with_capacity(2);
        let error = disclosure_session_start(
            SessionType::SameDevice,
<<<<<<< HEAD
            false,
            &mut payloads,
            identity,
=======
            ReaderCertificateKind::WithReaderRegistration,
            identity,
            |mut mdoc_source| {
                mdoc_source.mdocs.clear();

                mdoc_source
            },
            identity,
        )
        .await
        .expect_err("Starting disclosure session should have resulted in an error");

        let expected_missing_attributes: Vec<AttributeIdentifier> = vec![
            "org.iso.18013.5.1.mDL/org.iso.18013.5.1/family_name",
            "org.iso.18013.5.1.mDL/org.iso.18013.5.1/issue_date",
            "org.iso.18013.5.1.mDL/org.iso.18013.5.1/expiry_date",
            "org.iso.18013.5.1.mDL/org.iso.18013.5.1/document_number",
            "org.iso.18013.5.1.mDL/org.iso.18013.5.1/driving_privileges",
        ]
        .into_iter()
        .map(|attribute| attribute.parse().unwrap())
        .collect();

        assert_matches!(
            error,
            Error::Holder(HolderError::AttributesNotAvailable {
                reader_registration: _,
                missing_attributes
            }) if missing_attributes == expected_missing_attributes
        );

        // Starting a `DisclosureSession` where a `DeviceRequest` is received that
        // requests an attribute that is not in the database should result in an error.
        let error = disclosure_session_start(
            SessionType::SameDevice,
            ReaderCertificateKind::WithReaderRegistration,
>>>>>>> 51a730c9
            identity,
            identity,
        )
        .await
        .expect_err("Starting disclosure session should have resulted in an error");

        assert_matches!(error, Error::Holder(HolderError::NoReaderRegistration(_)));

<<<<<<< HEAD
        assert_eq!(payloads.len(), 2);
=======
    #[tokio::test]
    async fn test_disclosure_session_start_error_no_reader_registration() {
        // Starting a `DisclosureSession` with a `ReaderEngagement` that contains a valid
        // reader certificate but no `ReaderRegistration` should result in an error.
        let error = disclosure_session_start(
            SessionType::SameDevice,
            ReaderCertificateKind::NoReaderRegistration,
            identity,
            identity,
            identity,
        )
        .await
        .expect_err("Starting disclosure session should have resulted in an error");
>>>>>>> 51a730c9

        test_payload_session_data_error(payloads.last().unwrap(), SessionStatus::Termination);
    }

    /// Create a basic `SessionTranscript` we can use for testing.
    fn create_basic_session_transcript() -> SessionTranscript {
        let (reader_engagement, _reader_private_key) =
            ReaderEngagement::new_reader_engagement(SESSION_URL.parse().unwrap()).unwrap();
        let (device_engagement, _device_private_key) =
            DeviceEngagement::new_device_engagement(REFERRER_URL.parse().unwrap()).unwrap();

        SessionTranscript::new(SessionType::SameDevice, &reader_engagement, &device_engagement).unwrap()
    }

    #[test]
    fn test_proposed_document_from_mdoc() {
        let trust_anchors = Examples::iaca_trust_anchors();
        let mdoc = mock::mdoc_from_example_device_response(trust_anchors);

        let doc_type = mdoc.doc_type.clone();
        let private_key_id = mdoc.private_key_id.clone();
        let issuer_auth = mdoc.issuer_signed.issuer_auth.clone();

        let requested_attributes = vec![
            "org.iso.18013.5.1.mDL/org.iso.18013.5.1/driving_privileges",
            "org.iso.18013.5.1.mDL/org.iso.18013.5.1/family_name",
            "org.iso.18013.5.1.mDL/org.iso.18013.5.1/document_number",
        ]
        .into_iter()
        .map(|attribute| attribute.parse().unwrap())
        .collect();

        let proposed_document = ProposedDocument::from_mdoc(mdoc, &requested_attributes, b"foobar".to_vec());

        assert_eq!(proposed_document.doc_type, doc_type);
        assert_eq!(proposed_document.private_key_id, private_key_id);
        assert_eq!(proposed_document.device_signed_challenge, b"foobar");

        let attributes_identifiers = proposed_document
            .issuer_signed
            .name_spaces
            .as_ref()
            .and_then(|name_spaces| name_spaces.get("org.iso.18013.5.1"))
            .map(|attributes| {
                attributes
                    .0
                    .iter()
                    .map(|attribute| attribute.0.element_identifier.as_str())
                    .collect::<Vec<_>>()
            })
            .expect("Could not get expected attributes from proposed document");

        assert_eq!(
            attributes_identifiers,
            ["family_name", "document_number", "driving_privileges"]
        );
        assert_eq!(proposed_document.issuer_signed.issuer_auth, issuer_auth);
    }

    #[test]
    fn test_proposed_document_candidates_and_missing_attributes_from_mdocs() {
        let trust_anchors = Examples::iaca_trust_anchors();

        let mdoc1 = mock::mdoc_from_example_device_response(trust_anchors);
        let mdoc2 = {
            let mut mdoc = mdoc1.clone();
            let attributes = &mut mdoc
                .issuer_signed
                .name_spaces
                .as_mut()
                .unwrap()
                .get_mut("org.iso.18013.5.1")
                .unwrap()
                .0;

            // Remove `issue_date` and `expiry_date`.
            attributes.remove(1);
            attributes.remove(1);

            mdoc
        };
        let mdoc3 = mdoc1.clone();
        let mdoc4 = {
            let mut mdoc = mdoc1.clone();
            let attributes = &mut mdoc
                .issuer_signed
                .name_spaces
                .as_mut()
                .unwrap()
                .get_mut("org.iso.18013.5.1")
                .unwrap()
                .0;

            attributes.clear();

            mdoc
        };

        let doc_type = mdoc1.doc_type.clone();
        let private_key_id = mdoc1.private_key_id.clone();

        let requested_attributes = vec![
            "org.iso.18013.5.1.mDL/org.iso.18013.5.1/driving_privileges",
            "org.iso.18013.5.1.mDL/org.iso.18013.5.1/issue_date",
            "org.iso.18013.5.1.mDL/org.iso.18013.5.1/expiry_date",
        ]
        .into_iter()
        .map(|attribute| attribute.parse().unwrap())
        .collect();

        let (proposed_documents, missing_attributes) = ProposedDocument::candidates_and_missing_attributes_from_mdocs(
            vec![mdoc1, mdoc2, mdoc3, mdoc4],
            &requested_attributes,
            b"challenge".to_vec(),
        );

        assert_eq!(proposed_documents.len(), 2);
        proposed_documents.into_iter().for_each(|proposed_document| {
            assert_eq!(proposed_document.doc_type, doc_type);
            assert_eq!(proposed_document.private_key_id, private_key_id);
            assert_eq!(
                proposed_document
                    .issuer_signed
                    .name_spaces
                    .unwrap()
                    .get("org.iso.18013.5.1")
                    .unwrap()
                    .0
                    .len(),
                3
            );
        });

        assert_eq!(missing_attributes.len(), 2);
        assert_eq!(
            missing_attributes[0]
                .iter()
                .map(|attribute| attribute.attribute.as_str())
                .collect::<Vec<_>>(),
            ["issue_date", "expiry_date"]
        );
        assert_eq!(
            missing_attributes[1]
                .iter()
                .map(|attribute| attribute.attribute.as_str())
                .collect::<Vec<_>>(),
            ["driving_privileges", "issue_date", "expiry_date"]
        );
    }

    #[tokio::test]
    async fn test_device_request_verify() {
        // Create two certificates and private keys.
        let (ca, ca_privkey) = Certificate::new_ca(RP_CA_CN).unwrap();
        let der_trust_anchors = vec![DerTrustAnchor::from_der(ca.as_bytes().to_vec()).unwrap()];
        let reader_registration = ReaderRegistration::default();
        let private_key1 = create_private_key(&ca, &ca_privkey, reader_registration.clone().into());
        let private_key2 = create_private_key(&ca, &ca_privkey, reader_registration.clone().into());

        let session_transcript = create_basic_session_transcript();

        // Create an empty `ItemsRequest` and generate `DeviceRequest` with two `DocRequest`s
        // from it, each signed with the same certificate.
        let items_request = emtpy_items_request();

        let device_request = DeviceRequest {
            version: DeviceRequestVersion::V1_0,
            doc_requests: vec![
                create_doc_request(items_request.clone(), session_transcript.clone(), &private_key1).await,
                create_doc_request(items_request.clone(), session_transcript.clone(), &private_key1).await,
            ],
        };

        // Verifying this `DeviceRequest` should succeed and return the `ReaderRegistration`.
        let trust_anchors = der_trust_anchors
            .iter()
            .map(|anchor| (&anchor.owned_trust_anchor).into())
            .collect::<Vec<_>>();

        let verified_reader_registration = device_request
            .verify(&session_transcript, &TimeGenerator, &trust_anchors)
            .expect("Could not verify DeviceRequest");

        assert_eq!(verified_reader_registration, Some(reader_registration));

        // Verifying a `DeviceRequest` that has no reader auth at all should succeed and return `None`.
        let device_request = DeviceRequest {
            version: DeviceRequestVersion::V1_0,
            doc_requests: vec![
                DocRequest {
                    items_request: items_request.clone().into(),
                    reader_auth: None,
                },
                DocRequest {
                    items_request: items_request.clone().into(),
                    reader_auth: None,
                },
            ],
        };

        let no_reader_registration = device_request
            .verify(&session_transcript, &TimeGenerator, &trust_anchors)
            .expect("Could not verify DeviceRequest");

        assert!(no_reader_registration.is_none());

        // Generate `DeviceRequest` with two `DocRequest`s, each signed
        // with a different key and including a different certificate.
        let device_request = DeviceRequest {
            version: DeviceRequestVersion::V1_0,
            doc_requests: vec![
                create_doc_request(items_request.clone(), session_transcript.clone(), &private_key1).await,
                create_doc_request(items_request, session_transcript.clone(), &private_key2).await,
            ],
        };

        // Verifying this `DeviceRequest` should result in a `HolderError::ReaderAuthsInconsistent` error.
        let error = device_request
            .verify(&session_transcript, &TimeGenerator, &trust_anchors)
            .expect_err("Verifying DeviceRequest should have resulted in an error");

        assert_matches!(error, Error::Holder(HolderError::ReaderAuthsInconsistent));
    }

    // TODO: Add more complex test cases for `DeviceRequest.match_stored_documents()`.

    #[tokio::test]
    async fn test_device_request_match_stored_documents() {
        let mut mdoc_data_source = MockMdocDataSource::default();
        let session_transcript = create_basic_session_transcript();

        let empty_device_request = DeviceRequest {
            version: DeviceRequestVersion::V1_0,
            doc_requests: vec![],
        };

        // An empty `DeviceRequest` should result in an empty set of candidates.
        let match_result = empty_device_request
            .match_stored_documents(&mdoc_data_source, &session_transcript)
            .await
            .expect("Could not match device request with stored documents");

        assert_matches!(match_result, DeviceRequestMatch::Candidates(candidates) if candidates.is_empty());

        // Have the `MdocDataSource` contain several mdocs with different attributes
        let mdoc1 = mdoc_data_source.mdocs.pop().unwrap();
        let mdoc2 = {
            let mut mdoc = mdoc1.clone();

            // Remove the `driving_privileges` attribute.
            mdoc.issuer_signed
                .name_spaces
                .as_mut()
                .unwrap()
                .first_mut()
                .unwrap()
                .1
                 .0
                .pop();

            mdoc
        };
        let mdoc3 = {
            let mut mdoc = mdoc1.clone();

            // Add a fake `foobar` attribute.
            let attributes = &mut mdoc
                .issuer_signed
                .name_spaces
                .as_mut()
                .unwrap()
                .first_mut()
                .unwrap()
                .1
                 .0;

            let mut attribute = attributes.first().unwrap().clone();
            attribute.0.element_identifier = "foobar".to_string();
            attributes.push(attribute);

            mdoc
        };
        let mdoc4 = {
            let mut mdoc = mdoc1.clone();

            // Remove all attributes.
            mdoc.issuer_signed
                .name_spaces
                .as_mut()
                .unwrap()
                .first_mut()
                .unwrap()
                .1
                 .0
                .clear();

            mdoc
        };
        mdoc_data_source.mdocs = vec![mdoc1, mdoc2, mdoc3, mdoc4];

        let items_request = example_items_request();

        let device_request = DeviceRequest {
            version: DeviceRequestVersion::V1_0,
            doc_requests: vec![DocRequest {
                items_request: items_request.into(),
                reader_auth: None,
            }],
        };

        // Only two of the `Mdoc` should match and be returned as a `DocumentProposal`,
        // which should contain only the requested attributes.
        let match_result = device_request
            .match_stored_documents(&mdoc_data_source, &session_transcript)
            .await
            .expect("Could not match device request with stored documents");

        assert_matches!(
            match_result,
            DeviceRequestMatch::Candidates(candidates) if candidates.get(EXAMPLE_DOC_TYPE).unwrap().len() == 2 &&
                candidates.get(EXAMPLE_DOC_TYPE).unwrap().iter().all(|proposed_document|
                    proposed_document
                        .issuer_signed
                        .name_spaces
                        .as_ref()
                        .unwrap()
                        .get(EXAMPLE_NAMESPACE)
                        .unwrap()
                        .0
                        .len() == 5
                )
        );

        // Remove all but `mdoc2` from `MdocDataSource`.
        mdoc_data_source.mdocs.pop();
        mdoc_data_source.mdocs.pop();
        mdoc_data_source.mdocs.swap_remove(0);

        // Now there should not be a match, one of the attributes should be reported as missing.
        let match_result = device_request
            .match_stored_documents(&mdoc_data_source, &session_transcript)
            .await
            .expect("Could not match device request with stored documents");

        let expected_missing_attributes = vec!["org.iso.18013.5.1.mDL/org.iso.18013.5.1/driving_privileges"
            .parse()
            .unwrap()];
        assert_matches!(
            match_result,
            DeviceRequestMatch::MissingAttributes(missing_attributes)
                if missing_attributes == expected_missing_attributes
        );
    }

    #[tokio::test]
    async fn test_doc_request_verify() {
        // Create a CA, certificate and private key and trust anchors.
        let (ca, ca_privkey) = Certificate::new_ca(RP_CA_CN).unwrap();
        let reader_registration = ReaderRegistration::default();
        let private_key = create_private_key(&ca, &ca_privkey, reader_registration.clone().into());
        let der_trust_anchor = DerTrustAnchor::from_der(ca.as_bytes().to_vec()).unwrap();

        // Create a basic session transcript, item request and a `DocRequest`.
        let session_transcript = create_basic_session_transcript();
        let items_request = emtpy_items_request();
        let doc_request = create_doc_request(items_request.clone(), session_transcript.clone(), &private_key).await;

        // Verification of the `DocRequest` should succeed and return the certificate contained within it.
        let certificate = doc_request
            .verify(
                session_transcript.clone(),
                &TimeGenerator,
                &[(&der_trust_anchor.owned_trust_anchor).into()],
            )
            .expect("Could not verify DeviceRequest");

        assert_matches!(certificate, Some(cert) if cert == private_key.cert_bts);

        let (other_ca, _) = Certificate::new_ca(RP_CA_CN).unwrap();
        let other_der_trust_anchor = DerTrustAnchor::from_der(other_ca.as_bytes().to_vec()).unwrap();
        let error = doc_request
            .verify(
                session_transcript.clone(),
                &TimeGenerator,
                &[(&other_der_trust_anchor.owned_trust_anchor).into()],
            )
            .expect_err("Verifying DeviceRequest should have resulted in an error");

        assert_matches!(error, Error::Cose(_));

        // Verifying a `DocRequest` that has no reader auth should succeed and return `None`.
        let doc_request = DocRequest {
            items_request: items_request.into(),
            reader_auth: None,
        };

        let no_certificate = doc_request
            .verify(
                session_transcript,
                &TimeGenerator,
                &[(&der_trust_anchor.owned_trust_anchor).into()],
            )
            .expect("Could not verify DeviceRequest");

        assert!(no_certificate.is_none());
    }

    #[test]
    fn test_device_authentication_bytes_from_session_transcript() {
        let session_transcript = DeviceAuthenticationBytes::example().0 .0.session_transcript;
        let device_authentication =
            DeviceAuthentication::from_session_transcript(session_transcript, EXAMPLE_DOC_TYPE.to_string());

        assert_eq!(
            cbor_serialize(&TaggedBytes(device_authentication)).unwrap(),
            DeviceAuthenticationBytes::example_bts()
        );
    }
}<|MERGE_RESOLUTION|>--- conflicted
+++ resolved
@@ -1175,7 +1175,6 @@
         }
     }
 
-<<<<<<< HEAD
     /// An implementor of `HttpClient` that just returns errors. Messages
     /// sent through this `HttpClient` can be inspected through a `mpsc` channel.
     struct ErrorHttpClient<F> {
@@ -1204,11 +1203,11 @@
 
             Err((self.error_factory)())
         }
-=======
+    }
+
     enum ReaderCertificateKind {
         NoReaderRegistration,
         WithReaderRegistration,
->>>>>>> 51a730c9
     }
 
     /// Perform a [`DisclosureSession`] start with test defaults.
@@ -1216,12 +1215,8 @@
     /// defaults just before they are actually used.
     async fn disclosure_session_start<FS, FM, FD>(
         session_type: SessionType,
-<<<<<<< HEAD
-        has_reader_registration: bool,
+        certificate_kind: ReaderCertificateKind,
         payloads: &mut Vec<Vec<u8>>,
-=======
-        certificate_kind: ReaderCertificateKind,
->>>>>>> 51a730c9
         transform_verfier_session: FS,
         transform_mdoc: FM,
         transform_device_request: FD,
@@ -1296,21 +1291,13 @@
     }
 
     #[tokio::test]
-<<<<<<< HEAD
     async fn test_disclosure_session_start_proposal() {
         // Starting a disclosure session should succeed with a disclosure proposal.
         let mut payloads = Vec::with_capacity(1);
         let (disclosure_session, verifier_session) = disclosure_session_start(
             SessionType::SameDevice,
-            true,
+            ReaderCertificateKind::WithReaderRegistration,
             &mut payloads,
-=======
-    async fn test_disclosure_session_start() {
-        // Starting a disclosure session should succeed.
-        let (disclosure_session, verifier_session) = disclosure_session_start(
-            SessionType::SameDevice,
-            ReaderCertificateKind::WithReaderRegistration,
->>>>>>> 51a730c9
             identity,
             identity,
             identity,
@@ -1349,7 +1336,7 @@
         let mut payloads = Vec::with_capacity(1);
         let (disclosure_session, _) = disclosure_session_start(
             SessionType::SameDevice,
-            true,
+            ReaderCertificateKind::WithReaderRegistration,
             &mut payloads,
             identity,
             |mut mdoc_source| {
@@ -1395,7 +1382,7 @@
         let mut payloads = Vec::with_capacity(1);
         let (disclosure_session, _) = disclosure_session_start(
             SessionType::SameDevice,
-            true,
+            ReaderCertificateKind::WithReaderRegistration,
             &mut payloads,
             identity,
             |mut mdoc_source| {
@@ -1436,12 +1423,8 @@
         let mut payloads = Vec::new();
         let error = disclosure_session_start(
             SessionType::SameDevice,
-<<<<<<< HEAD
-            true,
+            ReaderCertificateKind::WithReaderRegistration,
             &mut payloads,
-=======
-            ReaderCertificateKind::WithReaderRegistration,
->>>>>>> 51a730c9
             |mut verifier_session| {
                 verifier_session.reader_engagement_bytes_override = vec![].into();
 
@@ -1464,12 +1447,8 @@
         let mut payloads = Vec::new();
         let error = disclosure_session_start(
             SessionType::SameDevice,
-<<<<<<< HEAD
-            true,
+            ReaderCertificateKind::WithReaderRegistration,
             &mut payloads,
-=======
-            ReaderCertificateKind::WithReaderRegistration,
->>>>>>> 51a730c9
             |mut verifier_session| {
                 if let Some(methods) = verifier_session.reader_engagement.0.connection_methods.as_mut() {
                     methods.clear()
@@ -1494,12 +1473,8 @@
         let mut payloads = Vec::new();
         let error = disclosure_session_start(
             SessionType::SameDevice,
-<<<<<<< HEAD
-            true,
+            ReaderCertificateKind::WithReaderRegistration,
             &mut payloads,
-=======
-            ReaderCertificateKind::WithReaderRegistration,
->>>>>>> 51a730c9
             |mut verifier_session| {
                 verifier_session.reader_engagement.0.security = None;
 
@@ -1519,17 +1494,11 @@
     async fn test_disclosure_session_start_error_session_type() {
         // Starting a `DisclosureSession` with the wrong `SessionType`
         // should result in a decryption error.
-<<<<<<< HEAD
         let mut payloads = Vec::with_capacity(2);
         let error = disclosure_session_start(
             SessionType::CrossDevice,
-            true,
+            ReaderCertificateKind::WithReaderRegistration,
             &mut payloads,
-=======
-        let error = disclosure_session_start(
-            SessionType::CrossDevice,
-            ReaderCertificateKind::WithReaderRegistration,
->>>>>>> 51a730c9
             identity,
             identity,
             identity,
@@ -1636,12 +1605,8 @@
         let mut payloads = Vec::with_capacity(2);
         let error = disclosure_session_start(
             SessionType::SameDevice,
-<<<<<<< HEAD
-            true,
+            ReaderCertificateKind::WithReaderRegistration,
             &mut payloads,
-=======
-            ReaderCertificateKind::WithReaderRegistration,
->>>>>>> 51a730c9
             |mut verifier_session| {
                 verifier_session.items_requests.clear();
 
@@ -1663,12 +1628,8 @@
         let mut payloads = Vec::with_capacity(2);
         let error = disclosure_session_start(
             SessionType::SameDevice,
-<<<<<<< HEAD
-            true,
+            ReaderCertificateKind::WithReaderRegistration,
             &mut payloads,
-=======
-            ReaderCertificateKind::WithReaderRegistration,
->>>>>>> 51a730c9
             |mut verifier_session| {
                 verifier_session.items_requests = vec![emtpy_items_request()];
 
@@ -1693,12 +1654,8 @@
         let mut payloads = Vec::with_capacity(2);
         let error = disclosure_session_start(
             SessionType::SameDevice,
-<<<<<<< HEAD
-            true,
+            ReaderCertificateKind::WithReaderRegistration,
             &mut payloads,
-=======
-            ReaderCertificateKind::WithReaderRegistration,
->>>>>>> 51a730c9
             identity,
             identity,
             |mut device_request| {
@@ -1723,12 +1680,8 @@
         let mut payloads = Vec::with_capacity(2);
         let error = disclosure_session_start(
             SessionType::SameDevice,
-<<<<<<< HEAD
-            true,
+            ReaderCertificateKind::WithReaderRegistration,
             &mut payloads,
-=======
-            ReaderCertificateKind::WithReaderRegistration,
->>>>>>> 51a730c9
             identity,
             identity,
             |mut device_request| {
@@ -1754,12 +1707,8 @@
         let mut payloads = Vec::with_capacity(2);
         let error = disclosure_session_start(
             SessionType::SameDevice,
-<<<<<<< HEAD
-            true,
+            ReaderCertificateKind::WithReaderRegistration,
             &mut payloads,
-=======
-            ReaderCertificateKind::WithReaderRegistration,
->>>>>>> 51a730c9
             |mut verifier_session| {
                 verifier_session.trust_anchors.clear();
 
@@ -1784,12 +1733,8 @@
         let mut payloads = Vec::with_capacity(2);
         let error = disclosure_session_start(
             SessionType::SameDevice,
-<<<<<<< HEAD
-            true,
+            ReaderCertificateKind::WithReaderRegistration,
             &mut payloads,
-=======
-            ReaderCertificateKind::WithReaderRegistration,
->>>>>>> 51a730c9
             |mut verifier_session| {
                 verifier_session
                     .items_requests
@@ -1821,12 +1766,8 @@
         let mut payloads = Vec::with_capacity(2);
         let error = disclosure_session_start(
             SessionType::SameDevice,
-<<<<<<< HEAD
-            true,
+            ReaderCertificateKind::WithReaderRegistration,
             &mut payloads,
-=======
-            ReaderCertificateKind::WithReaderRegistration,
->>>>>>> 51a730c9
             identity,
             |mut mdoc_source| {
                 mdoc_source.has_error = true;
@@ -1854,12 +1795,8 @@
         let mut payloads = Vec::with_capacity(2);
         let error = disclosure_session_start(
             SessionType::SameDevice,
-<<<<<<< HEAD
-            true,
+            ReaderCertificateKind::WithReaderRegistration,
             &mut payloads,
-=======
-            ReaderCertificateKind::WithReaderRegistration,
->>>>>>> 51a730c9
             identity,
             |mut mdoc_source| {
                 mdoc_source.mdocs.push(mdoc_source.mdocs.first().unwrap().clone());
@@ -1887,73 +1824,18 @@
         let mut payloads = Vec::with_capacity(2);
         let error = disclosure_session_start(
             SessionType::SameDevice,
-<<<<<<< HEAD
-            false,
+            ReaderCertificateKind::NoReaderRegistration,
             &mut payloads,
             identity,
-=======
-            ReaderCertificateKind::WithReaderRegistration,
-            identity,
-            |mut mdoc_source| {
-                mdoc_source.mdocs.clear();
-
-                mdoc_source
-            },
+            identity,
             identity,
         )
         .await
         .expect_err("Starting disclosure session should have resulted in an error");
 
-        let expected_missing_attributes: Vec<AttributeIdentifier> = vec![
-            "org.iso.18013.5.1.mDL/org.iso.18013.5.1/family_name",
-            "org.iso.18013.5.1.mDL/org.iso.18013.5.1/issue_date",
-            "org.iso.18013.5.1.mDL/org.iso.18013.5.1/expiry_date",
-            "org.iso.18013.5.1.mDL/org.iso.18013.5.1/document_number",
-            "org.iso.18013.5.1.mDL/org.iso.18013.5.1/driving_privileges",
-        ]
-        .into_iter()
-        .map(|attribute| attribute.parse().unwrap())
-        .collect();
-
-        assert_matches!(
-            error,
-            Error::Holder(HolderError::AttributesNotAvailable {
-                reader_registration: _,
-                missing_attributes
-            }) if missing_attributes == expected_missing_attributes
-        );
-
-        // Starting a `DisclosureSession` where a `DeviceRequest` is received that
-        // requests an attribute that is not in the database should result in an error.
-        let error = disclosure_session_start(
-            SessionType::SameDevice,
-            ReaderCertificateKind::WithReaderRegistration,
->>>>>>> 51a730c9
-            identity,
-            identity,
-        )
-        .await
-        .expect_err("Starting disclosure session should have resulted in an error");
-
         assert_matches!(error, Error::Holder(HolderError::NoReaderRegistration(_)));
 
-<<<<<<< HEAD
         assert_eq!(payloads.len(), 2);
-=======
-    #[tokio::test]
-    async fn test_disclosure_session_start_error_no_reader_registration() {
-        // Starting a `DisclosureSession` with a `ReaderEngagement` that contains a valid
-        // reader certificate but no `ReaderRegistration` should result in an error.
-        let error = disclosure_session_start(
-            SessionType::SameDevice,
-            ReaderCertificateKind::NoReaderRegistration,
-            identity,
-            identity,
-            identity,
-        )
-        .await
-        .expect_err("Starting disclosure session should have resulted in an error");
->>>>>>> 51a730c9
 
         test_payload_session_data_error(payloads.last().unwrap(), SessionStatus::Termination);
     }
