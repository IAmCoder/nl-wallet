use std::{
    collections::{HashMap, HashSet},
    convert::identity,
};

use async_trait::async_trait;
use chrono::{DateTime, Utc};
use coset::{iana, CoseMac0Builder, Header, HeaderBuilder};
use futures::future::{try_join_all, TryFutureExt};
use indexmap::{IndexMap, IndexSet};
use p256::{elliptic_curve::rand_core::OsRng, PublicKey, SecretKey};
use url::Url;
use webpki::TrustAnchor;

use wallet_common::{
    generator::{Generator, TimeGenerator},
    keys::SecureEcdsaKey,
};

use crate::{
    basic_sa_ext::Entry,
    identifiers::{AttributeIdentifier, AttributeIdentifierHolder},
    iso::*,
    utils::{
        cose::{sign_cose, ClonePayload},
        crypto::{dh_hmac_key, SessionKey, SessionKeyUser},
        keys::{KeyFactory, MdocEcdsaKey},
        reader_auth::ReaderRegistration,
        serialization::{cbor_deserialize, cbor_serialize, CborError, CborSeq, TaggedBytes},
        x509::{Certificate, CertificateType, CertificateUsage},
    },
    verifier::SessionType,
    Error, Result,
};

use super::{HolderError, HttpClient, Mdoc, MdocRetriever, Wallet};

const REFERRER_URL: &str = "https://referrer.url/";

/// This trait needs to be implemented by an entity that stores mdocs.
#[async_trait]
pub trait MdocDataSource {
    // TODO: this trait should eventually replace MdocRetriever
    //       once disclosure is fully implemented.
    type Error: std::error::Error + Send + Sync + 'static;

    /// Return all `Mdoc` entries from storage that match a set of doc types.
    /// The result is a `Vec` of `Vec<Mdoc>` with the same `doc_type`. The order
    /// of the result is determined by the implementor.
    async fn mdoc_by_doc_types(&self, doc_types: &HashSet<&str>) -> std::result::Result<Vec<Vec<Mdoc>>, Self::Error>;
}

#[allow(dead_code)]
#[derive(Debug)]
pub struct DisclosureSession<H> {
    pub return_url: Option<Url>,
    client: H,
    verifier_url: Url,
    device_key: SessionKey,
    pub reader_registration: ReaderRegistration,
    state: DisclosureSessionState,
}

#[derive(Debug)]
enum DisclosureSessionState {
    MissingAttributes(Vec<AttributeIdentifier>),
    Proposal(Vec<ProposedDocument>),
}

/// This type is derived from an [`Mdoc`] and will be used to construct a [`Document`]
/// for disclosure. Note that this is for internal use of [`DisclosureSession`] only.
#[allow(dead_code)]
#[derive(Debug)]
struct ProposedDocument {
    private_key_id: String,
    doc_type: DocType,
    issuer_signed: IssuerSigned,
    device_signed_challenge: Vec<u8>,
}

impl ProposedDocument {
    /// For a given set of `Mdoc`s with the same `doc_type`, return two `Vec`s:
    /// * A `Vec<ProposedDocument>` that contains all of the proposed
    ///   disclosure documents that provide all of the required attributes.
    /// * A `Vec<Vec<AttributeIdentifier>>` that contain the missing
    ///   attributes for every `Mdoc` that has at least one attribute missing.
    ///
    /// This means that the sum of the length of these `Vec`s is equal to the
    /// length of the input `Vec<Mdoc>`.
    fn candidates_and_missing_attributes_from_mdocs(
        mdocs: Vec<Mdoc>,
        requested_attributes: &IndexSet<AttributeIdentifier>,
        device_signed_challenge: Vec<u8>,
    ) -> Result<(Vec<Self>, Vec<Vec<AttributeIdentifier>>)> {
        let mut all_missing_attributes = Vec::new();

        // Collect all `ProposedDocument`s for this `doc_type`,
        // for every `Mdoc` that satisfies the requested attributes.
        let proposed_documents = mdocs
            .into_iter()
            .filter(|mdoc| {
                // Calculate missing attributes for every `Mdoc` and filter it out
                // if we find any. Also, collect the missing attributes separately.
                let available_attributes = mdoc.issuer_signed_attribute_identifiers();
                let missing_attributes = requested_attributes
                    .difference(&available_attributes)
                    .cloned()
                    .collect::<Vec<_>>();

                let is_satisfying = missing_attributes.is_empty();

                if !is_satisfying {
                    all_missing_attributes.push(missing_attributes);
                }

                is_satisfying
            })
            // Convert the matching `Mdoc` to a `ProposedDocument`, based on the requested attributes.
            .map(|mdoc| ProposedDocument::from_mdoc(mdoc, requested_attributes, device_signed_challenge.clone()))
            .collect::<Vec<_>>();

        Ok((proposed_documents, all_missing_attributes))
    }

    /// Create a [`ProposedDocument`] from an [`Mdoc`], containing only those
    /// attributes that are requested and a [`DeviceSigned`] challenge.
    fn from_mdoc(
        mdoc: Mdoc,
        requested_attributes: &IndexSet<AttributeIdentifier>,
        device_signed_challenge: Vec<u8>,
    ) -> Self {
        let name_spaces = mdoc.issuer_signed.name_spaces.map(|name_spaces| {
            name_spaces
                .into_iter()
                .flat_map(|(name_space, attributes)| {
                    let attributes = attributes
                        .0
                        .into_iter()
                        .filter(|attribute| {
                            let attribute_identifier = AttributeIdentifier {
                                doc_type: mdoc.doc_type.clone(),
                                namespace: name_space.clone(),
                                attribute: attribute.0.element_identifier.clone(),
                            };

                            requested_attributes.contains(&attribute_identifier)
                        })
                        .collect::<Vec<_>>();

                    if attributes.is_empty() {
                        return None;
                    }

                    (name_space, attributes.into()).into()
                })
                .collect()
        });

        // Construct everything necessary for signing when the user approves the disclosure.
        let issuer_signed = IssuerSigned {
            name_spaces,
            issuer_auth: mdoc.issuer_signed.issuer_auth,
        };

        ProposedDocument {
            private_key_id: mdoc.private_key_id,
            doc_type: mdoc.doc_type,
            issuer_signed,
            device_signed_challenge,
        }
    }

    /// Return the attributes contained within this [`ProposedDocument`].
    fn name_spaces(&self) -> IndexMap<NameSpace, Vec<Entry>> {
        self.issuer_signed
            .name_spaces
            .as_ref()
            .map(|name_spaces| {
                name_spaces
                    .iter()
                    .map(|(name_space, attributes)| (name_space.clone(), attributes.into()))
                    .collect()
            })
            .unwrap_or_default()
    }
}

pub type ProposedAttributes = IndexMap<DocType, IndexMap<NameSpace, Vec<Entry>>>;

impl<H> DisclosureSession<H>
where
    H: HttpClient,
{
    pub async fn start<'a>(
        client: H,
        reader_engagement_bytes: &[u8],
        return_url: Option<Url>,
        session_type: SessionType,
        mdoc_data_source: &impl MdocDataSource,
        trust_anchors: &[TrustAnchor<'a>],
    ) -> Result<Self> {
        // Deserialize the `ReaderEngagement` from the received bytes.
        let reader_engagement: ReaderEngagement = cbor_deserialize(reader_engagement_bytes)?;

        // Extract the verifier URL, return an error if it is is missing.
        let verifier_url = reader_engagement.verifier_url()?;

        // Create a new `DeviceEngagement` message and private key. Use a
        // static referrer URL, as this is not a feature we actually use.
        let (device_engagement, ephemeral_privkey) =
            DeviceEngagement::new_device_engagement(Url::parse(REFERRER_URL).unwrap())?;

        // Derive the session transcript and keys in both directions from the
        // `ReaderEngagement`, the `DeviceEngagement` and the ephemeral private key.
        let (transcript, reader_key, device_key) = reader_engagement.transcript_and_keys_for_device_engagement(
            session_type,
            &device_engagement,
            ephemeral_privkey,
        )?;

        // Send the `DeviceEngagement` to the verifier and deserialize the expected `SessionData`.
        // If decoding fails, send a `SessionData` to the verifier to report this.
        let session_data: SessionData = client
            .post(verifier_url, &device_engagement)
            .or_else(|error| async {
                if matches!(error, Error::Cbor(CborError::Deserialization(_))) {
                    // Ignore the response or any errors.
                    let _: Result<SessionData> = client.post(verifier_url, &SessionData::new_decoding_error()).await;
                }

                Err(error)
            })
            .await?;

        // After having receveid the `SessionData` from the verifier, we should end
        // the session by sending our own `SessionData` to the verifier to report errors.
        // In order to do that we start a new async context to catch any errors that occur.
        let (state, reader_registration) = (async {
            // Decrypt the received `DeviceRequest`.
            let device_request: DeviceRequest = session_data.decrypt_and_deserialize(&reader_key)?;

            // A device request without any attributes is useless, so return an error.
            if !device_request.has_attributes() {
                return Result::Err(HolderError::NoAttributesRequested.into());
            }

            // Verify reader authentication and decode `ReaderRegistration` from it at the same time.
            // Reader authentication is required to be present at this time.
            let reader_registration = device_request
                .verify(&transcript, &TimeGenerator, trust_anchors)?
                .ok_or(HolderError::ReaderAuthMissing)?;

            // Fetch documents from the database, calculate which ones satisfy the request and
            // formulate proposals for those documents. If there is a mismatch, return an error.
            let candidates_by_doc_type = match device_request
                .match_stored_documents(mdoc_data_source, transcript)
                .await?
            {
                DeviceRequestMatch::Candidates(candidates) => candidates,
                DeviceRequestMatch::MissingAttributes(missing_attributes) => {
                    // Attributes are missing, the type of state is `DisclosureSessionMissingAttributes`.
                    return Ok((
                        DisclosureSessionState::MissingAttributes(missing_attributes),
                        reader_registration,
                    ));
                }
            };

            // If we have multiple candidates for any of the doc types, return an error.
            // TODO: Support having the user a choose between multiple candidates.
            if candidates_by_doc_type.values().any(|candidates| candidates.len() > 1) {
                let duplicate_doc_types = candidates_by_doc_type
                    .into_iter()
                    .filter(|(_, candidates)| candidates.len() > 1)
                    .map(|(doc_type, _)| doc_type)
                    .collect();

                return Err(HolderError::MultipleCandidates(duplicate_doc_types).into());
            }

            // Now that we know that we have exactly one candidate for every `doc_type`,
            // we can flatten these candidates to a 1-dimensional `Vec`.
            let proposed_documents = candidates_by_doc_type.into_values().flatten().collect();

            Ok((
                DisclosureSessionState::Proposal(proposed_documents),
                reader_registration,
            ))
        })
        .or_else(|error| async {
            // Determine the category of the error, so we can report on it.
            let error_session_data = match error {
                Error::Cbor(CborError::Deserialization(_)) => SessionData::new_decoding_error(),
                Error::Crypto(_) => SessionData::new_encryption_error(),
                _ => SessionData::new_termination(),
            };

            let _: Result<SessionData> = client.post(verifier_url, &error_session_data).await;

            Err(error)
        })
        .await?;

        // Retain all the necessary information to either abort or finish the disclosure session later.
        let session = DisclosureSession {
            client,
            return_url,
            verifier_url: verifier_url.clone(),
            device_key,
            state,
            reader_registration,
        };

        Ok(session)
    }

    pub fn has_missing_attributes(&self) -> bool {
        match self.state {
            DisclosureSessionState::MissingAttributes(_) => true,
            DisclosureSessionState::Proposal(_) => false,
        }
    }

    pub fn missing_attributes(&self) -> Vec<AttributeIdentifier> {
        match self.state {
            DisclosureSessionState::MissingAttributes(ref missing_attributes) => missing_attributes.clone(),
            DisclosureSessionState::Proposal(_) => Default::default(),
        }
    }

    pub fn proposed_attributes(&self) -> ProposedAttributes {
        match self.state {
            DisclosureSessionState::MissingAttributes(_) => Default::default(),
            DisclosureSessionState::Proposal(ref proposed_documents) => {
                // Get all of the attributes to be disclosed from the
                // prepared `IssuerSigned` on the `ProposedDocument`s.
                proposed_documents
                    .iter()
                    .map(|document| (document.doc_type.clone(), document.name_spaces()))
                    .collect()
            }
        }
    }

    // TODO: Implement terminate and disclose methods.
}

impl<H: HttpClient> Wallet<H> {
    pub async fn disclose<'a, K: MdocEcdsaKey + Sync>(
        &self,
        device_request: &DeviceRequest,
        session_transcript: &SessionTranscript,
        key_factory: &'a impl KeyFactory<'a, Key = K>,
        mdoc_retriever: &impl MdocRetriever,
    ) -> Result<DeviceResponse> {
        let docs: Vec<Document> = try_join_all(device_request.doc_requests.iter().map(|doc_request| {
            self.disclose_document::<K>(doc_request, session_transcript, key_factory, mdoc_retriever)
        }))
        .await?;

        let response = DeviceResponse {
            version: DeviceResponseVersion::V1_0,
            documents: Some(docs),
            document_errors: None, // TODO: consider using this for reporting errors per document/mdoc
            status: 0,
        };
        Ok(response)
    }

    async fn disclose_document<'a, K: MdocEcdsaKey + Sync>(
        &self,
        doc_request: &DocRequest,
        session_transcript: &SessionTranscript,
        key_factory: &'a impl KeyFactory<'a, Key = K>,
        mdoc_retriever: &impl MdocRetriever,
    ) -> Result<Document> {
        let items_request = &doc_request.items_request.0;

        // This takes any mdoc of the specified doctype. TODO: allow user choice.
        let creds =
            mdoc_retriever
                .get(&items_request.doc_type)
                .ok_or(Error::from(HolderError::UnsatisfiableRequest(
                    items_request.doc_type.clone(),
                )))?;
        let cred = &creds
            .first()
            .ok_or(Error::from(HolderError::UnsatisfiableRequest(
                items_request.doc_type.clone(),
            )))?
            .cred_copies[0];
        let document = cred
            .disclose_document(items_request, session_transcript, key_factory)
            .await?;
        Ok(document)
    }
}

impl Mdoc {
    pub async fn disclose_document<'a, K: MdocEcdsaKey + Sync>(
        &self,
        items_request: &ItemsRequest,
        session_transcript: &SessionTranscript,
        key_factory: &'a impl KeyFactory<'a, Key = K>,
    ) -> Result<Document> {
        let disclosed_namespaces: IssuerNameSpaces = self
            .issuer_signed
            .name_spaces
            .as_ref()
            .unwrap()
            .iter()
            .filter(|&(namespace, _)| items_request.name_spaces.contains_key(namespace))
            .map(|(namespace, attributes)| {
                (
                    namespace.clone(),
                    attributes.filter(items_request.name_spaces.get(namespace).unwrap()),
                )
            })
            .collect();

        let doc = Document {
            doc_type: items_request.doc_type.clone(),
            issuer_signed: IssuerSigned {
                name_spaces: Some(disclosed_namespaces),
                issuer_auth: self.issuer_signed.issuer_auth.clone(),
            },
            device_signed: DeviceSigned::new_signature(
                &key_factory.generate_existing(&self.private_key_id, self.public_key()?),
                &cbor_serialize(&TaggedBytes(CborSeq(DeviceAuthenticationKeyed {
                    device_authentication: Default::default(),
                    session_transcript: session_transcript.clone(),
                    doc_type: self.doc_type.clone(),
                    device_name_spaces_bytes: TaggedBytes(IndexMap::new()),
                })))?,
            )
            .await,
            errors: None,
        };
        Ok(doc)
    }
}

impl DeviceSigned {
    pub async fn new_signature(private_key: &(impl SecureEcdsaKey + Sync), challenge: &[u8]) -> DeviceSigned {
        let cose = sign_cose(challenge, Header::default(), private_key, false).await;

        DeviceSigned {
            name_spaces: IndexMap::new().into(),
            device_auth: DeviceAuth::DeviceSignature(cose.into()),
        }
    }

    #[allow(dead_code)] // TODO test this
    pub fn new_mac(
        private_key: &SecretKey,
        reader_pub_key: &PublicKey,
        session_transcript: &SessionTranscript,
        device_auth: &DeviceAuthenticationBytes,
    ) -> Result<DeviceSigned> {
        let key = dh_hmac_key(
            private_key,
            reader_pub_key,
            &cbor_serialize(&TaggedBytes(session_transcript))?,
            "EMacKey",
            32,
        )?;

        let cose = CoseMac0Builder::new()
            .payload(cbor_serialize(device_auth)?)
            .protected(HeaderBuilder::new().algorithm(iana::Algorithm::ES256).build())
            .create_tag(&[], |data| ring::hmac::sign(&key, data).as_ref().into())
            .build()
            .clone_without_payload();

        let device_signed = DeviceSigned {
            name_spaces: IndexMap::new().into(),
            device_auth: DeviceAuth::DeviceMac(cose.into()),
        };
        Ok(device_signed)
    }
}

#[derive(Debug)]
enum DeviceRequestMatch {
    Candidates(HashMap<DocType, Vec<ProposedDocument>>),
    MissingAttributes(Vec<AttributeIdentifier>), // TODO: Report on missing attributes per `Mdoc` candidate.
}

impl DeviceRequest {
    /// Returns `true` if this request has any attributes at all.
    fn has_attributes(&self) -> bool {
        self.doc_requests
            .iter()
            .flat_map(|doc_request| doc_request.items_request.0.name_spaces.values())
            .map(|name_space| !name_space.is_empty())
            .any(identity)
    }

    /// Verify reader authentication, if present.
    /// Note that since each DocRequest carries its own reader authentication, the spec allows the
    /// the DocRequests to be signed by distinct readers. TODO maybe support this.
    /// For now, this function requires either none of the DocRequests to be signed, or all of them
    /// by the same reader.
    pub fn verify(
        &self,
        session_transcript: &SessionTranscript,
        time: &impl Generator<DateTime<Utc>>,
        trust_anchors: &[TrustAnchor],
    ) -> Result<Option<ReaderRegistration>> {
        // If there are no doc requests or none of them have reader authentication, return `None`.
        if self.doc_requests.iter().all(|d| d.reader_auth.is_none()) {
            return Ok(None);
        }

        // Otherwise, all of the doc requests need reader authentication.
        if self.doc_requests.iter().any(|d| d.reader_auth.is_none()) {
            return Err(HolderError::ReaderAuthMissing.into());
        }

        // Verify all `DocRequest` entries and make sure the resulting certificates are all exactly equal.
        // Note that the unwraps are safe, since we checked for the presence of reader authentication above.
        let certificate = self
            .doc_requests
            .iter()
            .try_fold(None, {
                |result_cert, doc_request| -> Result<_> {
                    let doc_request_cert = doc_request.verify(session_transcript, time, trust_anchors)?.unwrap();

                    // If there is a certificate from a previous iteration, compare our certificate to that.
                    if let Some(result_cert) = result_cert {
                        if doc_request_cert != result_cert {
                            return Err(HolderError::ReaderAuthsInconsistent.into());
                        }
                    }

                    Ok(doc_request_cert.into())
                }
            })?
            .unwrap();

        // Extract `ReaderRegistration` from the one certificate.
        let reader_registration = match CertificateType::from_certificate(&certificate).map_err(HolderError::from)? {
            Some(CertificateType::ReaderAuth(reader_registration)) => *reader_registration,
            _ => return Err(HolderError::NoReaderRegistration(certificate).into()),
        };

        // Verify that the requested attributes are included in the reader authentication.
        self.verify_requested_attributes(&reader_registration)
            .map_err(HolderError::from)?;

        Ok(reader_registration.into())
    }

    async fn match_stored_documents(
        &self,
        mdoc_data_source: &impl MdocDataSource,
        session_transcript: SessionTranscript,
    ) -> Result<DeviceRequestMatch> {
        // Make a `HashSet` of doc types from the `DeviceRequest` to account
        // for potential duplicate doc types in the request, then fetch them
        // from our data source.
        let doc_types = self
            .doc_requests
            .iter()
            .map(|doc_request| doc_request.items_request.0.doc_type.as_str())
            .collect();

        let mdocs = mdoc_data_source
            .mdoc_by_doc_types(&doc_types)
            .await
            .map_err(|error| HolderError::MdocDataSource(error.into()))?;

        // For each `doc_type`, calculate the set of `AttributeIdentifier`s that
        // are needed to satisfy the request. Note that a `doc_type` may occur more
        // than once in a `DeviceRequest`, so we combine all attributes and then split
        // them out by `doc_type`.
        let mut requested_attributes_by_doc_type = self.attribute_identifiers().into_iter().fold(
            HashMap::<_, IndexSet<_>>::with_capacity(doc_types.len()),
            |mut requested_attributes, attribute_identifier| {
                // This unwrap is safe, as `doc_types` is derived from the same `DeviceRequest`.
                let doc_type = *doc_types.get(attribute_identifier.doc_type.as_str()).unwrap();
                requested_attributes
                    .entry(doc_type)
                    .or_default()
                    .insert(attribute_identifier);

                requested_attributes
            },
        );

        // Each `Vec<Mdoc>` that is returned from storage should contain `Mdoc`s
        // that have the same `doc_type`. Below, we iterate over all of these
        // `Vec`s and perform the following steps:
        //
        // * Filter out any empty `Vec<Mdoc>`.
        // * Get the `doc_type` from the first `Mdoc` entry.
        // * Remove the value for this `doc_type` from `requested_attributes_by_doc_type`.
        // * Do some sanity checks, as the request should actually contain this `doc_type`
        //   and any subsequent `Mdoc`s should have the same `doc_type`. This is part of
        //   the contract of `MdocDataSource` that is not enforceable.
        // * Calculate the challenge needed to create the `DeviceSigned` for this
        //   `doc_type` later on during actual disclosure.
        // * Convert all `Mdoc`s that satisfy the requirement to `ProposedDocument`,
        //   while collecting any missing attributes separately.
        // * Collect the candidates in a `HashMap` per `doc_type`.
        //
        // Note that we consume the requested attributes from
        // `requested_attributes_by_doc_type` for the following reasons:
        //
        // * A `doc_type` should not occur more than once in the top-level
        //  `Vec` returned by `MdocDataSource`.
        // * After gathering all the candidates, any requested attributes that
        //   still remain in `requested_attributes_by_doc_type` are not satisfied,
        //   which means that all of them count as missing attributes.
        let mut all_missing_attributes = Vec::<Vec<AttributeIdentifier>>::new();

        let mdocs = mdocs
            .into_iter()
            .filter(|doc_type_mdocs| !doc_type_mdocs.is_empty())
            .collect::<Vec<_>>();

        // Clone exactly as many `SessionTranscript`s as necessary.
        let session_transcripts = {
            let length = mdocs.len();

            let mut session_transcripts = Vec::with_capacity(mdocs.len());
            session_transcripts.resize(length, session_transcript);

            session_transcripts
        };

        let candidates_by_doc_type = mdocs
            .into_iter()
            .zip(session_transcripts)
            .map(|(doc_type_mdocs, session_transcript)| {
                // First, remove the `IndexSet` of attributes that are required for this
                // `doc_type` from the global `HashSet`. If this cannot be found, then
                // `MdocDataSource` did not obey the contract as noted in the comment above.
                let first_doc_type = doc_type_mdocs.first().unwrap().doc_type.as_str();
                let (doc_type, requested_attributes) = requested_attributes_by_doc_type
                    .remove_entry(first_doc_type)
                    .expect("Received mdoc candidate with unexpected doc_type from storage");

                // Do another sanity check, all of the remaining `Mdoc`s
                // in the `Vec` should have the same `doc_type`.
                for mdoc in &doc_type_mdocs {
                    if mdoc.doc_type != doc_type {
                        panic!("Received mdoc candidate with inconsistent doc_type from storage");
                    }
                }

                // Calculate the `DeviceAuthentication` for this `doc_type` and turn it into bytes,
                // so that it can be used as a challenge when constructing `DeviceSigned` later on.
                let device_authentication =
                    DeviceAuthentication::from_session_transcript(session_transcript.clone(), doc_type.to_string());
                let device_signed_challenge = cbor_serialize(&TaggedBytes(device_authentication))?;

                // Get all the candidates and missing attributes from the provided `Mdoc`s.
                let (candidates, missing_attributes) = ProposedDocument::candidates_and_missing_attributes_from_mdocs(
                    doc_type_mdocs,
                    &requested_attributes,
                    device_signed_challenge,
                )?;

                // If we have multiple `Mdoc`s with missing attributes, just record the first one.
                // TODO: Report on missing attributes for multiple `Mdoc` candidates.
                if let Some(missing_attributes) = missing_attributes.into_iter().next() {
                    all_missing_attributes.push(missing_attributes);
                }

                Ok((doc_type.to_string(), candidates))
            })
            .collect::<Result<HashMap<_, _>>>()?;

        // If we cannot find a suitable candidate for any of the doc types
        // or one of the doc types is missing entirely, collect all of the
        // attributes that are missing and return this as the
        // `DeviceRequestMatch::MissingAttributes` invariant.
        if candidates_by_doc_type.values().any(|candidates| candidates.is_empty())
            || !requested_attributes_by_doc_type.is_empty()
        {
            // Combine the missing attributes from the processed `Mdoc`s with
            // the requested attributes for any `doc_type` we did not see at all.
            let missing_attributes = all_missing_attributes
                .into_iter()
                .flatten()
                .chain(requested_attributes_by_doc_type.into_values().flatten())
                .collect();

            return Ok(DeviceRequestMatch::MissingAttributes(missing_attributes));
        }

        // Each `doc_type` has at least one candidates, return these now.
        Ok(DeviceRequestMatch::Candidates(candidates_by_doc_type))
    }
}

impl ReaderEngagement {
    /// Get the URL for the HTTPS endpoint of the verifier.
    fn verifier_url(&self) -> Result<&Url> {
        let verifier_url = self
            .0
            .connection_methods
            .as_ref()
            .and_then(|methods| methods.first())
            .map(|method| &method.0.connection_options.0.uri)
            .ok_or(HolderError::VerifierUrlMissing)?;

        Ok(verifier_url)
    }

    /// Get the public key of the verifier.
    fn verifier_public_key(&self) -> Result<PublicKey> {
        let verifier_public_key = self
            .0
            .security
            .as_ref()
            .ok_or(HolderError::VerifierEphemeralKeyMissing)?
            .try_into()?;

        Ok(verifier_public_key)
    }

    /// Calculate the [`SessionTranscript`], the [`SessionKey`] for the reader
    /// (for decrypting the [`DeviceRequest`]) and the [`SessionKey`] for the
    /// device (for encrypting the [`DeviceResponse`]).
    fn transcript_and_keys_for_device_engagement(
        &self,
        session_type: SessionType,
        device_engagement: &DeviceEngagement,
        device_private_key: SecretKey,
    ) -> Result<(SessionTranscript, SessionKey, SessionKey)> {
        let verifier_public_key = self.verifier_public_key()?;

        // Create the session transcript so far based on both engagement payloads.
        let session_transcript = SessionTranscript::new(session_type, self, device_engagement)
            .map_err(|_| HolderError::VerifierEphemeralKeyMissing)?;

        // Derive the session key for both directions from the private and public keys and the session transcript.
        let reader_key = SessionKey::new(
            &device_private_key,
            &verifier_public_key,
            &session_transcript,
            SessionKeyUser::Reader,
        )?;
        let device_key = SessionKey::new(
            &device_private_key,
            &verifier_public_key,
            &session_transcript,
            SessionKeyUser::Device,
        )?;

        Ok((session_transcript, reader_key, device_key))
    }
}

impl DocRequest {
    pub fn verify(
        &self,
        session_transcript: &SessionTranscript,
        time: &impl Generator<DateTime<Utc>>,
        trust_anchors: &[TrustAnchor],
    ) -> Result<Option<Certificate>> {
        // If reader authentication is present, verify it and return the certificate.
        self.reader_auth
            .as_ref()
            .map(|reader_auth| {
                // Reconstruct the reader authentication bytes for this `DocRequest`,
                // based on the item requests and session transcript.
                let reader_auth_payload = ReaderAuthenticationKeyed {
                    reader_auth_string: Default::default(),
                    session_transcript: session_transcript.clone(),
                    items_request_bytes: self.items_request.clone(),
                };
                let reader_auth_payload = TaggedBytes(CborSeq(reader_auth_payload));

                // Perform verification and return the `Certificate`.
                let cose = reader_auth.clone_with_payload(cbor_serialize(&reader_auth_payload)?);
                cose.verify_against_trust_anchors(CertificateUsage::ReaderAuth, time, trust_anchors)?;
                let cert = cose.signing_cert()?;

                Ok(cert)
            })
            .transpose()
    }
}

impl Attributes {
    /// Return a copy that contains only the items requested in `items_request`.
    fn filter(&self, requested: &DataElements) -> Attributes {
        self.0
            .clone()
            .into_iter()
            .filter(|attr| requested.contains_key(&attr.0.element_identifier))
            .collect::<Vec<_>>()
            .into()
    }
}

impl DeviceEngagement {
    pub fn new_device_engagement(referrer_url: Url) -> Result<(DeviceEngagement, SecretKey)> {
        let privkey = SecretKey::random(&mut OsRng);

        let engagement = Engagement {
            version: EngagementVersion::V1_0,
            security: Some((&privkey.public_key()).try_into()?),
            connection_methods: None,
            origin_infos: vec![
                OriginInfo {
                    cat: OriginInfoDirection::Received,
                    typ: OriginInfoType::Website(referrer_url),
                },
                OriginInfo {
                    cat: OriginInfoDirection::Delivered,
                    typ: OriginInfoType::MessageData,
                },
            ],
        };

        Ok((engagement.into(), privkey))
    }
}

impl DeviceAuthentication {
    /// Re-construct a [`DeviceAuthentication`] from a [`SessionTranscript`] and [`DocType`].
    pub fn from_session_transcript(session_transcript: SessionTranscript, doc_type: DocType) -> Self {
        DeviceAuthenticationKeyed {
            device_authentication: Default::default(),
            session_transcript,
            doc_type,
            device_name_spaces_bytes: TaggedBytes(IndexMap::new()),
        }
        .into()
    }
}

#[cfg(test)]
mod tests {
    use std::{fmt, iter, sync::Arc};

    use assert_matches::assert_matches;
    use futures::future::join_all;
    use http::StatusCode;
    use p256::ecdsa::SigningKey;
    use serde::{de::DeserializeOwned, Serialize};
<<<<<<< HEAD
    use tokio::sync::mpsc;
=======
    use wallet_common::trust_anchor::DerTrustAnchor;
>>>>>>> 39af730f

    use crate::{
        examples::{Example, Examples},
        mock,
        server_keys::PrivateKey,
        utils::{
            cose::{self, CoseError, MdocCose},
            reader_auth::{AuthorizedAttribute, AuthorizedMdoc, AuthorizedNamespace},
<<<<<<< HEAD
            serialization::CborError,
            x509::OwnedTrustAnchor,
=======
>>>>>>> 39af730f
        },
    };

    use super::*;

    // Constants for testing.
    const RP_CA_CN: &str = "ca.rp.example.com";
    const RP_CERT_CN: &str = "cert.rp.example.com";
    const SESSION_URL: &str = "http://example.com/disclosure";
    const RETURN_URL: &str = "http://example.com/return";

    // Describe what is in `DeviceResponse::example()`.
    const EXAMPLE_DOC_TYPE: &str = "org.iso.18013.5.1.mDL";
    const EXAMPLE_NAMESPACE: &str = "org.iso.18013.5.1";
    const EXAMPLE_ATTRIBUTES: [&str; 5] = [
        "family_name",
        "issue_date",
        "expiry_date",
        "document_number",
        "driving_privileges",
    ];

    /// Build an [`ItemsRequest`] from a list of attributes.
    fn items_request(
        doc_type: String,
        name_space: String,
        attributes: impl Iterator<Item = impl Into<String>>,
    ) -> ItemsRequest {
        ItemsRequest {
            doc_type,
            name_spaces: IndexMap::from_iter([(
                name_space,
                attributes.map(|attribute| (attribute.into(), false)).collect(),
            )]),
            request_info: None,
        }
    }

    fn example_items_request() -> ItemsRequest {
        items_request(
            EXAMPLE_DOC_TYPE.to_string(),
            EXAMPLE_NAMESPACE.to_string(),
            EXAMPLE_ATTRIBUTES.iter().copied(),
        )
    }

    fn emtpy_items_request() -> ItemsRequest {
        items_request(
            EXAMPLE_DOC_TYPE.to_string(),
            EXAMPLE_NAMESPACE.to_string(),
            iter::empty::<String>(),
        )
    }

    /// Build attributes for [`ReaderRegistration`] from a list of attributes.
    fn reader_registration_attributes(
        doc_type: String,
        name_space: String,
        attributes: impl Iterator<Item = impl Into<String>>,
    ) -> IndexMap<String, AuthorizedMdoc> {
        [(
            doc_type,
            AuthorizedMdoc(
                [(
                    name_space,
                    AuthorizedNamespace(
                        attributes
                            .map(|attribute| (attribute.into(), AuthorizedAttribute {}))
                            .collect(),
                    ),
                )]
                .into(),
            ),
        )]
        .into()
    }

    /// Convenience function for creating a [`PrivateKey`],
    /// based on a CA certificate and signing key.
    fn create_private_key(
        ca: &Certificate,
        ca_signing_key: &SigningKey,
        reader_registration: ReaderRegistration,
    ) -> PrivateKey {
        let (certificate, signing_key) = Certificate::new(
            ca,
            ca_signing_key,
            RP_CERT_CN,
            CertificateType::ReaderAuth(reader_registration.into()),
        )
        .unwrap();

        PrivateKey::new(signing_key, certificate)
    }

    /// Create a `DocRequest` including reader authentication,
    /// based on a `SessionTranscript` and `PrivateKey`.
    async fn create_doc_request(
        items_request: ItemsRequest,
        session_transcript: SessionTranscript,
        private_key: &PrivateKey,
    ) -> DocRequest {
        // Generate the reader authentication signature, without payload.
        let reader_auth = ReaderAuthenticationKeyed {
            reader_auth_string: Default::default(),
            session_transcript,
            items_request_bytes: items_request.clone().into(),
        };

        let cose = MdocCose::<_, ReaderAuthenticationBytes>::sign(
            &TaggedBytes(CborSeq(reader_auth)),
            cose::new_certificate_header(&private_key.cert_bts),
            private_key,
            false,
        )
        .await
        .unwrap();

        // Create and encrypt the `DeviceRequest`.
        DocRequest {
            items_request: items_request.into(),
            reader_auth: Some(cose.0.into()),
        }
    }

    /// A type that implements `MdocDataSource` and simply returns
    /// the [`Mdoc`] contained in `DeviceResponse::example()`, if its
    /// `doc_type` is requested.
    #[derive(Debug)]
    struct MockMdocDataSource {
        mdocs: Vec<Mdoc>,
        has_error: bool,
    }

    #[derive(Debug, thiserror::Error)]
    enum MdocDataSourceError {
        #[error("failed")]
        Failed,
    }

    impl Default for MockMdocDataSource {
        fn default() -> Self {
            let trust_anchors = Examples::iaca_trust_anchors();
            let mdoc = mock::mdoc_from_example_device_response(trust_anchors);

            MockMdocDataSource {
                mdocs: vec![mdoc],
                has_error: false,
            }
        }
    }

    #[async_trait]
    impl MdocDataSource for MockMdocDataSource {
        type Error = MdocDataSourceError;

        async fn mdoc_by_doc_types(
            &self,
            doc_types: &HashSet<&str>,
        ) -> std::result::Result<Vec<Vec<Mdoc>>, Self::Error> {
            if self.has_error {
                return Err(MdocDataSourceError::Failed);
            }

            if doc_types.contains(EXAMPLE_DOC_TYPE) {
                return Ok(vec![self.mdocs.clone()]);
            }

            Ok(Default::default())
        }
    }

    /// This type contains the minimum logic to respond with the correct
    /// verifier messages in a disclosure session. Currently it only responds
    /// with a [`SessionData`] containing a [`DeviceRequest`].
    struct MockVerifierSession<F> {
        session_type: SessionType,
        return_url: Option<Url>,
        reader_registration: ReaderRegistration,
        trust_anchors: Vec<DerTrustAnchor>,
        private_key: PrivateKey,
        reader_engagement: ReaderEngagement,
        reader_ephemeral_key: SecretKey,
        reader_engagement_bytes_override: Option<Vec<u8>>,
        items_requests: Vec<ItemsRequest>,
        transform_device_request: F,
    }

    impl<F> fmt::Debug for MockVerifierSession<F> {
        fn fmt(&self, f: &mut fmt::Formatter<'_>) -> fmt::Result {
            f.debug_struct("MockVerifierSession")
                .field("session_type", &self.session_type)
                .field("return_url", &self.return_url)
                .field("reader_registration", &self.reader_registration)
                .field("trust_anchors", &self.trust_anchors)
                .field("reader_engagement", &self.reader_engagement)
                .field(
                    "reader_engagement_bytes_override",
                    &self.reader_engagement_bytes_override,
                )
                .field("items_requests", &self.items_requests)
                .finish_non_exhaustive()
        }
    }

    impl<F> MockVerifierSession<F>
    where
        F: Fn(DeviceRequest) -> DeviceRequest,
    {
        fn new(
            session_type: SessionType,
            session_url: Url,
            return_url: Option<Url>,
            reader_registration: ReaderRegistration,
            transform_device_request: F,
        ) -> Self {
            // Generate trust anchors, signing key and certificate containing `ReaderRegistration`.
            let (ca, ca_privkey) = Certificate::new_ca(RP_CA_CN).unwrap();
            let trust_anchors = vec![DerTrustAnchor::from_der(ca.as_bytes().to_vec()).unwrap()];
            let private_key = create_private_key(&ca, &ca_privkey, reader_registration.clone());

            // Generate the `ReaderEngagement` that would be be sent in the UL.
            let (reader_engagement, reader_ephemeral_key) =
                ReaderEngagement::new_reader_engagement(session_url).unwrap();

            // Set up the default item requests
            let items_requests = vec![example_items_request()];

            MockVerifierSession {
                session_type,
                return_url,
                reader_registration,
                trust_anchors,
                private_key,
                reader_engagement,
                reader_engagement_bytes_override: None,
                reader_ephemeral_key,
                items_requests,
                transform_device_request,
            }
        }

        fn reader_engagement_bytes(&self) -> Vec<u8> {
            self.reader_engagement_bytes_override
                .as_ref()
                .cloned()
                .unwrap_or(cbor_serialize(&self.reader_engagement).unwrap())
        }

        fn trust_anchors(&self) -> Vec<TrustAnchor> {
            self.trust_anchors
                .iter()
                .map(|anchor| (&anchor.owned_trust_anchor).into())
                .collect()
        }

        // Generate the `SessionData` response containing the `DeviceRequest`,
        // based on the `DeviceEngagement` received from the device.
        async fn device_request_session_data(&self, device_engagement: DeviceEngagement) -> SessionData {
            // Create the session transcript and encryption key.
            let session_transcript =
                SessionTranscript::new(self.session_type, &self.reader_engagement, &device_engagement).unwrap();

            let device_public_key = device_engagement.0.security.as_ref().unwrap().try_into().unwrap();

            let reader_key = SessionKey::new(
                &self.reader_ephemeral_key,
                &device_public_key,
                &session_transcript,
                SessionKeyUser::Reader,
            )
            .unwrap();

            // Clone enough `SessionTranscript` instances for each `ItemRequest`.
            let session_transcripts = {
                let count = self.items_requests.len();
                let mut session_transcripts = Vec::with_capacity(count);
                session_transcripts.resize(count, session_transcript);

                session_transcripts
            };

            // Create a `DocRequest` for every `ItemRequest`.
            let doc_requests = join_all(self.items_requests.iter().cloned().zip(session_transcripts).map(
                |(items_request, session_transcript)| async {
                    create_doc_request(items_request, session_transcript, &self.private_key).await
                },
            ))
            .await;

            let device_request = (self.transform_device_request)(DeviceRequest {
                version: DeviceRequestVersion::V1_0,
                doc_requests,
            });

            SessionData::serialize_and_encrypt(&device_request, &reader_key).unwrap()
        }
    }

    /// This type implements [`HttpClient`] and simply forwards the
    /// requests to an instance of [`MockVerifierSession`].
    struct MockVerifierSessionClient<F> {
        session: Arc<MockVerifierSession<F>>,
        payload_sender: mpsc::Sender<Vec<u8>>,
    }

    impl<F> fmt::Debug for MockVerifierSessionClient<F> {
        fn fmt(&self, f: &mut fmt::Formatter<'_>) -> fmt::Result {
            f.debug_struct("MockVerifierSessionClient")
                .field("session", &self.session)
                .finish_non_exhaustive()
        }
    }

    #[async_trait]
    impl<F> HttpClient for MockVerifierSessionClient<F>
    where
        F: Fn(DeviceRequest) -> DeviceRequest + Send + Sync,
    {
        async fn post<R, V>(&self, url: &Url, val: &V) -> Result<R>
        where
            V: Serialize + Sync,
            R: DeserializeOwned,
        {
            // The URL has to match the one on the configured `ReaderEngagement`.
            assert_eq!(url, self.session.reader_engagement.verifier_url().unwrap());

            // Serialize the payload and give a copy of it to the sender.
            let payload = cbor_serialize(val).unwrap();
            _ = self.payload_sender.send(payload.clone()).await;

            // Serialize and deserialize both the request and response
            // in order to adhere to the trait bounds. If the request deserializes
            // as a `DeviceEngagement` process it, otherwise terminate the session.
            let session_data = match cbor_deserialize(payload.as_slice()) {
                Ok(device_engagement) => self.session.device_request_session_data(device_engagement).await,
                Err(_) => SessionData::new_termination(),
            };

            let result = cbor_deserialize(cbor_serialize(&session_data).unwrap().as_slice()).unwrap();

            Ok(result)
        }
    }

    /// An implementor of `HttpClient` that just returns errors. Messages
    /// sent through this `HttpClient` can be inspected through a `mpsc` channel.
    struct ErrorHttpClient<F> {
        error_factory: F,
        payload_sender: mpsc::Sender<Vec<u8>>,
    }

    impl<F> fmt::Debug for ErrorHttpClient<F> {
        fn fmt(&self, f: &mut fmt::Formatter<'_>) -> fmt::Result {
            f.debug_struct("ErrorHttpClient").finish_non_exhaustive()
        }
    }

    #[async_trait]
    impl<F> HttpClient for ErrorHttpClient<F>
    where
        F: Fn() -> Error + Send + Sync,
    {
        async fn post<R, V>(&self, _url: &Url, val: &V) -> Result<R>
        where
            V: Serialize + Sync,
            R: DeserializeOwned,
        {
            // Serialize the payload and give it to the sender.
            _ = self.payload_sender.send(cbor_serialize(val).unwrap()).await;

            Err((self.error_factory)())
        }
    }

    /// Perform a [`DisclosureSession`] start with test defaults.
    /// This function takes several closures for modifying these
    /// defaults just before they are actually used.
    async fn disclosure_session_start<FS, FM, FD>(
        session_type: SessionType,
        payloads: &mut Vec<Vec<u8>>,
        transform_verfier_session: FS,
        transform_mdoc: FM,
        transform_device_request: FD,
    ) -> Result<(
        DisclosureSession<MockVerifierSessionClient<FD>>,
        Arc<MockVerifierSession<FD>>,
    )>
    where
        FS: FnOnce(MockVerifierSession<FD>) -> MockVerifierSession<FD>,
        FM: FnOnce(MockMdocDataSource) -> MockMdocDataSource,
        FD: Fn(DeviceRequest) -> DeviceRequest + Send + Sync,
    {
        // Create a reader registration with all of the example attributes.
        let reader_registration = ReaderRegistration {
            attributes: reader_registration_attributes(
                EXAMPLE_DOC_TYPE.to_string(),
                EXAMPLE_NAMESPACE.to_string(),
                EXAMPLE_ATTRIBUTES.iter().copied(),
            ),
            ..Default::default()
        };

        // Create a mock session and call the transform callback.
        let verifier_session = MockVerifierSession::<FD>::new(
            SessionType::SameDevice,
            SESSION_URL.parse().unwrap(),
            Url::parse(RETURN_URL).unwrap().into(),
            reader_registration,
            transform_device_request,
        );
        let verifier_session = Arc::new(transform_verfier_session(verifier_session));

        // Create the payload channel and a mock HTTP client.
        let (payload_sender, mut payload_receiver) = mpsc::channel(256);
        let client = MockVerifierSessionClient {
            session: Arc::clone(&verifier_session),
            payload_sender,
        };

        // Set up the mock data source.
        let mdoc_data_source = transform_mdoc(MockMdocDataSource::default());

        // Starting disclosure and return the result.
        let result = DisclosureSession::start(
            client,
            &verifier_session.reader_engagement_bytes(),
            verifier_session.return_url.clone(),
            session_type,
            &mdoc_data_source,
            &verifier_session.trust_anchors(),
        )
        .await
        .map(|disclosure_session| (disclosure_session, verifier_session));

        while let Ok(payload) = payload_receiver.try_recv() {
            payloads.push(payload);
        }

        result
    }

    fn test_payload_session_data_error(payload: &[u8], expected_session_status: SessionStatus) {
        let session_data: SessionData = cbor_deserialize(payload).expect("Sent message is not SessionData");

        assert!(session_data.data.is_none());
        assert_matches!(session_data.status, Some(session_status) if session_status == expected_session_status);
    }

    #[tokio::test]
    async fn test_disclosure_session_start_proposal() {
        // Starting a disclosure session should succeed with a disclosure proposal.
        let mut payloads = Vec::with_capacity(1);
        let (disclosure_session, verifier_session) =
            disclosure_session_start(SessionType::SameDevice, &mut payloads, identity, identity, identity)
                .await
                .expect("Could not start disclosure session");

        // Test if the return `Url` and `ReaderRegistration` match the input.
        assert_eq!(disclosure_session.return_url, verifier_session.return_url);
        assert_eq!(
            disclosure_session.reader_registration,
            verifier_session.reader_registration
        );

        // Test that there are no missing attributes and that a `DeviceEngagement` was sent.
        assert!(!disclosure_session.has_missing_attributes());
        assert!(disclosure_session.missing_attributes().is_empty());
        assert_eq!(payloads.len(), 1);
        let _device_engagement: DeviceEngagement =
            cbor_deserialize(payloads.first().unwrap().as_slice()).expect("Sent message is not DeviceEngagement");

        // Test that the proposal for disclosure contains the example attributes, in order.
        let entry_keys = disclosure_session
            .proposed_attributes()
            .remove(EXAMPLE_DOC_TYPE)
            .and_then(|mut name_space| name_space.remove(EXAMPLE_NAMESPACE))
            .map(|entries| entries.into_iter().map(|entry| entry.name).collect::<Vec<_>>())
            .unwrap_or_default();

        assert_eq!(entry_keys, EXAMPLE_ATTRIBUTES);
    }

    #[tokio::test]
    async fn test_disclosure_session_start_missing_attributes_one() {
        // Starting a disclosure session should succeed with missing attributes.
        let mut payloads = Vec::with_capacity(1);
        let (disclosure_session, _) = disclosure_session_start(
            SessionType::SameDevice,
            &mut payloads,
            identity,
            |mut mdoc_source| {
                // Remove the last attribute.
                mdoc_source
                    .mdocs
                    .first_mut()
                    .unwrap()
                    .issuer_signed
                    .name_spaces
                    .as_mut()
                    .unwrap()
                    .get_mut(EXAMPLE_NAMESPACE)
                    .unwrap()
                    .0
                    .pop();

                mdoc_source
            },
            identity,
        )
        .await
        .expect("Could not start disclosure session");

        // Test that there are no proposed documents and that a `DeviceEngagement` was sent.
        assert!(disclosure_session.has_missing_attributes());
        assert!(disclosure_session.proposed_attributes().is_empty());
        assert_eq!(payloads.len(), 1);
        let _device_engagement: DeviceEngagement =
            cbor_deserialize(payloads.first().unwrap().as_slice()).expect("Sent message is not DeviceEngagement");

        let expected_missing_attributes: Vec<AttributeIdentifier> =
            vec!["org.iso.18013.5.1.mDL/org.iso.18013.5.1/driving_privileges"
                .parse()
                .unwrap()];

        assert_eq!(disclosure_session.missing_attributes(), expected_missing_attributes);
    }

    #[tokio::test]
    async fn test_disclosure_session_start_missing_attributes_all() {
        // Starting a disclosure session should succeed with missing attributes.
        let mut payloads = Vec::with_capacity(1);
        let (disclosure_session, _) = disclosure_session_start(
            SessionType::SameDevice,
            &mut payloads,
            identity,
            |mut mdoc_source| {
                mdoc_source.mdocs.clear();

                mdoc_source
            },
            identity,
        )
        .await
        .expect("Could not start disclosure session");

        // Test that there are no proposed documents and that a `DeviceEngagement` was sent.
        assert!(disclosure_session.has_missing_attributes());
        assert!(disclosure_session.proposed_attributes().is_empty());
        assert_eq!(payloads.len(), 1);
        let _device_engagement: DeviceEngagement =
            cbor_deserialize(payloads.first().unwrap().as_slice()).expect("Sent message is not DeviceEngagement");

        let expected_missing_attributes: Vec<AttributeIdentifier> = vec![
            "org.iso.18013.5.1.mDL/org.iso.18013.5.1/family_name",
            "org.iso.18013.5.1.mDL/org.iso.18013.5.1/issue_date",
            "org.iso.18013.5.1.mDL/org.iso.18013.5.1/expiry_date",
            "org.iso.18013.5.1.mDL/org.iso.18013.5.1/document_number",
            "org.iso.18013.5.1.mDL/org.iso.18013.5.1/driving_privileges",
        ]
        .into_iter()
        .map(|attribute| attribute.parse().unwrap())
        .collect();

        assert_eq!(disclosure_session.missing_attributes(), expected_missing_attributes);
    }

    #[tokio::test]
    async fn test_disclosure_session_start_error_decode_reader_engagement() {
        // Starting a `DisclosureSession` with invalid `ReaderEngagement`
        // bytes should result in a `Error::Cbor` error.
        let mut payloads = Vec::new();
        let error = disclosure_session_start(
            SessionType::SameDevice,
            &mut payloads,
            |mut verifier_session| {
                verifier_session.reader_engagement_bytes_override = vec![].into();

                verifier_session
            },
            identity,
            identity,
        )
        .await
        .expect_err("Starting disclosure session should have resulted in an error");

        assert_matches!(error, Error::Cbor(_));
        assert!(payloads.is_empty());
    }

    #[tokio::test]
    async fn test_disclosure_session_start_error_verifier_url_mising() {
        // Starting a `DisclosureSession` with a `ReaderEngagement` that
        // does not contain a verifier URL should result in an error.
        let mut payloads = Vec::new();
        let error = disclosure_session_start(
            SessionType::SameDevice,
            &mut payloads,
            |mut verifier_session| {
                if let Some(methods) = verifier_session.reader_engagement.0.connection_methods.as_mut() {
                    methods.clear()
                }

                verifier_session
            },
            identity,
            identity,
        )
        .await
        .expect_err("Starting disclosure session should have resulted in an error");

        assert_matches!(error, Error::Holder(HolderError::VerifierUrlMissing));
        assert!(payloads.is_empty());
    }

    #[tokio::test]
    async fn test_disclosure_session_start_error_verifier_ephemeral_key_missing() {
        // Starting a `DisclosureSession` with a `ReaderEngagement` that does not
        // contain an ephemeral verifier public key should result in an error.
        let mut payloads = Vec::new();
        let error = disclosure_session_start(
            SessionType::SameDevice,
            &mut payloads,
            |mut verifier_session| {
                verifier_session.reader_engagement.0.security = None;

                verifier_session
            },
            identity,
            identity,
        )
        .await
        .expect_err("Starting disclosure session should have resulted in an error");

        assert_matches!(error, Error::Holder(HolderError::VerifierEphemeralKeyMissing));
        assert!(payloads.is_empty());
    }

    #[tokio::test]
    async fn test_disclosure_session_start_error_session_type() {
        // Starting a `DisclosureSession` with the wrong `SessionType`
        // should result in a decryption error.
        let mut payloads = Vec::with_capacity(2);
        let error = disclosure_session_start(SessionType::CrossDevice, &mut payloads, identity, identity, identity)
            .await
            .expect_err("Starting disclosure session should have resulted in an error");

        assert_matches!(error, Error::Crypto(_));
        assert_eq!(payloads.len(), 2);

        test_payload_session_data_error(payloads.last().unwrap(), SessionStatus::EncryptionError);
    }

    async fn test_disclosure_session_start_error_http_client<F>(error_factory: F) -> (Error, Vec<Vec<u8>>)
    where
        F: Fn() -> Error + Send + Sync,
    {
        // Set up a `ErrorHttpClient` with the receiver `error_factory`.
        let (payload_sender, mut payload_receiver) = mpsc::channel(256);
        let client = ErrorHttpClient {
            error_factory,
            payload_sender,
        };

        // Set up a basic `ReaderEngagement` and `MdocDataSource` (which is not actually consulted).
        let (reader_engagement, _) = ReaderEngagement::new_reader_engagement(SESSION_URL.parse().unwrap()).unwrap();
        let mdoc_data_source = MockMdocDataSource::default();

        let error = DisclosureSession::start(
            client,
            &cbor_serialize(&reader_engagement).unwrap(),
            None,
            SessionType::SameDevice,
            &mdoc_data_source,
            &[],
        )
        .await
        .expect_err("Starting disclosure session should have resulted in an error");

        // Collect the serialized payloads sent through the `HttpClient`.
        let mut payloads = Vec::with_capacity(2);

        while let Ok(payload) = payload_receiver.try_recv() {
            payloads.push(payload);
        }

        (error, payloads)
    }

    #[tokio::test]
    async fn test_disclosure_session_start_error_http_client_data_serialization() {
        // Set up the `ErrorHttpClient` to return a `CborError::Serialization`.
        let (error, payloads) = test_disclosure_session_start_error_http_client(|| {
            CborError::from(ciborium::ser::Error::Value("".to_string())).into()
        })
        .await;

        // Test that we got the expected error and that no `SessionData`
        // was sent to the verifier to report the error.
        assert_matches!(error, Error::Cbor(CborError::Serialization(_)));
        assert_eq!(payloads.len(), 1);
    }

    #[tokio::test]
    async fn test_disclosure_session_start_error_http_client_request() {
        // Set up the `ErrorHttpClient` to return a `HolderError::Serialization`.
        let (error, payloads) = test_disclosure_session_start_error_http_client(|| {
            let response = http::Response::builder()
                .status(StatusCode::NOT_FOUND)
                .body("")
                .unwrap();
            let reqwest_error = reqwest::Response::from(response).error_for_status().unwrap_err();

            HolderError::from(reqwest_error).into()
        })
        .await;

        // Test that we got the expected error and that no `SessionData`
        // was sent to the verifier to report the error.
        assert_matches!(error, Error::Holder(HolderError::RequestError(_)));
        assert_eq!(payloads.len(), 1);
    }

    #[tokio::test]
    async fn test_disclosure_session_start_error_http_client_data_deserialization() {
        // Set up the `ErrorHttpClient` to return a `CborError::Deserialization`.
        let (error, payloads) = test_disclosure_session_start_error_http_client(|| {
            CborError::from(ciborium::de::Error::RecursionLimitExceeded).into()
        })
        .await;

        // Test that we got the expected error and that the last payload
        // is a `SessionData` containing the expected `SessionStatus`.
        assert_matches!(error, Error::Cbor(CborError::Deserialization(_)));
        assert_eq!(payloads.len(), 2);

        test_payload_session_data_error(payloads.last().unwrap(), SessionStatus::DecodingError);
    }

    #[tokio::test]
    async fn test_disclosure_session_start_error_no_attributes_requested() {
        // Starting a `DisclosureSession` in which a `DeviceRequest` with no
        // `DocRequest` entries is received should result in an error.
        let mut payloads = Vec::with_capacity(2);
        let error = disclosure_session_start(
            SessionType::SameDevice,
            &mut payloads,
            |mut verifier_session| {
                verifier_session.items_requests.clear();

                verifier_session
            },
            identity,
            identity,
        )
        .await
        .expect_err("Starting disclosure session should have resulted in an error");

        assert_matches!(error, Error::Holder(HolderError::NoAttributesRequested));
        assert_eq!(payloads.len(), 2);

        test_payload_session_data_error(payloads.last().unwrap(), SessionStatus::Termination);

        // Starting a `DisclosureSession` in which a `DeviceRequest` with an
        // empty `DocRequest` entry is received should result in an error.
        let mut payloads = Vec::with_capacity(2);
        let error = disclosure_session_start(
            SessionType::SameDevice,
            &mut payloads,
            |mut verifier_session| {
                verifier_session.items_requests = vec![emtpy_items_request()];

                verifier_session
            },
            identity,
            identity,
        )
        .await
        .expect_err("Starting disclosure session should have resulted in an error");

        assert_matches!(error, Error::Holder(HolderError::NoAttributesRequested));
        assert_eq!(payloads.len(), 2);

        test_payload_session_data_error(payloads.last().unwrap(), SessionStatus::Termination);
    }

    #[tokio::test]
    async fn test_disclosure_session_start_error_reader_auth_missing() {
        // Starting a `DisclosureSession` where the received `DeviceRequest`
        // does not have reader auth should result in an error.
        let mut payloads = Vec::with_capacity(2);
        let error = disclosure_session_start(
            SessionType::SameDevice,
            &mut payloads,
            identity,
            identity,
            |mut device_request| {
                device_request
                    .doc_requests
                    .iter_mut()
                    .for_each(|doc_request| doc_request.reader_auth = None);

                device_request
            },
        )
        .await
        .expect_err("Starting disclosure session should have resulted in an error");

        assert_matches!(error, Error::Holder(HolderError::ReaderAuthMissing));
        assert_eq!(payloads.len(), 2);

        test_payload_session_data_error(payloads.last().unwrap(), SessionStatus::Termination);

        // Starting a `DisclosureSession` where not all of the `DocRequest`s in the
        // received `DeviceRequest` contain reader auth should result in an error.
        let mut payloads = Vec::with_capacity(2);
        let error = disclosure_session_start(
            SessionType::SameDevice,
            &mut payloads,
            identity,
            identity,
            |mut device_request| {
                let mut doc_request = device_request.doc_requests.first().unwrap().clone();
                doc_request.reader_auth = None;
                device_request.doc_requests.push(doc_request);

                device_request
            },
        )
        .await
        .expect_err("Starting disclosure session should have resulted in an error");

        assert_matches!(error, Error::Holder(HolderError::ReaderAuthMissing));
        assert_eq!(payloads.len(), 2);

        test_payload_session_data_error(payloads.last().unwrap(), SessionStatus::Termination);
    }

    #[tokio::test]
    async fn test_disclosure_session_start_error_reader_auth_invalid() {
        // Starting a `DisclosureSession` without trust anchors should result in an error.
        let mut payloads = Vec::with_capacity(2);
        let error = disclosure_session_start(
            SessionType::SameDevice,
            &mut payloads,
            |mut verifier_session| {
                verifier_session.trust_anchors.clear();

                verifier_session
            },
            identity,
            identity,
        )
        .await
        .expect_err("Starting disclosure session should have resulted in an error");

        assert_matches!(error, Error::Cose(CoseError::Certificate(_)));
        assert_eq!(payloads.len(), 2);

        test_payload_session_data_error(payloads.last().unwrap(), SessionStatus::Termination);
    }

    #[tokio::test]
    async fn test_disclosure_session_start_error_reader_registration_validation() {
        // Starting a `DisclosureSession` where the `DeviceRequest` contains an attribute
        // that is not in the `ReaderRegistration` should result in an error.
        let mut payloads = Vec::with_capacity(2);
        let error = disclosure_session_start(
            SessionType::SameDevice,
            &mut payloads,
            |mut verifier_session| {
                verifier_session
                    .items_requests
                    .first_mut()
                    .unwrap()
                    .name_spaces
                    .get_mut(EXAMPLE_NAMESPACE)
                    .unwrap()
                    .insert("foobar".to_string(), false);

                verifier_session
            },
            identity,
            identity,
        )
        .await
        .expect_err("Starting disclosure session should have resulted in an error");

        assert_matches!(error, Error::Holder(HolderError::ReaderRegistrationValidation(_)));
        assert_eq!(payloads.len(), 2);

        test_payload_session_data_error(payloads.last().unwrap(), SessionStatus::Termination);
    }

    #[tokio::test]
    async fn test_disclosure_session_start_error_mdoc_data_source() {
        // Starting a `DisclosureSession` when the database returns
        // an error should result in that error being forwarded.
        let mut payloads = Vec::with_capacity(2);
        let error = disclosure_session_start(
            SessionType::SameDevice,
            &mut payloads,
            identity,
            |mut mdoc_source| {
                mdoc_source.has_error = true;

                mdoc_source
            },
            identity,
        )
        .await
        .expect_err("Starting disclosure session should have resulted in an error");

        assert_matches!(
            error,
            Error::Holder(HolderError::MdocDataSource(mdoc_error)) if mdoc_error.is::<MdocDataSourceError>()
        );
        assert_eq!(payloads.len(), 2);

        test_payload_session_data_error(payloads.last().unwrap(), SessionStatus::Termination);
    }

    #[tokio::test]
    async fn test_disclosure_session_start_error_multiple_candidates() {
        // Starting a `DisclosureSession` when the database contains multiple
        // candidates for the same `doc_type` should result in an error.
        let mut payloads = Vec::with_capacity(2);
        let error = disclosure_session_start(
            SessionType::SameDevice,
            &mut payloads,
            identity,
            |mut mdoc_source| {
                mdoc_source.mdocs.push(mdoc_source.mdocs.first().unwrap().clone());

                mdoc_source
            },
            identity,
        )
        .await
        .expect_err("Starting disclosure session should have resulted in an error");

        assert_matches!(
            error,
            Error::Holder(HolderError::MultipleCandidates(doc_types)) if doc_types == vec![EXAMPLE_DOC_TYPE.to_string()]
        );
        assert_eq!(payloads.len(), 2);

        test_payload_session_data_error(payloads.last().unwrap(), SessionStatus::Termination);
    }

    // TODO: Test `HolderError::NoReaderRegistration` error result.

    /// Create a basic `SessionTranscript` we can use for testing.
    fn create_basic_session_transcript() -> SessionTranscript {
        let (reader_engagement, _reader_private_key) =
            ReaderEngagement::new_reader_engagement(SESSION_URL.parse().unwrap()).unwrap();
        let (device_engagement, _device_private_key) =
            DeviceEngagement::new_device_engagement(REFERRER_URL.parse().unwrap()).unwrap();

        SessionTranscript::new(SessionType::SameDevice, &reader_engagement, &device_engagement).unwrap()
    }

    #[tokio::test]
    async fn test_device_request_verify() {
        // Create two certificates and private keys.
        let (ca, ca_privkey) = Certificate::new_ca(RP_CA_CN).unwrap();
        let der_trust_anchors = vec![DerTrustAnchor::from_der(ca.as_bytes().to_vec()).unwrap()];
        let reader_registration = ReaderRegistration::default();
        let private_key1 = create_private_key(&ca, &ca_privkey, reader_registration.clone());
        let private_key2 = create_private_key(&ca, &ca_privkey, reader_registration.clone());

        let session_transcript = create_basic_session_transcript();

        // Create an empty `ItemsRequest` and generate `DeviceRequest` with two `DocRequest`s
        // from it, each signed with the same certificate.
        let items_request = emtpy_items_request();

        let device_request = DeviceRequest {
            version: DeviceRequestVersion::V1_0,
            doc_requests: vec![
                create_doc_request(items_request.clone(), session_transcript.clone(), &private_key1).await,
                create_doc_request(items_request.clone(), session_transcript.clone(), &private_key1).await,
            ],
        };

        // Verifying this `DeviceRequest` should succeed and return the `ReaderRegistration`.
        let trust_anchors = der_trust_anchors
            .iter()
            .map(|anchor| (&anchor.owned_trust_anchor).into())
            .collect::<Vec<TrustAnchor>>();

        let verified_reader_registration = device_request
            .verify(&session_transcript, &TimeGenerator, &trust_anchors)
            .expect("Could not verify DeviceRequest");

        assert_eq!(verified_reader_registration, Some(reader_registration));

        // Verifying a `DeviceRequest` that has no reader auth at all should succeed and return `None`.
        let device_request = DeviceRequest {
            version: DeviceRequestVersion::V1_0,
            doc_requests: vec![
                DocRequest {
                    items_request: items_request.clone().into(),
                    reader_auth: None,
                },
                DocRequest {
                    items_request: items_request.clone().into(),
                    reader_auth: None,
                },
            ],
        };

        let no_reader_registration = device_request
            .verify(&session_transcript, &TimeGenerator, &trust_anchors)
            .expect("Could not verify DeviceRequest");

        assert!(no_reader_registration.is_none());

        // Generate `DeviceRequest` with two `DocRequest`s, each signed
        // with a different key and including a different certificate.
        let device_request = DeviceRequest {
            version: DeviceRequestVersion::V1_0,
            doc_requests: vec![
                create_doc_request(items_request.clone(), session_transcript.clone(), &private_key1).await,
                create_doc_request(items_request, session_transcript.clone(), &private_key2).await,
            ],
        };

        // Verifying this `DeviceRequest` should result in a `HolderError::ReaderAuthsInconsistent` error.
        let error = device_request
            .verify(&session_transcript, &TimeGenerator, &trust_anchors)
            .expect_err("Verifying DeviceRequest should have resulted in an error");

        assert_matches!(error, Error::Holder(HolderError::ReaderAuthsInconsistent));
    }

    // TODO: Add more complex test cases for `DeviceRequest.match_stored_documents()`.

    #[tokio::test]
    async fn test_device_request_match_stored_documents() {
        let mut mdoc_data_source = MockMdocDataSource::default();
        let session_transcript = create_basic_session_transcript();

        let empty_device_request = DeviceRequest {
            version: DeviceRequestVersion::V1_0,
            doc_requests: vec![],
        };

        // An empty `DeviceRequest` should result in an empty set of candidates.
        let match_result = empty_device_request
            .match_stored_documents(&mdoc_data_source, session_transcript.clone())
            .await
            .expect("Could not match device request with stored documents");

        assert_matches!(match_result, DeviceRequestMatch::Candidates(candidates) if candidates.is_empty());

        // Have the `MdocDataSource` contain several mdocs with different attributes
        let mdoc1 = mdoc_data_source.mdocs.pop().unwrap();
        let mdoc2 = {
            let mut mdoc = mdoc1.clone();

            // Remove the `driving_privileges` attribute.
            mdoc.issuer_signed
                .name_spaces
                .as_mut()
                .unwrap()
                .first_mut()
                .unwrap()
                .1
                 .0
                .pop();

            mdoc
        };
        let mdoc3 = {
            let mut mdoc = mdoc1.clone();

            // Add a fake `foobar` attribute.
            let attributes = &mut mdoc
                .issuer_signed
                .name_spaces
                .as_mut()
                .unwrap()
                .first_mut()
                .unwrap()
                .1
                 .0;

            let mut attribute = attributes.first().unwrap().clone();
            attribute.0.element_identifier = "foobar".to_string();
            attributes.push(attribute);

            mdoc
        };
        let mdoc4 = {
            let mut mdoc = mdoc1.clone();

            // Remove all attributes.
            mdoc.issuer_signed
                .name_spaces
                .as_mut()
                .unwrap()
                .first_mut()
                .unwrap()
                .1
                 .0
                .clear();

            mdoc
        };
        mdoc_data_source.mdocs = vec![mdoc1, mdoc2, mdoc3, mdoc4];

        let items_request = example_items_request();

        let device_request = DeviceRequest {
            version: DeviceRequestVersion::V1_0,
            doc_requests: vec![DocRequest {
                items_request: items_request.into(),
                reader_auth: None,
            }],
        };

        // Only two of the `Mdoc` should match and be returned as a `DocumentProposal`,
        // which should contain only the requested attributes.
        let match_result = device_request
            .match_stored_documents(&mdoc_data_source, session_transcript.clone())
            .await
            .expect("Could not match device request with stored documents");

        assert_matches!(
            match_result,
            DeviceRequestMatch::Candidates(candidates) if candidates.get(EXAMPLE_DOC_TYPE).unwrap().len() == 2 &&
                candidates.get(EXAMPLE_DOC_TYPE).unwrap().iter().all(|proposed_document|
                    proposed_document
                        .issuer_signed
                        .name_spaces
                        .as_ref()
                        .unwrap()
                        .get(EXAMPLE_NAMESPACE)
                        .unwrap()
                        .0
                        .len() == 5
                )
        );

        // Remove all but `mdoc2` from `MdocDataSource`.
        mdoc_data_source.mdocs.pop();
        mdoc_data_source.mdocs.pop();
        mdoc_data_source.mdocs.swap_remove(0);

        // Now there should not be a match, one of the attributes should be reported as missing.
        let match_result = device_request
            .match_stored_documents(&mdoc_data_source, session_transcript.clone())
            .await
            .expect("Could not match device request with stored documents");

        let expected_missing_attributes = vec!["org.iso.18013.5.1.mDL/org.iso.18013.5.1/driving_privileges"
            .parse()
            .unwrap()];
        assert_matches!(
            match_result,
            DeviceRequestMatch::MissingAttributes(missing_attributes)
                if missing_attributes == expected_missing_attributes
        );
    }

    #[test]
    fn test_device_authentication_bytes_from_session_transcript() {
        let session_transcript = DeviceAuthenticationBytes::example().0 .0.session_transcript;
        let device_authentication =
            DeviceAuthentication::from_session_transcript(session_transcript, EXAMPLE_DOC_TYPE.to_string());

        assert_eq!(
            cbor_serialize(&TaggedBytes(device_authentication)).unwrap(),
            DeviceAuthenticationBytes::example_bts()
        );
    }
}<|MERGE_RESOLUTION|>--- conflicted
+++ resolved
@@ -843,11 +843,8 @@
     use http::StatusCode;
     use p256::ecdsa::SigningKey;
     use serde::{de::DeserializeOwned, Serialize};
-<<<<<<< HEAD
     use tokio::sync::mpsc;
-=======
     use wallet_common::trust_anchor::DerTrustAnchor;
->>>>>>> 39af730f
 
     use crate::{
         examples::{Example, Examples},
@@ -856,11 +853,7 @@
         utils::{
             cose::{self, CoseError, MdocCose},
             reader_auth::{AuthorizedAttribute, AuthorizedMdoc, AuthorizedNamespace},
-<<<<<<< HEAD
             serialization::CborError,
-            x509::OwnedTrustAnchor,
-=======
->>>>>>> 39af730f
         },
     };
 
