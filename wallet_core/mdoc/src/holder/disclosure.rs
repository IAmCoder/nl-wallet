use std::collections::{HashMap, HashSet};

use async_trait::async_trait;
use chrono::{DateTime, Utc};
use coset::{iana, CoseMac0Builder, Header, HeaderBuilder};
use futures::future::{try_join_all, TryFutureExt};
use indexmap::{IndexMap, IndexSet};
use p256::{elliptic_curve::rand_core::OsRng, PublicKey, SecretKey};
use url::Url;
use webpki::TrustAnchor;

use wallet_common::{
    generator::{Generator, TimeGenerator},
    keys::SecureEcdsaKey,
};

use crate::{
    basic_sa_ext::Entry,
    identifiers::{AttributeIdentifier, AttributeIdentifierHolder},
    iso::*,
    utils::{
        cose::{sign_cose, ClonePayload},
        crypto::{dh_hmac_key, SessionKey, SessionKeyUser},
        keys::{KeyFactory, MdocEcdsaKey},
        reader_auth::ReaderRegistration,
        serialization::{cbor_deserialize, cbor_serialize, CborError, CborSeq, TaggedBytes},
        x509::{Certificate, CertificateType, CertificateUsage},
    },
    verifier::SessionType,
    Error, Result,
};

use super::{HolderError, HttpClient, Mdoc, MdocRetriever, Wallet};

const REFERRER_URL: &str = "https://referrer.url/";

/// This trait needs to be implemented by an entity that stores mdocs.
#[async_trait]
pub trait MdocDataSource {
    // TODO: this trait should eventually replace MdocRetriever
    //       once disclosure is fully implemented.
    type Error: std::error::Error + Send + Sync + 'static;

    /// Return all `Mdoc` entries from storage that match a set of doc types.
    /// The result is a `Vec` of `Vec<Mdoc>` with the same `doc_type`. The order
    /// of the result is determined by the implementor.
    async fn mdoc_by_doc_types(&self, doc_types: &HashSet<&str>) -> std::result::Result<Vec<Vec<Mdoc>>, Self::Error>;
}

#[allow(dead_code)]
#[derive(Debug)]
pub struct DisclosureSession<H> {
    pub return_url: Option<Url>,
    client: H,
    verifier_url: Url,
    device_key: SessionKey,
    pub reader_registration: ReaderRegistration,
    state: DisclosureSessionState,
}

#[derive(Debug)]
enum DisclosureSessionState {
    MissingAttributes(Vec<AttributeIdentifier>),
    Proposal(Vec<ProposedDocument>),
}

/// This type is derived from an [`Mdoc`] and will be used to construct a [`Document`]
/// for disclosure. Note that this is for internal use of [`DisclosureSession`] only.
#[allow(dead_code)]
#[derive(Debug)]
struct ProposedDocument {
    private_key_id: String,
    doc_type: DocType,
    issuer_signed: IssuerSigned,
    device_signed_challenge: Vec<u8>,
}

impl ProposedDocument {
    /// For a given set of `Mdoc`s with the same `doc_type`, return two `Vec`s:
    /// * A `Vec<ProposedDocument>` that contains all of the proposed
    ///   disclosure documents that provide all of the required attributes.
    /// * A `Vec<Vec<AttributeIdentifier>>` that contain the missing
    ///   attributes for every `Mdoc` that has at least one attribute missing.
    ///
    /// This means that the sum of the length of these `Vec`s is equal to the
    /// length of the input `Vec<Mdoc>`.
    fn candidates_and_missing_attributes_from_mdocs(
        mdocs: Vec<Mdoc>,
        requested_attributes: &IndexSet<AttributeIdentifier>,
        device_signed_challenge: Vec<u8>,
    ) -> (Vec<Self>, Vec<Vec<AttributeIdentifier>>) {
        let mut all_missing_attributes = Vec::new();

        // Collect all `ProposedDocument`s for this `doc_type`,
        // for every `Mdoc` that satisfies the requested attributes.
        let proposed_documents = mdocs
            .into_iter()
            .filter(|mdoc| {
                // Calculate missing attributes for every `Mdoc` and filter it out
                // if we find any. Also, collect the missing attributes separately.
                let available_attributes = mdoc.issuer_signed_attribute_identifiers();
                let missing_attributes = requested_attributes
                    .difference(&available_attributes)
                    .cloned()
                    .collect::<Vec<_>>();

                let is_satisfying = missing_attributes.is_empty();

                if !is_satisfying {
                    all_missing_attributes.push(missing_attributes);
                }

                is_satisfying
            })
            // Convert the matching `Mdoc` to a `ProposedDocument`, based on the requested attributes.
            .map(|mdoc| ProposedDocument::from_mdoc(mdoc, requested_attributes, device_signed_challenge.clone()))
            .collect::<Vec<_>>();

        (proposed_documents, all_missing_attributes)
    }

    /// Create a [`ProposedDocument`] from an [`Mdoc`], containing only those
    /// attributes that are requested and a [`DeviceSigned`] challenge.
    fn from_mdoc(
        mdoc: Mdoc,
        requested_attributes: &IndexSet<AttributeIdentifier>,
        device_signed_challenge: Vec<u8>,
    ) -> Self {
        let name_spaces = mdoc.issuer_signed.name_spaces.map(|name_spaces| {
            name_spaces
                .into_iter()
                .flat_map(|(name_space, attributes)| {
                    let attributes = attributes
                        .0
                        .into_iter()
                        .filter(|attribute| {
                            let attribute_identifier = AttributeIdentifier {
                                doc_type: mdoc.doc_type.clone(),
                                namespace: name_space.clone(),
                                attribute: attribute.0.element_identifier.clone(),
                            };

                            requested_attributes.contains(&attribute_identifier)
                        })
                        .collect::<Vec<_>>();

                    if attributes.is_empty() {
                        return None;
                    }

                    (name_space, attributes.into()).into()
                })
                .collect()
        });

        // Construct everything necessary for signing when the user approves the disclosure.
        let issuer_signed = IssuerSigned {
            name_spaces,
            issuer_auth: mdoc.issuer_signed.issuer_auth,
        };

        ProposedDocument {
            private_key_id: mdoc.private_key_id,
            doc_type: mdoc.doc_type,
            issuer_signed,
            device_signed_challenge,
        }
    }

    /// Return the attributes contained within this [`ProposedDocument`].
    fn name_spaces(&self) -> IndexMap<NameSpace, Vec<Entry>> {
        self.issuer_signed
            .name_spaces
            .as_ref()
            .map(|name_spaces| {
                name_spaces
                    .iter()
                    .map(|(name_space, attributes)| (name_space.clone(), attributes.into()))
                    .collect()
            })
            .unwrap_or_default()
    }
}

pub type ProposedAttributes = IndexMap<DocType, IndexMap<NameSpace, Vec<Entry>>>;

impl<H> DisclosureSession<H>
where
    H: HttpClient,
{
    pub async fn start<'a>(
        client: H,
        reader_engagement_bytes: &[u8],
        return_url: Option<Url>,
        session_type: SessionType,
        mdoc_data_source: &impl MdocDataSource,
        trust_anchors: &[TrustAnchor<'a>],
    ) -> Result<Self> {
        // Deserialize the `ReaderEngagement` from the received bytes.
        let reader_engagement: ReaderEngagement = cbor_deserialize(reader_engagement_bytes)?;

        // Extract the verifier URL, return an error if it is is missing.
        let verifier_url = reader_engagement.verifier_url()?;

        // Create a new `DeviceEngagement` message and private key. Use a
        // static referrer URL, as this is not a feature we actually use.
        let (device_engagement, ephemeral_privkey) =
            DeviceEngagement::new_device_engagement(Url::parse(REFERRER_URL).unwrap())?;

        // Derive the session transcript and keys in both directions from the
        // `ReaderEngagement`, the `DeviceEngagement` and the ephemeral private key.
        let (transcript, reader_key, device_key) = reader_engagement.transcript_and_keys_for_device_engagement(
            session_type,
            &device_engagement,
            ephemeral_privkey,
        )?;

        // Send the `DeviceEngagement` to the verifier and deserialize the expected `SessionData`.
        // If decoding fails, send a `SessionData` to the verifier to report this.
        let session_data: SessionData = client
            .post(verifier_url, &device_engagement)
            .or_else(|error| async {
                if matches!(error, Error::Cbor(CborError::Deserialization(_))) {
                    // Ignore the response or any errors.
                    let _: Result<SessionData> = client.post(verifier_url, &SessionData::new_decoding_error()).await;
                }

                Err(error)
            })
            .await?;

        // After having receveid the `SessionData` from the verifier, we should end
        // the session by sending our own `SessionData` to the verifier to report errors.
        // In order to do that we start a new async context to catch any errors that occur.
        let (state, reader_registration) = (async {
            // Decrypt the received `DeviceRequest`.
            let device_request: DeviceRequest = session_data.decrypt_and_deserialize(&reader_key)?;

            // A device request without any attributes is useless, so return an error.
            if !device_request.has_attributes() {
                return Result::Err(HolderError::NoAttributesRequested.into());
            }

            // Verify reader authentication and decode `ReaderRegistration` from it at the same time.
            // Reader authentication is required to be present at this time.
            let reader_registration = device_request
                .verify(&transcript, &TimeGenerator, trust_anchors)?
                .ok_or(HolderError::ReaderAuthMissing)?;

            // Fetch documents from the database, calculate which ones satisfy the request and
            // formulate proposals for those documents. If there is a mismatch, return an error.
            let candidates_by_doc_type = match device_request
                .match_stored_documents(mdoc_data_source, &transcript)
                .await?
            {
                DeviceRequestMatch::Candidates(candidates) => candidates,
                DeviceRequestMatch::MissingAttributes(missing_attributes) => {
                    // Attributes are missing, the type of state is `DisclosureSessionMissingAttributes`.
                    return Ok((
                        DisclosureSessionState::MissingAttributes(missing_attributes),
                        reader_registration,
                    ));
                }
            };

            // If we have multiple candidates for any of the doc types, return an error.
            // TODO: Support having the user a choose between multiple candidates.
            if candidates_by_doc_type.values().any(|candidates| candidates.len() > 1) {
                let duplicate_doc_types = candidates_by_doc_type
                    .into_iter()
                    .filter(|(_, candidates)| candidates.len() > 1)
                    .map(|(doc_type, _)| doc_type)
                    .collect();

                return Err(HolderError::MultipleCandidates(duplicate_doc_types).into());
            }

            // Now that we know that we have exactly one candidate for every `doc_type`,
            // we can flatten these candidates to a 1-dimensional `Vec`.
            let proposed_documents = candidates_by_doc_type.into_values().flatten().collect();

            Ok((
                DisclosureSessionState::Proposal(proposed_documents),
                reader_registration,
            ))
        })
        .or_else(|error| async {
            // Determine the category of the error, so we can report on it.
            let error_session_data = match error {
                Error::Cbor(CborError::Deserialization(_)) => SessionData::new_decoding_error(),
                Error::Crypto(_) => SessionData::new_encryption_error(),
                _ => SessionData::new_termination(),
            };

            let _: Result<SessionData> = client.post(verifier_url, &error_session_data).await;

            Err(error)
        })
        .await?;

        // Retain all the necessary information to either abort or finish the disclosure session later.
        let session = DisclosureSession {
            client,
            return_url,
            verifier_url: verifier_url.clone(),
            device_key,
            state,
            reader_registration,
        };

        Ok(session)
    }

    pub fn has_missing_attributes(&self) -> bool {
        match self.state {
            DisclosureSessionState::MissingAttributes(_) => true,
            DisclosureSessionState::Proposal(_) => false,
        }
    }

    pub fn missing_attributes(&self) -> Vec<AttributeIdentifier> {
        match self.state {
            DisclosureSessionState::MissingAttributes(ref missing_attributes) => missing_attributes.clone(),
            DisclosureSessionState::Proposal(_) => Default::default(),
        }
    }

    pub fn proposed_attributes(&self) -> ProposedAttributes {
        match self.state {
            DisclosureSessionState::MissingAttributes(_) => Default::default(),
            DisclosureSessionState::Proposal(ref proposed_documents) => {
                // Get all of the attributes to be disclosed from the
                // prepared `IssuerSigned` on the `ProposedDocument`s.
                proposed_documents
                    .iter()
                    .map(|document| (document.doc_type.clone(), document.name_spaces()))
                    .collect()
            }
        }
    }

    // TODO: Implement terminate and disclose methods.
}

impl<H: HttpClient> Wallet<H> {
    pub async fn disclose<'a, K: MdocEcdsaKey + Sync>(
        &self,
        device_request: &DeviceRequest,
        session_transcript: &SessionTranscript,
        key_factory: &'a impl KeyFactory<'a, Key = K>,
        mdoc_retriever: &impl MdocRetriever,
    ) -> Result<DeviceResponse> {
        let docs: Vec<Document> = try_join_all(device_request.doc_requests.iter().map(|doc_request| {
            self.disclose_document::<K>(doc_request, session_transcript, key_factory, mdoc_retriever)
        }))
        .await?;

        let response = DeviceResponse {
            version: DeviceResponseVersion::V1_0,
            documents: Some(docs),
            document_errors: None, // TODO: consider using this for reporting errors per document/mdoc
            status: 0,
        };
        Ok(response)
    }

    async fn disclose_document<'a, K: MdocEcdsaKey + Sync>(
        &self,
        doc_request: &DocRequest,
        session_transcript: &SessionTranscript,
        key_factory: &'a impl KeyFactory<'a, Key = K>,
        mdoc_retriever: &impl MdocRetriever,
    ) -> Result<Document> {
        let items_request = &doc_request.items_request.0;

        // This takes any mdoc of the specified doctype. TODO: allow user choice.
        let creds =
            mdoc_retriever
                .get(&items_request.doc_type)
                .ok_or(Error::from(HolderError::UnsatisfiableRequest(
                    items_request.doc_type.clone(),
                )))?;
        let cred = &creds
            .first()
            .ok_or(Error::from(HolderError::UnsatisfiableRequest(
                items_request.doc_type.clone(),
            )))?
            .cred_copies[0];
        let document = cred
            .disclose_document(items_request, session_transcript, key_factory)
            .await?;
        Ok(document)
    }
}

impl Mdoc {
    pub async fn disclose_document<'a, K: MdocEcdsaKey + Sync>(
        &self,
        items_request: &ItemsRequest,
        session_transcript: &SessionTranscript,
        key_factory: &'a impl KeyFactory<'a, Key = K>,
    ) -> Result<Document> {
        let disclosed_namespaces: IssuerNameSpaces = self
            .issuer_signed
            .name_spaces
            .as_ref()
            .unwrap()
            .iter()
            .filter(|&(namespace, _)| items_request.name_spaces.contains_key(namespace))
            .map(|(namespace, attributes)| {
                (
                    namespace.clone(),
                    attributes.filter(items_request.name_spaces.get(namespace).unwrap()),
                )
            })
            .collect();

        let doc = Document {
            doc_type: items_request.doc_type.clone(),
            issuer_signed: IssuerSigned {
                name_spaces: Some(disclosed_namespaces),
                issuer_auth: self.issuer_signed.issuer_auth.clone(),
            },
            device_signed: DeviceSigned::new_signature(
                &key_factory.generate_existing(&self.private_key_id, self.public_key()?),
                &cbor_serialize(&TaggedBytes(CborSeq(DeviceAuthenticationKeyed {
                    device_authentication: Default::default(),
                    session_transcript: session_transcript.clone(),
                    doc_type: self.doc_type.clone(),
                    device_name_spaces_bytes: Default::default(),
                })))?,
            )
            .await,
            errors: None,
        };
        Ok(doc)
    }
}

impl DeviceSigned {
    pub async fn new_signature(private_key: &(impl SecureEcdsaKey + Sync), challenge: &[u8]) -> DeviceSigned {
        let cose = sign_cose(challenge, Header::default(), private_key, false).await;

        DeviceSigned {
            name_spaces: IndexMap::new().into(),
            device_auth: DeviceAuth::DeviceSignature(cose.into()),
        }
    }

    #[allow(dead_code)] // TODO test this
    pub fn new_mac(
        private_key: &SecretKey,
        reader_pub_key: &PublicKey,
        session_transcript: &SessionTranscript,
        device_auth: &DeviceAuthenticationBytes,
    ) -> Result<DeviceSigned> {
        let key = dh_hmac_key(
            private_key,
            reader_pub_key,
            &cbor_serialize(&TaggedBytes(session_transcript))?,
            "EMacKey",
            32,
        )?;

        let cose = CoseMac0Builder::new()
            .payload(cbor_serialize(device_auth)?)
            .protected(HeaderBuilder::new().algorithm(iana::Algorithm::ES256).build())
            .create_tag(&[], |data| ring::hmac::sign(&key, data).as_ref().into())
            .build()
            .clone_without_payload();

        let device_signed = DeviceSigned {
            name_spaces: IndexMap::new().into(),
            device_auth: DeviceAuth::DeviceMac(cose.into()),
        };
        Ok(device_signed)
    }
}

#[derive(Debug)]
enum DeviceRequestMatch {
    Candidates(HashMap<DocType, Vec<ProposedDocument>>),
    MissingAttributes(Vec<AttributeIdentifier>), // TODO: Report on missing attributes per `Mdoc` candidate.
}

impl DeviceRequest {
    /// Returns `true` if this request has any attributes at all.
    fn has_attributes(&self) -> bool {
        self.doc_requests
            .iter()
            .flat_map(|doc_request| doc_request.items_request.0.name_spaces.values())
            .any(|name_space| !name_space.is_empty())
    }

    /// Verify reader authentication, if present.
    /// Note that since each DocRequest carries its own reader authentication, the spec allows the
    /// the DocRequests to be signed by distinct readers. TODO maybe support this.
    /// For now, this function requires either none of the DocRequests to be signed, or all of them
    /// by the same reader.
    pub fn verify(
        &self,
        session_transcript: &SessionTranscript,
        time: &impl Generator<DateTime<Utc>>,
        trust_anchors: &[TrustAnchor],
    ) -> Result<Option<ReaderRegistration>> {
        // If there are no doc requests or none of them have reader authentication, return `None`.
        if self.doc_requests.iter().all(|d| d.reader_auth.is_none()) {
            return Ok(None);
        }

        // Otherwise, all of the doc requests need reader authentication.
        if self.doc_requests.iter().any(|d| d.reader_auth.is_none()) {
            return Err(HolderError::ReaderAuthMissing.into());
        }

        // Verify all `DocRequest` entries and make sure the resulting certificates are all exactly equal.
        // Note that the unwraps are safe, since we checked for the presence of reader authentication above.
        let certificate = self
            .doc_requests
            .iter()
            .try_fold(None, {
                |result_cert, doc_request| -> Result<_> {
                    let doc_request_cert = doc_request
                        .verify(session_transcript.clone(), time, trust_anchors)?
                        .unwrap();

                    // If there is a certificate from a previous iteration, compare our certificate to that.
                    if let Some(result_cert) = result_cert {
                        if doc_request_cert != result_cert {
                            return Err(HolderError::ReaderAuthsInconsistent.into());
                        }
                    }

                    Ok(doc_request_cert.into())
                }
            })?
            .unwrap();

        // Extract `ReaderRegistration` from the one certificate.
        let reader_registration = match CertificateType::from_certificate(&certificate).map_err(HolderError::from)? {
            CertificateType::ReaderAuth(Some(reader_registration)) => *reader_registration,
            _ => return Err(HolderError::NoReaderRegistration(certificate).into()),
        };

        // Verify that the requested attributes are included in the reader authentication.
        self.verify_requested_attributes(&reader_registration)
            .map_err(HolderError::from)?;

        Ok(reader_registration.into())
    }

    async fn match_stored_documents(
        &self,
        mdoc_data_source: &impl MdocDataSource,
        session_transcript: &SessionTranscript,
    ) -> Result<DeviceRequestMatch> {
        // Make a `HashSet` of doc types from the `DeviceRequest` to account
        // for potential duplicate doc types in the request, then fetch them
        // from our data source.
        let doc_types = self
            .doc_requests
            .iter()
            .map(|doc_request| doc_request.items_request.0.doc_type.as_str())
            .collect();

        let mdocs = mdoc_data_source
            .mdoc_by_doc_types(&doc_types)
            .await
            .map_err(|error| HolderError::MdocDataSource(error.into()))?;

        // For each `doc_type`, calculate the set of `AttributeIdentifier`s that
        // are needed to satisfy the request. Note that a `doc_type` may occur more
        // than once in a `DeviceRequest`, so we combine all attributes and then split
        // them out by `doc_type`.
        let mut requested_attributes_by_doc_type = self.attribute_identifiers().into_iter().fold(
            HashMap::<_, IndexSet<_>>::with_capacity(doc_types.len()),
            |mut requested_attributes, attribute_identifier| {
                // This unwrap is safe, as `doc_types` is derived from the same `DeviceRequest`.
                let doc_type = *doc_types.get(attribute_identifier.doc_type.as_str()).unwrap();
                requested_attributes
                    .entry(doc_type)
                    .or_default()
                    .insert(attribute_identifier);

                requested_attributes
            },
        );

        // Each `Vec<Mdoc>` that is returned from storage should contain `Mdoc`s
        // that have the same `doc_type`. Below, we iterate over all of these
        // `Vec`s and perform the following steps:
        //
        // * Filter out any empty `Vec<Mdoc>`.
        // * Get the `doc_type` from the first `Mdoc` entry.
        // * Remove the value for this `doc_type` from `requested_attributes_by_doc_type`.
        // * Do some sanity checks, as the request should actually contain this `doc_type`
        //   and any subsequent `Mdoc`s should have the same `doc_type`. This is part of
        //   the contract of `MdocDataSource` that is not enforceable.
        // * Calculate the challenge needed to create the `DeviceSigned` for this
        //   `doc_type` later on during actual disclosure.
        // * Convert all `Mdoc`s that satisfy the requirement to `ProposedDocument`,
        //   while collecting any missing attributes separately.
        // * Collect the candidates in a `HashMap` per `doc_type`.
        //
        // Note that we consume the requested attributes from
        // `requested_attributes_by_doc_type` for the following reasons:
        //
        // * A `doc_type` should not occur more than once in the top-level
        //  `Vec` returned by `MdocDataSource`.
        // * After gathering all the candidates, any requested attributes that
        //   still remain in `requested_attributes_by_doc_type` are not satisfied,
        //   which means that all of them count as missing attributes.
        let mut all_missing_attributes = Vec::<Vec<AttributeIdentifier>>::new();

        let mdocs = mdocs
            .into_iter()
            .filter(|doc_type_mdocs| !doc_type_mdocs.is_empty())
            .collect::<Vec<_>>();

        let candidates_by_doc_type = mdocs
            .into_iter()
            .map(|doc_type_mdocs| {
                // First, remove the `IndexSet` of attributes that are required for this
                // `doc_type` from the global `HashSet`. If this cannot be found, then
                // `MdocDataSource` did not obey the contract as noted in the comment above.
                let first_doc_type = doc_type_mdocs.first().unwrap().doc_type.as_str();
                let (doc_type, requested_attributes) = requested_attributes_by_doc_type
                    .remove_entry(first_doc_type)
                    .expect("Received mdoc candidate with unexpected doc_type from storage");

                // Do another sanity check, all of the remaining `Mdoc`s
                // in the `Vec` should have the same `doc_type`.
                for mdoc in &doc_type_mdocs {
                    if mdoc.doc_type != doc_type {
                        panic!("Received mdoc candidate with inconsistent doc_type from storage");
                    }
                }

                // Calculate the `DeviceAuthentication` for this `doc_type` and turn it into bytes,
                // so that it can be used as a challenge when constructing `DeviceSigned` later on.
                let device_authentication =
                    DeviceAuthentication::from_session_transcript(session_transcript.clone(), doc_type.to_string());
                let device_signed_challenge = cbor_serialize(&TaggedBytes(device_authentication))?;

                // Get all the candidates and missing attributes from the provided `Mdoc`s.
                let (candidates, missing_attributes) = ProposedDocument::candidates_and_missing_attributes_from_mdocs(
                    doc_type_mdocs,
                    &requested_attributes,
                    device_signed_challenge,
                );

                // If we have multiple `Mdoc`s with missing attributes, just record the first one.
                // TODO: Report on missing attributes for multiple `Mdoc` candidates.
                if let Some(missing_attributes) = missing_attributes.into_iter().next() {
                    all_missing_attributes.push(missing_attributes);
                }

                Ok((doc_type.to_string(), candidates))
            })
            .collect::<Result<HashMap<_, _>>>()?;

        // If we cannot find a suitable candidate for any of the doc types
        // or one of the doc types is missing entirely, collect all of the
        // attributes that are missing and return this as the
        // `DeviceRequestMatch::MissingAttributes` invariant.
        if candidates_by_doc_type.values().any(|candidates| candidates.is_empty())
            || !requested_attributes_by_doc_type.is_empty()
        {
            // Combine the missing attributes from the processed `Mdoc`s with
            // the requested attributes for any `doc_type` we did not see at all.
            let missing_attributes = all_missing_attributes
                .into_iter()
                .flatten()
                .chain(requested_attributes_by_doc_type.into_values().flatten())
                .collect();

            return Ok(DeviceRequestMatch::MissingAttributes(missing_attributes));
        }

        // Each `doc_type` has at least one candidates, return these now.
        Ok(DeviceRequestMatch::Candidates(candidates_by_doc_type))
    }
}

impl ReaderEngagement {
    /// Get the URL for the HTTPS endpoint of the verifier.
    fn verifier_url(&self) -> Result<&Url> {
        let verifier_url = self
            .0
            .connection_methods
            .as_ref()
            .and_then(|methods| methods.first())
            .map(|method| &method.0.connection_options.0.uri)
            .ok_or(HolderError::VerifierUrlMissing)?;

        Ok(verifier_url)
    }

    /// Get the public key of the verifier.
    fn verifier_public_key(&self) -> Result<PublicKey> {
        let verifier_public_key = self
            .0
            .security
            .as_ref()
            .ok_or(HolderError::VerifierEphemeralKeyMissing)?
            .try_into()?;

        Ok(verifier_public_key)
    }

    /// Calculate the [`SessionTranscript`], the [`SessionKey`] for the reader
    /// (for decrypting the [`DeviceRequest`]) and the [`SessionKey`] for the
    /// device (for encrypting the [`DeviceResponse`]).
    fn transcript_and_keys_for_device_engagement(
        &self,
        session_type: SessionType,
        device_engagement: &DeviceEngagement,
        device_private_key: SecretKey,
    ) -> Result<(SessionTranscript, SessionKey, SessionKey)> {
        let verifier_public_key = self.verifier_public_key()?;

        // Create the session transcript so far based on both engagement payloads.
        let session_transcript = SessionTranscript::new(session_type, self, device_engagement)
            .map_err(|_| HolderError::VerifierEphemeralKeyMissing)?;

        // Derive the session key for both directions from the private and public keys and the session transcript.
        let reader_key = SessionKey::new(
            &device_private_key,
            &verifier_public_key,
            &session_transcript,
            SessionKeyUser::Reader,
        )?;
        let device_key = SessionKey::new(
            &device_private_key,
            &verifier_public_key,
            &session_transcript,
            SessionKeyUser::Device,
        )?;

        Ok((session_transcript, reader_key, device_key))
    }
}

impl DocRequest {
    pub fn verify(
        &self,
        session_transcript: SessionTranscript,
        time: &impl Generator<DateTime<Utc>>,
        trust_anchors: &[TrustAnchor],
    ) -> Result<Option<Certificate>> {
        // If reader authentication is present, verify it and return the certificate.
        self.reader_auth
            .as_ref()
            .map(|reader_auth| {
                // Reconstruct the reader authentication bytes for this `DocRequest`,
                // based on the item requests and session transcript.
                let reader_auth_payload = ReaderAuthenticationKeyed {
                    reader_auth_string: Default::default(),
                    session_transcript,
                    items_request_bytes: self.items_request.clone(),
                };
                let reader_auth_payload = TaggedBytes(CborSeq(reader_auth_payload));

                // Perform verification and return the `Certificate`.
                let cose = reader_auth.clone_with_payload(cbor_serialize(&reader_auth_payload)?);
                cose.verify_against_trust_anchors(CertificateUsage::ReaderAuth, time, trust_anchors)?;
                let cert = cose.signing_cert()?;

                Ok(cert)
            })
            .transpose()
    }
}

impl Attributes {
    /// Return a copy that contains only the items requested in `items_request`.
    fn filter(&self, requested: &DataElements) -> Attributes {
        self.0
            .clone()
            .into_iter()
            .filter(|attr| requested.contains_key(&attr.0.element_identifier))
            .collect::<Vec<_>>()
            .into()
    }
}

impl DeviceEngagement {
    pub fn new_device_engagement(referrer_url: Url) -> Result<(DeviceEngagement, SecretKey)> {
        let privkey = SecretKey::random(&mut OsRng);

        let engagement = Engagement {
            version: EngagementVersion::V1_0,
            security: Some((&privkey.public_key()).try_into()?),
            connection_methods: None,
            origin_infos: vec![
                OriginInfo {
                    cat: OriginInfoDirection::Received,
                    typ: OriginInfoType::Website(referrer_url),
                },
                OriginInfo {
                    cat: OriginInfoDirection::Delivered,
                    typ: OriginInfoType::MessageData,
                },
            ],
        };

        Ok((engagement.into(), privkey))
    }
}

impl DeviceAuthentication {
    /// Re-construct a [`DeviceAuthentication`] from a [`SessionTranscript`] and [`DocType`].
    pub fn from_session_transcript(session_transcript: SessionTranscript, doc_type: DocType) -> Self {
        DeviceAuthenticationKeyed {
            device_authentication: Default::default(),
            session_transcript,
            doc_type,
            device_name_spaces_bytes: Default::default(),
        }
        .into()
    }
}

#[cfg(test)]
mod tests {
    use std::{convert::identity, fmt, iter, sync::Arc};

    use assert_matches::assert_matches;
    use futures::future::join_all;
    use http::StatusCode;
    use p256::ecdsa::SigningKey;
    use serde::{de::DeserializeOwned, Serialize};
    use tokio::sync::mpsc;
    use wallet_common::trust_anchor::DerTrustAnchor;

    use crate::{
        examples::{Example, Examples},
        mock,
        server_keys::PrivateKey,
        utils::{
            cose::{self, CoseError, MdocCose},
            reader_auth::{AuthorizedAttribute, AuthorizedMdoc, AuthorizedNamespace},
            serialization::CborError,
        },
    };

    use super::*;

    // Constants for testing.
    const RP_CA_CN: &str = "ca.rp.example.com";
    const RP_CERT_CN: &str = "cert.rp.example.com";
    const SESSION_URL: &str = "http://example.com/disclosure";
    const RETURN_URL: &str = "http://example.com/return";

    // Describe what is in `DeviceResponse::example()`.
    const EXAMPLE_DOC_TYPE: &str = "org.iso.18013.5.1.mDL";
    const EXAMPLE_NAMESPACE: &str = "org.iso.18013.5.1";
    const EXAMPLE_ATTRIBUTES: [&str; 5] = [
        "family_name",
        "issue_date",
        "expiry_date",
        "document_number",
        "driving_privileges",
    ];

    /// Build an [`ItemsRequest`] from a list of attributes.
    fn items_request(
        doc_type: String,
        name_space: String,
        attributes: impl Iterator<Item = impl Into<String>>,
    ) -> ItemsRequest {
        ItemsRequest {
            doc_type,
            name_spaces: IndexMap::from_iter([(
                name_space,
                attributes.map(|attribute| (attribute.into(), false)).collect(),
            )]),
            request_info: None,
        }
    }

    fn example_items_request() -> ItemsRequest {
        items_request(
            EXAMPLE_DOC_TYPE.to_string(),
            EXAMPLE_NAMESPACE.to_string(),
            EXAMPLE_ATTRIBUTES.iter().copied(),
        )
    }

    fn emtpy_items_request() -> ItemsRequest {
        items_request(
            EXAMPLE_DOC_TYPE.to_string(),
            EXAMPLE_NAMESPACE.to_string(),
            iter::empty::<String>(),
        )
    }

    /// Build attributes for [`ReaderRegistration`] from a list of attributes.
    fn reader_registration_attributes(
        doc_type: String,
        name_space: String,
        attributes: impl Iterator<Item = impl Into<String>>,
    ) -> IndexMap<String, AuthorizedMdoc> {
        [(
            doc_type,
            AuthorizedMdoc(
                [(
                    name_space,
                    AuthorizedNamespace(
                        attributes
                            .map(|attribute| (attribute.into(), AuthorizedAttribute {}))
                            .collect(),
                    ),
                )]
                .into(),
            ),
        )]
        .into()
    }

    /// Convenience function for creating a [`PrivateKey`],
    /// based on a CA certificate and signing key.
    fn create_private_key(
        ca: &Certificate,
        ca_signing_key: &SigningKey,
        reader_registration: Option<ReaderRegistration>,
    ) -> PrivateKey {
        let (certificate, signing_key) = Certificate::new(
            ca,
            ca_signing_key,
            RP_CERT_CN,
            CertificateType::ReaderAuth(reader_registration.map(Box::new)),
        )
        .unwrap();

        PrivateKey::new(signing_key, certificate)
    }

    /// Create a `DocRequest` including reader authentication,
    /// based on a `SessionTranscript` and `PrivateKey`.
    async fn create_doc_request(
        items_request: ItemsRequest,
        session_transcript: SessionTranscript,
        private_key: &PrivateKey,
    ) -> DocRequest {
        // Generate the reader authentication signature, without payload.
        let reader_auth = ReaderAuthenticationKeyed {
            reader_auth_string: Default::default(),
            session_transcript,
            items_request_bytes: items_request.clone().into(),
        };

        let cose = MdocCose::<_, ReaderAuthenticationBytes>::sign(
            &TaggedBytes(CborSeq(reader_auth)),
            cose::new_certificate_header(&private_key.cert_bts),
            private_key,
            false,
        )
        .await
        .unwrap();

        // Create and encrypt the `DeviceRequest`.
        DocRequest {
            items_request: items_request.into(),
            reader_auth: Some(cose.0.into()),
        }
    }

    /// A type that implements `MdocDataSource` and simply returns
    /// the [`Mdoc`] contained in `DeviceResponse::example()`, if its
    /// `doc_type` is requested.
    #[derive(Debug)]
    struct MockMdocDataSource {
        mdocs: Vec<Mdoc>,
        has_error: bool,
    }

    #[derive(Debug, thiserror::Error)]
    enum MdocDataSourceError {
        #[error("failed")]
        Failed,
    }

    impl Default for MockMdocDataSource {
        fn default() -> Self {
            let trust_anchors = Examples::iaca_trust_anchors();
            let mdoc = mock::mdoc_from_example_device_response(trust_anchors);

            MockMdocDataSource {
                mdocs: vec![mdoc],
                has_error: false,
            }
        }
    }

    #[async_trait]
    impl MdocDataSource for MockMdocDataSource {
        type Error = MdocDataSourceError;

        async fn mdoc_by_doc_types(
            &self,
            doc_types: &HashSet<&str>,
        ) -> std::result::Result<Vec<Vec<Mdoc>>, Self::Error> {
            if self.has_error {
                return Err(MdocDataSourceError::Failed);
            }

            if doc_types.contains(EXAMPLE_DOC_TYPE) {
                return Ok(vec![self.mdocs.clone()]);
            }

            Ok(Default::default())
        }
    }

    /// This type contains the minimum logic to respond with the correct
    /// verifier messages in a disclosure session. Currently it only responds
    /// with a [`SessionData`] containing a [`DeviceRequest`].
    struct MockVerifierSession<F> {
        session_type: SessionType,
        return_url: Option<Url>,
        reader_registration: Option<ReaderRegistration>,
        trust_anchors: Vec<DerTrustAnchor>,
        private_key: PrivateKey,
        reader_engagement: ReaderEngagement,
        reader_ephemeral_key: SecretKey,
        reader_engagement_bytes_override: Option<Vec<u8>>,
        items_requests: Vec<ItemsRequest>,
        transform_device_request: F,
    }

    impl<F> fmt::Debug for MockVerifierSession<F> {
        fn fmt(&self, f: &mut fmt::Formatter<'_>) -> fmt::Result {
            f.debug_struct("MockVerifierSession")
                .field("session_type", &self.session_type)
                .field("return_url", &self.return_url)
                .field("reader_registration", &self.reader_registration)
                .field("trust_anchors", &self.trust_anchors)
                .field("reader_engagement", &self.reader_engagement)
                .field(
                    "reader_engagement_bytes_override",
                    &self.reader_engagement_bytes_override,
                )
                .field("items_requests", &self.items_requests)
                .finish_non_exhaustive()
        }
    }

    impl<F> MockVerifierSession<F>
    where
        F: Fn(DeviceRequest) -> DeviceRequest,
    {
        fn new(
            session_type: SessionType,
            session_url: Url,
            return_url: Option<Url>,
            reader_registration: Option<ReaderRegistration>,
            transform_device_request: F,
        ) -> Self {
            // Generate trust anchors, signing key and certificate containing `ReaderRegistration`.
            let (ca, ca_privkey) = Certificate::new_ca(RP_CA_CN).unwrap();
            let trust_anchors = vec![DerTrustAnchor::from_der(ca.as_bytes().to_vec()).unwrap()];
            let private_key = create_private_key(&ca, &ca_privkey, reader_registration.as_ref().cloned());

            // Generate the `ReaderEngagement` that would be be sent in the UL.
            let (reader_engagement, reader_ephemeral_key) =
                ReaderEngagement::new_reader_engagement(session_url).unwrap();

            // Set up the default item requests
            let items_requests = vec![example_items_request()];

            MockVerifierSession {
                session_type,
                return_url,
                reader_registration,
                trust_anchors,
                private_key,
                reader_engagement,
                reader_engagement_bytes_override: None,
                reader_ephemeral_key,
                items_requests,
                transform_device_request,
            }
        }

        fn reader_engagement_bytes(&self) -> Vec<u8> {
            self.reader_engagement_bytes_override
                .as_ref()
                .cloned()
                .unwrap_or(cbor_serialize(&self.reader_engagement).unwrap())
        }

        fn trust_anchors(&self) -> Vec<TrustAnchor> {
            self.trust_anchors
                .iter()
                .map(|anchor| (&anchor.owned_trust_anchor).into())
                .collect()
        }

        // Generate the `SessionData` response containing the `DeviceRequest`,
        // based on the `DeviceEngagement` received from the device.
        async fn device_request_session_data(&self, device_engagement: DeviceEngagement) -> SessionData {
            // Create the session transcript and encryption key.
            let session_transcript =
                SessionTranscript::new(self.session_type, &self.reader_engagement, &device_engagement).unwrap();

            let device_public_key = device_engagement.0.security.as_ref().unwrap().try_into().unwrap();

            let reader_key = SessionKey::new(
                &self.reader_ephemeral_key,
                &device_public_key,
                &session_transcript,
                SessionKeyUser::Reader,
            )
            .unwrap();

            // Create a `DocRequest` for every `ItemRequest`.
            let doc_requests = join_all(self.items_requests.iter().cloned().map(|items_request| async {
                create_doc_request(items_request, session_transcript.clone(), &self.private_key).await
            }))
            .await;

            let device_request = (self.transform_device_request)(DeviceRequest {
                version: DeviceRequestVersion::V1_0,
                doc_requests,
            });

            SessionData::serialize_and_encrypt(&device_request, &reader_key).unwrap()
        }
    }

    /// This type implements [`HttpClient`] and simply forwards the
    /// requests to an instance of [`MockVerifierSession`].
    struct MockVerifierSessionClient<F> {
        session: Arc<MockVerifierSession<F>>,
        payload_sender: mpsc::Sender<Vec<u8>>,
    }

    impl<F> fmt::Debug for MockVerifierSessionClient<F> {
        fn fmt(&self, f: &mut fmt::Formatter<'_>) -> fmt::Result {
            f.debug_struct("MockVerifierSessionClient")
                .field("session", &self.session)
                .finish_non_exhaustive()
        }
    }

    #[async_trait]
    impl<F> HttpClient for MockVerifierSessionClient<F>
    where
        F: Fn(DeviceRequest) -> DeviceRequest + Send + Sync,
    {
        async fn post<R, V>(&self, url: &Url, val: &V) -> Result<R>
        where
            V: Serialize + Sync,
            R: DeserializeOwned,
        {
            // The URL has to match the one on the configured `ReaderEngagement`.
            assert_eq!(url, self.session.reader_engagement.verifier_url().unwrap());

            // Serialize the payload and give a copy of it to the sender.
            let payload = cbor_serialize(val).unwrap();
            _ = self.payload_sender.send(payload.clone()).await;

            // Serialize and deserialize both the request and response
            // in order to adhere to the trait bounds. If the request deserializes
            // as a `DeviceEngagement` process it, otherwise terminate the session.
            let session_data = match cbor_deserialize(payload.as_slice()) {
                Ok(device_engagement) => self.session.device_request_session_data(device_engagement).await,
                Err(_) => SessionData::new_termination(),
            };

            let result = cbor_deserialize(cbor_serialize(&session_data).unwrap().as_slice()).unwrap();

            Ok(result)
        }
    }

    /// An implementor of `HttpClient` that just returns errors. Messages
    /// sent through this `HttpClient` can be inspected through a `mpsc` channel.
    struct ErrorHttpClient<F> {
        error_factory: F,
        payload_sender: mpsc::Sender<Vec<u8>>,
    }

    impl<F> fmt::Debug for ErrorHttpClient<F> {
        fn fmt(&self, f: &mut fmt::Formatter<'_>) -> fmt::Result {
            f.debug_struct("ErrorHttpClient").finish_non_exhaustive()
        }
    }

    #[async_trait]
    impl<F> HttpClient for ErrorHttpClient<F>
    where
        F: Fn() -> Error + Send + Sync,
    {
        async fn post<R, V>(&self, _url: &Url, val: &V) -> Result<R>
        where
            V: Serialize + Sync,
            R: DeserializeOwned,
        {
            // Serialize the payload and give it to the sender.
            _ = self.payload_sender.send(cbor_serialize(val).unwrap()).await;

            Err((self.error_factory)())
        }
    }

    /// Perform a [`DisclosureSession`] start with test defaults.
    /// This function takes several closures for modifying these
    /// defaults just before they are actually used.
    async fn disclosure_session_start<FS, FM, FD>(
        session_type: SessionType,
<<<<<<< HEAD
        payloads: &mut Vec<Vec<u8>>,
=======
        has_reader_registration: bool,
>>>>>>> c1b40f7f
        transform_verfier_session: FS,
        transform_mdoc: FM,
        transform_device_request: FD,
    ) -> Result<(
        DisclosureSession<MockVerifierSessionClient<FD>>,
        Arc<MockVerifierSession<FD>>,
    )>
    where
        FS: FnOnce(MockVerifierSession<FD>) -> MockVerifierSession<FD>,
        FM: FnOnce(MockMdocDataSource) -> MockMdocDataSource,
        FD: Fn(DeviceRequest) -> DeviceRequest + Send + Sync,
    {
        // Create a reader registration with all of the example attributes,
        // if we should have a reader registration at all.
        let reader_registration = match has_reader_registration {
            true => ReaderRegistration {
                attributes: reader_registration_attributes(
                    EXAMPLE_DOC_TYPE.to_string(),
                    EXAMPLE_NAMESPACE.to_string(),
                    EXAMPLE_ATTRIBUTES.iter().copied(),
                ),
                ..Default::default()
            }
            .into(),
            false => None,
        };

        // Create a mock session and call the transform callback.
        let verifier_session = MockVerifierSession::<FD>::new(
            SessionType::SameDevice,
            SESSION_URL.parse().unwrap(),
            Url::parse(RETURN_URL).unwrap().into(),
            reader_registration,
            transform_device_request,
        );
        let verifier_session = Arc::new(transform_verfier_session(verifier_session));

        // Create the payload channel and a mock HTTP client.
        let (payload_sender, mut payload_receiver) = mpsc::channel(256);
        let client = MockVerifierSessionClient {
            session: Arc::clone(&verifier_session),
            payload_sender,
        };

        // Set up the mock data source.
        let mdoc_data_source = transform_mdoc(MockMdocDataSource::default());

        // Starting disclosure and return the result.
        let result = DisclosureSession::start(
            client,
            &verifier_session.reader_engagement_bytes(),
            verifier_session.return_url.clone(),
            session_type,
            &mdoc_data_source,
            &verifier_session.trust_anchors(),
        )
        .await
        .map(|disclosure_session| (disclosure_session, verifier_session));

        while let Ok(payload) = payload_receiver.try_recv() {
            payloads.push(payload);
        }

        result
    }

    fn test_payload_session_data_error(payload: &[u8], expected_session_status: SessionStatus) {
        let session_data: SessionData = cbor_deserialize(payload).expect("Sent message is not SessionData");

        assert!(session_data.data.is_none());
        assert_matches!(session_data.status, Some(session_status) if session_status == expected_session_status);
    }

    #[tokio::test]
    async fn test_disclosure_session_start_proposal() {
        // Starting a disclosure session should succeed with a disclosure proposal.
        let mut payloads = Vec::with_capacity(1);
        let (disclosure_session, verifier_session) =
<<<<<<< HEAD
            disclosure_session_start(SessionType::SameDevice, &mut payloads, identity, identity, identity)
=======
            disclosure_session_start(SessionType::SameDevice, true, identity, identity, identity)
>>>>>>> c1b40f7f
                .await
                .expect("Could not start disclosure session");

        // Test if the return `Url` and `ReaderRegistration` match the input.
        assert_eq!(disclosure_session.return_url, verifier_session.return_url);
        assert_eq!(
            &disclosure_session.reader_registration,
            verifier_session.reader_registration.as_ref().unwrap()
        );

        // Test that there are no missing attributes and that a `DeviceEngagement` was sent.
        assert!(!disclosure_session.has_missing_attributes());
        assert!(disclosure_session.missing_attributes().is_empty());
        assert_eq!(payloads.len(), 1);
        let _device_engagement: DeviceEngagement =
            cbor_deserialize(payloads.first().unwrap().as_slice()).expect("Sent message is not DeviceEngagement");

        // Test that the proposal for disclosure contains the example attributes, in order.
        let entry_keys = disclosure_session
            .proposed_attributes()
            .remove(EXAMPLE_DOC_TYPE)
            .and_then(|mut name_space| name_space.remove(EXAMPLE_NAMESPACE))
            .map(|entries| entries.into_iter().map(|entry| entry.name).collect::<Vec<_>>())
            .unwrap_or_default();

        assert_eq!(entry_keys, EXAMPLE_ATTRIBUTES);
    }

    #[tokio::test]
    async fn test_disclosure_session_start_missing_attributes_one() {
        // Starting a disclosure session should succeed with missing attributes.
        let mut payloads = Vec::with_capacity(1);
        let (disclosure_session, _) = disclosure_session_start(
            SessionType::SameDevice,
            &mut payloads,
            identity,
            |mut mdoc_source| {
                // Remove the last attribute.
                mdoc_source
                    .mdocs
                    .first_mut()
                    .unwrap()
                    .issuer_signed
                    .name_spaces
                    .as_mut()
                    .unwrap()
                    .get_mut(EXAMPLE_NAMESPACE)
                    .unwrap()
                    .0
                    .pop();

                mdoc_source
            },
            identity,
        )
        .await
        .expect("Could not start disclosure session");

        // Test that there are no proposed documents and that a `DeviceEngagement` was sent.
        assert!(disclosure_session.has_missing_attributes());
        assert!(disclosure_session.proposed_attributes().is_empty());
        assert_eq!(payloads.len(), 1);
        let _device_engagement: DeviceEngagement =
            cbor_deserialize(payloads.first().unwrap().as_slice()).expect("Sent message is not DeviceEngagement");

        let expected_missing_attributes: Vec<AttributeIdentifier> =
            vec!["org.iso.18013.5.1.mDL/org.iso.18013.5.1/driving_privileges"
                .parse()
                .unwrap()];

        assert_eq!(disclosure_session.missing_attributes(), expected_missing_attributes);
    }

    #[tokio::test]
    async fn test_disclosure_session_start_missing_attributes_all() {
        // Starting a disclosure session should succeed with missing attributes.
        let mut payloads = Vec::with_capacity(1);
        let (disclosure_session, _) = disclosure_session_start(
            SessionType::SameDevice,
            &mut payloads,
            identity,
            |mut mdoc_source| {
                mdoc_source.mdocs.clear();

                mdoc_source
            },
            identity,
        )
        .await
        .expect("Could not start disclosure session");

        // Test that there are no proposed documents and that a `DeviceEngagement` was sent.
        assert!(disclosure_session.has_missing_attributes());
        assert!(disclosure_session.proposed_attributes().is_empty());
        assert_eq!(payloads.len(), 1);
        let _device_engagement: DeviceEngagement =
            cbor_deserialize(payloads.first().unwrap().as_slice()).expect("Sent message is not DeviceEngagement");

        let expected_missing_attributes: Vec<AttributeIdentifier> = vec![
            "org.iso.18013.5.1.mDL/org.iso.18013.5.1/family_name",
            "org.iso.18013.5.1.mDL/org.iso.18013.5.1/issue_date",
            "org.iso.18013.5.1.mDL/org.iso.18013.5.1/expiry_date",
            "org.iso.18013.5.1.mDL/org.iso.18013.5.1/document_number",
            "org.iso.18013.5.1.mDL/org.iso.18013.5.1/driving_privileges",
        ]
        .into_iter()
        .map(|attribute| attribute.parse().unwrap())
        .collect();

        assert_eq!(disclosure_session.missing_attributes(), expected_missing_attributes);
    }

    #[tokio::test]
    async fn test_disclosure_session_start_error_decode_reader_engagement() {
        // Starting a `DisclosureSession` with invalid `ReaderEngagement`
        // bytes should result in a `Error::Cbor` error.
        let mut payloads = Vec::new();
        let error = disclosure_session_start(
            SessionType::SameDevice,
<<<<<<< HEAD
            &mut payloads,
=======
            true,
>>>>>>> c1b40f7f
            |mut verifier_session| {
                verifier_session.reader_engagement_bytes_override = vec![].into();

                verifier_session
            },
            identity,
            identity,
        )
        .await
        .expect_err("Starting disclosure session should have resulted in an error");

        assert_matches!(error, Error::Cbor(_));
        assert!(payloads.is_empty());
    }

    #[tokio::test]
    async fn test_disclosure_session_start_error_verifier_url_mising() {
        // Starting a `DisclosureSession` with a `ReaderEngagement` that
        // does not contain a verifier URL should result in an error.
        let mut payloads = Vec::new();
        let error = disclosure_session_start(
            SessionType::SameDevice,
<<<<<<< HEAD
            &mut payloads,
=======
            true,
>>>>>>> c1b40f7f
            |mut verifier_session| {
                if let Some(methods) = verifier_session.reader_engagement.0.connection_methods.as_mut() {
                    methods.clear()
                }

                verifier_session
            },
            identity,
            identity,
        )
        .await
        .expect_err("Starting disclosure session should have resulted in an error");

        assert_matches!(error, Error::Holder(HolderError::VerifierUrlMissing));
        assert!(payloads.is_empty());
    }

    #[tokio::test]
    async fn test_disclosure_session_start_error_verifier_ephemeral_key_missing() {
        // Starting a `DisclosureSession` with a `ReaderEngagement` that does not
        // contain an ephemeral verifier public key should result in an error.
        let mut payloads = Vec::new();
        let error = disclosure_session_start(
            SessionType::SameDevice,
<<<<<<< HEAD
            &mut payloads,
=======
            true,
>>>>>>> c1b40f7f
            |mut verifier_session| {
                verifier_session.reader_engagement.0.security = None;

                verifier_session
            },
            identity,
            identity,
        )
        .await
        .expect_err("Starting disclosure session should have resulted in an error");

        assert_matches!(error, Error::Holder(HolderError::VerifierEphemeralKeyMissing));
        assert!(payloads.is_empty());
    }

    #[tokio::test]
    async fn test_disclosure_session_start_error_session_type() {
        // Starting a `DisclosureSession` with the wrong `SessionType`
        // should result in a decryption error.
<<<<<<< HEAD
        let mut payloads = Vec::with_capacity(2);
        let error = disclosure_session_start(SessionType::CrossDevice, &mut payloads, identity, identity, identity)
=======
        let error = disclosure_session_start(SessionType::CrossDevice, true, identity, identity, identity)
>>>>>>> c1b40f7f
            .await
            .expect_err("Starting disclosure session should have resulted in an error");

        assert_matches!(error, Error::Crypto(_));
        assert_eq!(payloads.len(), 2);

        test_payload_session_data_error(payloads.last().unwrap(), SessionStatus::EncryptionError);
    }

    async fn test_disclosure_session_start_error_http_client<F>(error_factory: F) -> (Error, Vec<Vec<u8>>)
    where
        F: Fn() -> Error + Send + Sync,
    {
        // Set up a `ErrorHttpClient` with the receiver `error_factory`.
        let (payload_sender, mut payload_receiver) = mpsc::channel(256);
        let client = ErrorHttpClient {
            error_factory,
            payload_sender,
        };

        // Set up a basic `ReaderEngagement` and `MdocDataSource` (which is not actually consulted).
        let (reader_engagement, _) = ReaderEngagement::new_reader_engagement(SESSION_URL.parse().unwrap()).unwrap();
        let mdoc_data_source = MockMdocDataSource::default();

        let error = DisclosureSession::start(
            client,
            &cbor_serialize(&reader_engagement).unwrap(),
            None,
            SessionType::SameDevice,
            &mdoc_data_source,
            &[],
        )
        .await
        .expect_err("Starting disclosure session should have resulted in an error");

        // Collect the serialized payloads sent through the `HttpClient`.
        let mut payloads = Vec::with_capacity(2);

        while let Ok(payload) = payload_receiver.try_recv() {
            payloads.push(payload);
        }

        (error, payloads)
    }

    #[tokio::test]
    async fn test_disclosure_session_start_error_http_client_data_serialization() {
        // Set up the `ErrorHttpClient` to return a `CborError::Serialization`.
        let (error, payloads) = test_disclosure_session_start_error_http_client(|| {
            CborError::from(ciborium::ser::Error::Value("".to_string())).into()
        })
        .await;

        // Test that we got the expected error and that no `SessionData`
        // was sent to the verifier to report the error.
        assert_matches!(error, Error::Cbor(CborError::Serialization(_)));
        assert_eq!(payloads.len(), 1);
    }

    #[tokio::test]
    async fn test_disclosure_session_start_error_http_client_request() {
        // Set up the `ErrorHttpClient` to return a `HolderError::Serialization`.
        let (error, payloads) = test_disclosure_session_start_error_http_client(|| {
            let response = http::Response::builder()
                .status(StatusCode::NOT_FOUND)
                .body("")
                .unwrap();
            let reqwest_error = reqwest::Response::from(response).error_for_status().unwrap_err();

            HolderError::from(reqwest_error).into()
        })
        .await;

        // Test that we got the expected error and that no `SessionData`
        // was sent to the verifier to report the error.
        assert_matches!(error, Error::Holder(HolderError::RequestError(_)));
        assert_eq!(payloads.len(), 1);
    }

    #[tokio::test]
    async fn test_disclosure_session_start_error_http_client_data_deserialization() {
        // Set up the `ErrorHttpClient` to return a `CborError::Deserialization`.
        let (error, payloads) = test_disclosure_session_start_error_http_client(|| {
            CborError::from(ciborium::de::Error::RecursionLimitExceeded).into()
        })
        .await;

        // Test that we got the expected error and that the last payload
        // is a `SessionData` containing the expected `SessionStatus`.
        assert_matches!(error, Error::Cbor(CborError::Deserialization(_)));
        assert_eq!(payloads.len(), 2);

        test_payload_session_data_error(payloads.last().unwrap(), SessionStatus::DecodingError);
    }

    #[tokio::test]
    async fn test_disclosure_session_start_error_no_attributes_requested() {
        // Starting a `DisclosureSession` in which a `DeviceRequest` with no
        // `DocRequest` entries is received should result in an error.
        let mut payloads = Vec::with_capacity(2);
        let error = disclosure_session_start(
            SessionType::SameDevice,
<<<<<<< HEAD
            &mut payloads,
=======
            true,
>>>>>>> c1b40f7f
            |mut verifier_session| {
                verifier_session.items_requests.clear();

                verifier_session
            },
            identity,
            identity,
        )
        .await
        .expect_err("Starting disclosure session should have resulted in an error");

        assert_matches!(error, Error::Holder(HolderError::NoAttributesRequested));
        assert_eq!(payloads.len(), 2);

        test_payload_session_data_error(payloads.last().unwrap(), SessionStatus::Termination);

        // Starting a `DisclosureSession` in which a `DeviceRequest` with an
        // empty `DocRequest` entry is received should result in an error.
        let mut payloads = Vec::with_capacity(2);
        let error = disclosure_session_start(
            SessionType::SameDevice,
<<<<<<< HEAD
            &mut payloads,
=======
            true,
>>>>>>> c1b40f7f
            |mut verifier_session| {
                verifier_session.items_requests = vec![emtpy_items_request()];

                verifier_session
            },
            identity,
            identity,
        )
        .await
        .expect_err("Starting disclosure session should have resulted in an error");

        assert_matches!(error, Error::Holder(HolderError::NoAttributesRequested));
        assert_eq!(payloads.len(), 2);

        test_payload_session_data_error(payloads.last().unwrap(), SessionStatus::Termination);
    }

    #[tokio::test]
    async fn test_disclosure_session_start_error_reader_auth_missing() {
        // Starting a `DisclosureSession` where the received `DeviceRequest`
        // does not have reader auth should result in an error.
<<<<<<< HEAD
        let mut payloads = Vec::with_capacity(2);
        let error = disclosure_session_start(
            SessionType::SameDevice,
            &mut payloads,
=======
        let error = disclosure_session_start(
            SessionType::SameDevice,
            true,
>>>>>>> c1b40f7f
            identity,
            identity,
            |mut device_request| {
                device_request
                    .doc_requests
                    .iter_mut()
                    .for_each(|doc_request| doc_request.reader_auth = None);

                device_request
            },
        )
        .await
        .expect_err("Starting disclosure session should have resulted in an error");

        assert_matches!(error, Error::Holder(HolderError::ReaderAuthMissing));
        assert_eq!(payloads.len(), 2);

        test_payload_session_data_error(payloads.last().unwrap(), SessionStatus::Termination);

        // Starting a `DisclosureSession` where not all of the `DocRequest`s in the
        // received `DeviceRequest` contain reader auth should result in an error.
<<<<<<< HEAD
        let mut payloads = Vec::with_capacity(2);
        let error = disclosure_session_start(
            SessionType::SameDevice,
            &mut payloads,
=======
        let error = disclosure_session_start(
            SessionType::SameDevice,
            true,
>>>>>>> c1b40f7f
            identity,
            identity,
            |mut device_request| {
                let mut doc_request = device_request.doc_requests.first().unwrap().clone();
                doc_request.reader_auth = None;
                device_request.doc_requests.push(doc_request);

                device_request
            },
        )
        .await
        .expect_err("Starting disclosure session should have resulted in an error");

        assert_matches!(error, Error::Holder(HolderError::ReaderAuthMissing));
        assert_eq!(payloads.len(), 2);

        test_payload_session_data_error(payloads.last().unwrap(), SessionStatus::Termination);
    }

    #[tokio::test]
    async fn test_disclosure_session_start_error_reader_auth_invalid() {
        // Starting a `DisclosureSession` without trust anchors should result in an error.
        let mut payloads = Vec::with_capacity(2);
        let error = disclosure_session_start(
            SessionType::SameDevice,
<<<<<<< HEAD
            &mut payloads,
=======
            true,
>>>>>>> c1b40f7f
            |mut verifier_session| {
                verifier_session.trust_anchors.clear();

                verifier_session
            },
            identity,
            identity,
        )
        .await
        .expect_err("Starting disclosure session should have resulted in an error");

        assert_matches!(error, Error::Cose(CoseError::Certificate(_)));
        assert_eq!(payloads.len(), 2);

        test_payload_session_data_error(payloads.last().unwrap(), SessionStatus::Termination);
    }

    #[tokio::test]
    async fn test_disclosure_session_start_error_reader_registration_validation() {
        // Starting a `DisclosureSession` where the `DeviceRequest` contains an attribute
        // that is not in the `ReaderRegistration` should result in an error.
        let mut payloads = Vec::with_capacity(2);
        let error = disclosure_session_start(
            SessionType::SameDevice,
<<<<<<< HEAD
            &mut payloads,
=======
            true,
>>>>>>> c1b40f7f
            |mut verifier_session| {
                verifier_session
                    .items_requests
                    .first_mut()
                    .unwrap()
                    .name_spaces
                    .get_mut(EXAMPLE_NAMESPACE)
                    .unwrap()
                    .insert("foobar".to_string(), false);

                verifier_session
            },
            identity,
            identity,
        )
        .await
        .expect_err("Starting disclosure session should have resulted in an error");

        assert_matches!(error, Error::Holder(HolderError::ReaderRegistrationValidation(_)));
        assert_eq!(payloads.len(), 2);

        test_payload_session_data_error(payloads.last().unwrap(), SessionStatus::Termination);
    }

    #[tokio::test]
    async fn test_disclosure_session_start_error_mdoc_data_source() {
        // Starting a `DisclosureSession` when the database returns
        // an error should result in that error being forwarded.
        let mut payloads = Vec::with_capacity(2);
        let error = disclosure_session_start(
            SessionType::SameDevice,
<<<<<<< HEAD
            &mut payloads,
=======
            true,
>>>>>>> c1b40f7f
            identity,
            |mut mdoc_source| {
                mdoc_source.has_error = true;

                mdoc_source
            },
            identity,
        )
        .await
        .expect_err("Starting disclosure session should have resulted in an error");

        assert_matches!(
            error,
            Error::Holder(HolderError::MdocDataSource(mdoc_error)) if mdoc_error.is::<MdocDataSourceError>()
        );
        assert_eq!(payloads.len(), 2);

        test_payload_session_data_error(payloads.last().unwrap(), SessionStatus::Termination);
    }

    #[tokio::test]
    async fn test_disclosure_session_start_error_multiple_candidates() {
        // Starting a `DisclosureSession` when the database contains multiple
        // candidates for the same `doc_type` should result in an error.
        let mut payloads = Vec::with_capacity(2);
        let error = disclosure_session_start(
            SessionType::SameDevice,
<<<<<<< HEAD
            &mut payloads,
=======
            true,
>>>>>>> c1b40f7f
            identity,
            |mut mdoc_source| {
                mdoc_source.mdocs.push(mdoc_source.mdocs.first().unwrap().clone());

                mdoc_source
            },
            identity,
        )
        .await
        .expect_err("Starting disclosure session should have resulted in an error");

        assert_matches!(
            error,
            Error::Holder(HolderError::MultipleCandidates(doc_types)) if doc_types == vec![EXAMPLE_DOC_TYPE.to_string()]
        );
<<<<<<< HEAD
        assert_eq!(payloads.len(), 2);
=======
    }

    #[tokio::test]
    async fn test_disclosure_session_start_error_attributes_not_available() {
        // Starting a `DisclosureSession` where a `DeviceRequest` is received that
        // requests a `doc_type` that is not in the database should result in an error.
        let error = disclosure_session_start(
            SessionType::SameDevice,
            true,
            identity,
            |mut mdoc_source| {
                mdoc_source.mdocs.clear();

                mdoc_source
            },
            identity,
        )
        .await
        .expect_err("Starting disclosure session should have resulted in an error");

        let expected_missing_attributes: Vec<AttributeIdentifier> = vec![
            "org.iso.18013.5.1.mDL/org.iso.18013.5.1/family_name",
            "org.iso.18013.5.1.mDL/org.iso.18013.5.1/issue_date",
            "org.iso.18013.5.1.mDL/org.iso.18013.5.1/expiry_date",
            "org.iso.18013.5.1.mDL/org.iso.18013.5.1/document_number",
            "org.iso.18013.5.1.mDL/org.iso.18013.5.1/driving_privileges",
        ]
        .into_iter()
        .map(|attribute| attribute.parse().unwrap())
        .collect();

        assert_matches!(
            error,
            Error::Holder(HolderError::AttributesNotAvailable {
                reader_registration: _,
                missing_attributes
            }) if missing_attributes == expected_missing_attributes
        );

        // Starting a `DisclosureSession` where a `DeviceRequest` is received that
        // requests an attribute that is not in the database should result in an error.
        let error = disclosure_session_start(
            SessionType::SameDevice,
            true,
            identity,
            |mut mdoc_source| {
                // Remove the last attribute.
                mdoc_source
                    .mdocs
                    .first_mut()
                    .unwrap()
                    .issuer_signed
                    .name_spaces
                    .as_mut()
                    .unwrap()
                    .get_mut(EXAMPLE_NAMESPACE)
                    .unwrap()
                    .0
                    .pop();

                mdoc_source
            },
            identity,
        )
        .await
        .expect_err("Starting disclosure session should have resulted in an error");
>>>>>>> c1b40f7f

        test_payload_session_data_error(payloads.last().unwrap(), SessionStatus::Termination);
    }

    #[tokio::test]
    async fn test_disclosure_session_start_error_no_reader_registration() {
        // Starting a `DisclosureSession` with a `ReaderEngagement` that contains a valid
        // reader certificate but no `ReaderRegistration` should result in an error.
        let error = disclosure_session_start(SessionType::SameDevice, false, identity, identity, identity)
            .await
            .expect_err("Starting disclosure session should have resulted in an error");

        assert_matches!(error, Error::Holder(HolderError::NoReaderRegistration(_)));
    }

    /// Create a basic `SessionTranscript` we can use for testing.
    fn create_basic_session_transcript() -> SessionTranscript {
        let (reader_engagement, _reader_private_key) =
            ReaderEngagement::new_reader_engagement(SESSION_URL.parse().unwrap()).unwrap();
        let (device_engagement, _device_private_key) =
            DeviceEngagement::new_device_engagement(REFERRER_URL.parse().unwrap()).unwrap();

        SessionTranscript::new(SessionType::SameDevice, &reader_engagement, &device_engagement).unwrap()
    }

    #[test]
    fn test_proposed_document_from_mdoc() {
        let trust_anchors = Examples::iaca_trust_anchors();
        let mdoc = mock::mdoc_from_example_device_response(trust_anchors);

        let doc_type = mdoc.doc_type.clone();
        let private_key_id = mdoc.private_key_id.clone();
        let issuer_auth = mdoc.issuer_signed.issuer_auth.clone();

        let requested_attributes = vec![
            "org.iso.18013.5.1.mDL/org.iso.18013.5.1/driving_privileges",
            "org.iso.18013.5.1.mDL/org.iso.18013.5.1/family_name",
            "org.iso.18013.5.1.mDL/org.iso.18013.5.1/document_number",
        ]
        .into_iter()
        .map(|attribute| attribute.parse().unwrap())
        .collect();

        let proposed_document = ProposedDocument::from_mdoc(mdoc, &requested_attributes, b"foobar".to_vec());

        assert_eq!(proposed_document.doc_type, doc_type);
        assert_eq!(proposed_document.private_key_id, private_key_id);
        assert_eq!(proposed_document.device_signed_challenge, b"foobar");

        let attributes_identifiers = proposed_document
            .issuer_signed
            .name_spaces
            .as_ref()
            .and_then(|name_spaces| name_spaces.get("org.iso.18013.5.1"))
            .map(|attributes| {
                attributes
                    .0
                    .iter()
                    .map(|attribute| attribute.0.element_identifier.as_str())
                    .collect::<Vec<_>>()
            })
            .expect("Could not get expected attributes from proposed document");

        assert_eq!(
            attributes_identifiers,
            ["family_name", "document_number", "driving_privileges"]
        );
        assert_eq!(proposed_document.issuer_signed.issuer_auth, issuer_auth);
    }

    #[test]
    fn test_proposed_document_candidates_and_missing_attributes_from_mdocs() {
        let trust_anchors = Examples::iaca_trust_anchors();

        let mdoc1 = mock::mdoc_from_example_device_response(trust_anchors);
        let mdoc2 = {
            let mut mdoc = mdoc1.clone();
            let attributes = &mut mdoc
                .issuer_signed
                .name_spaces
                .as_mut()
                .unwrap()
                .get_mut("org.iso.18013.5.1")
                .unwrap()
                .0;

            // Remove `issue_date` and `expiry_date`.
            attributes.remove(1);
            attributes.remove(1);

            mdoc
        };
        let mdoc3 = mdoc1.clone();
        let mdoc4 = {
            let mut mdoc = mdoc1.clone();
            let attributes = &mut mdoc
                .issuer_signed
                .name_spaces
                .as_mut()
                .unwrap()
                .get_mut("org.iso.18013.5.1")
                .unwrap()
                .0;

            attributes.clear();

            mdoc
        };

        let doc_type = mdoc1.doc_type.clone();
        let private_key_id = mdoc1.private_key_id.clone();

        let requested_attributes = vec![
            "org.iso.18013.5.1.mDL/org.iso.18013.5.1/driving_privileges",
            "org.iso.18013.5.1.mDL/org.iso.18013.5.1/issue_date",
            "org.iso.18013.5.1.mDL/org.iso.18013.5.1/expiry_date",
        ]
        .into_iter()
        .map(|attribute| attribute.parse().unwrap())
        .collect();

        let (proposed_documents, missing_attributes) = ProposedDocument::candidates_and_missing_attributes_from_mdocs(
            vec![mdoc1, mdoc2, mdoc3, mdoc4],
            &requested_attributes,
            b"challenge".to_vec(),
        );

        assert_eq!(proposed_documents.len(), 2);
        proposed_documents.into_iter().for_each(|proposed_document| {
            assert_eq!(proposed_document.doc_type, doc_type);
            assert_eq!(proposed_document.private_key_id, private_key_id);
            assert_eq!(
                proposed_document
                    .issuer_signed
                    .name_spaces
                    .unwrap()
                    .get("org.iso.18013.5.1")
                    .unwrap()
                    .0
                    .len(),
                3
            );
        });

        assert_eq!(missing_attributes.len(), 2);
        assert_eq!(
            missing_attributes[0]
                .iter()
                .map(|attribute| attribute.attribute.as_str())
                .collect::<Vec<_>>(),
            ["issue_date", "expiry_date"]
        );
        assert_eq!(
            missing_attributes[1]
                .iter()
                .map(|attribute| attribute.attribute.as_str())
                .collect::<Vec<_>>(),
            ["driving_privileges", "issue_date", "expiry_date"]
        );
    }

    #[tokio::test]
    async fn test_device_request_verify() {
        // Create two certificates and private keys.
        let (ca, ca_privkey) = Certificate::new_ca(RP_CA_CN).unwrap();
        let der_trust_anchors = vec![DerTrustAnchor::from_der(ca.as_bytes().to_vec()).unwrap()];
        let reader_registration = ReaderRegistration::default();
        let private_key1 = create_private_key(&ca, &ca_privkey, reader_registration.clone().into());
        let private_key2 = create_private_key(&ca, &ca_privkey, reader_registration.clone().into());

        let session_transcript = create_basic_session_transcript();

        // Create an empty `ItemsRequest` and generate `DeviceRequest` with two `DocRequest`s
        // from it, each signed with the same certificate.
        let items_request = emtpy_items_request();

        let device_request = DeviceRequest {
            version: DeviceRequestVersion::V1_0,
            doc_requests: vec![
                create_doc_request(items_request.clone(), session_transcript.clone(), &private_key1).await,
                create_doc_request(items_request.clone(), session_transcript.clone(), &private_key1).await,
            ],
        };

        // Verifying this `DeviceRequest` should succeed and return the `ReaderRegistration`.
        let trust_anchors = der_trust_anchors
            .iter()
            .map(|anchor| (&anchor.owned_trust_anchor).into())
            .collect::<Vec<_>>();

        let verified_reader_registration = device_request
            .verify(&session_transcript, &TimeGenerator, &trust_anchors)
            .expect("Could not verify DeviceRequest");

        assert_eq!(verified_reader_registration, Some(reader_registration));

        // Verifying a `DeviceRequest` that has no reader auth at all should succeed and return `None`.
        let device_request = DeviceRequest {
            version: DeviceRequestVersion::V1_0,
            doc_requests: vec![
                DocRequest {
                    items_request: items_request.clone().into(),
                    reader_auth: None,
                },
                DocRequest {
                    items_request: items_request.clone().into(),
                    reader_auth: None,
                },
            ],
        };

        let no_reader_registration = device_request
            .verify(&session_transcript, &TimeGenerator, &trust_anchors)
            .expect("Could not verify DeviceRequest");

        assert!(no_reader_registration.is_none());

        // Generate `DeviceRequest` with two `DocRequest`s, each signed
        // with a different key and including a different certificate.
        let device_request = DeviceRequest {
            version: DeviceRequestVersion::V1_0,
            doc_requests: vec![
                create_doc_request(items_request.clone(), session_transcript.clone(), &private_key1).await,
                create_doc_request(items_request, session_transcript.clone(), &private_key2).await,
            ],
        };

        // Verifying this `DeviceRequest` should result in a `HolderError::ReaderAuthsInconsistent` error.
        let error = device_request
            .verify(&session_transcript, &TimeGenerator, &trust_anchors)
            .expect_err("Verifying DeviceRequest should have resulted in an error");

        assert_matches!(error, Error::Holder(HolderError::ReaderAuthsInconsistent));
    }

    // TODO: Add more complex test cases for `DeviceRequest.match_stored_documents()`.

    #[tokio::test]
    async fn test_device_request_match_stored_documents() {
        let mut mdoc_data_source = MockMdocDataSource::default();
        let session_transcript = create_basic_session_transcript();

        let empty_device_request = DeviceRequest {
            version: DeviceRequestVersion::V1_0,
            doc_requests: vec![],
        };

        // An empty `DeviceRequest` should result in an empty set of candidates.
        let match_result = empty_device_request
            .match_stored_documents(&mdoc_data_source, &session_transcript)
            .await
            .expect("Could not match device request with stored documents");

        assert_matches!(match_result, DeviceRequestMatch::Candidates(candidates) if candidates.is_empty());

        // Have the `MdocDataSource` contain several mdocs with different attributes
        let mdoc1 = mdoc_data_source.mdocs.pop().unwrap();
        let mdoc2 = {
            let mut mdoc = mdoc1.clone();

            // Remove the `driving_privileges` attribute.
            mdoc.issuer_signed
                .name_spaces
                .as_mut()
                .unwrap()
                .first_mut()
                .unwrap()
                .1
                 .0
                .pop();

            mdoc
        };
        let mdoc3 = {
            let mut mdoc = mdoc1.clone();

            // Add a fake `foobar` attribute.
            let attributes = &mut mdoc
                .issuer_signed
                .name_spaces
                .as_mut()
                .unwrap()
                .first_mut()
                .unwrap()
                .1
                 .0;

            let mut attribute = attributes.first().unwrap().clone();
            attribute.0.element_identifier = "foobar".to_string();
            attributes.push(attribute);

            mdoc
        };
        let mdoc4 = {
            let mut mdoc = mdoc1.clone();

            // Remove all attributes.
            mdoc.issuer_signed
                .name_spaces
                .as_mut()
                .unwrap()
                .first_mut()
                .unwrap()
                .1
                 .0
                .clear();

            mdoc
        };
        mdoc_data_source.mdocs = vec![mdoc1, mdoc2, mdoc3, mdoc4];

        let items_request = example_items_request();

        let device_request = DeviceRequest {
            version: DeviceRequestVersion::V1_0,
            doc_requests: vec![DocRequest {
                items_request: items_request.into(),
                reader_auth: None,
            }],
        };

        // Only two of the `Mdoc` should match and be returned as a `DocumentProposal`,
        // which should contain only the requested attributes.
        let match_result = device_request
            .match_stored_documents(&mdoc_data_source, &session_transcript)
            .await
            .expect("Could not match device request with stored documents");

        assert_matches!(
            match_result,
            DeviceRequestMatch::Candidates(candidates) if candidates.get(EXAMPLE_DOC_TYPE).unwrap().len() == 2 &&
                candidates.get(EXAMPLE_DOC_TYPE).unwrap().iter().all(|proposed_document|
                    proposed_document
                        .issuer_signed
                        .name_spaces
                        .as_ref()
                        .unwrap()
                        .get(EXAMPLE_NAMESPACE)
                        .unwrap()
                        .0
                        .len() == 5
                )
        );

        // Remove all but `mdoc2` from `MdocDataSource`.
        mdoc_data_source.mdocs.pop();
        mdoc_data_source.mdocs.pop();
        mdoc_data_source.mdocs.swap_remove(0);

        // Now there should not be a match, one of the attributes should be reported as missing.
        let match_result = device_request
            .match_stored_documents(&mdoc_data_source, &session_transcript)
            .await
            .expect("Could not match device request with stored documents");

        let expected_missing_attributes = vec!["org.iso.18013.5.1.mDL/org.iso.18013.5.1/driving_privileges"
            .parse()
            .unwrap()];
        assert_matches!(
            match_result,
            DeviceRequestMatch::MissingAttributes(missing_attributes)
                if missing_attributes == expected_missing_attributes
        );
    }

    #[tokio::test]
    async fn test_doc_request_verify() {
        // Create a CA, certificate and private key and trust anchors.
        let (ca, ca_privkey) = Certificate::new_ca(RP_CA_CN).unwrap();
        let reader_registration = ReaderRegistration::default();
        let private_key = create_private_key(&ca, &ca_privkey, reader_registration.clone().into());
        let der_trust_anchor = DerTrustAnchor::from_der(ca.as_bytes().to_vec()).unwrap();

        // Create a basic session transcript, item request and a `DocRequest`.
        let session_transcript = create_basic_session_transcript();
        let items_request = emtpy_items_request();
        let doc_request = create_doc_request(items_request.clone(), session_transcript.clone(), &private_key).await;

        // Verification of the `DocRequest` should succeed and return the certificate contained within it.
        let certificate = doc_request
            .verify(
                session_transcript.clone(),
                &TimeGenerator,
                &[(&der_trust_anchor.owned_trust_anchor).into()],
            )
            .expect("Could not verify DeviceRequest");

        assert_matches!(certificate, Some(cert) if cert == private_key.cert_bts);

        let (other_ca, _) = Certificate::new_ca(RP_CA_CN).unwrap();
        let other_der_trust_anchor = DerTrustAnchor::from_der(other_ca.as_bytes().to_vec()).unwrap();
        let error = doc_request
            .verify(
                session_transcript.clone(),
                &TimeGenerator,
                &[(&other_der_trust_anchor.owned_trust_anchor).into()],
            )
            .expect_err("Verifying DeviceRequest should have resulted in an error");

        assert_matches!(error, Error::Cose(_));

        // Verifying a `DocRequest` that has no reader auth should succeed and return `None`.
        let doc_request = DocRequest {
            items_request: items_request.into(),
            reader_auth: None,
        };

        let no_certificate = doc_request
            .verify(
                session_transcript,
                &TimeGenerator,
                &[(&der_trust_anchor.owned_trust_anchor).into()],
            )
            .expect("Could not verify DeviceRequest");

        assert!(no_certificate.is_none());
    }

    #[test]
    fn test_device_authentication_bytes_from_session_transcript() {
        let session_transcript = DeviceAuthenticationBytes::example().0 .0.session_transcript;
        let device_authentication =
            DeviceAuthentication::from_session_transcript(session_transcript, EXAMPLE_DOC_TYPE.to_string());

        assert_eq!(
            cbor_serialize(&TaggedBytes(device_authentication)).unwrap(),
            DeviceAuthenticationBytes::example_bts()
        );
    }
}<|MERGE_RESOLUTION|>--- conflicted
+++ resolved
@@ -1210,11 +1210,8 @@
     /// defaults just before they are actually used.
     async fn disclosure_session_start<FS, FM, FD>(
         session_type: SessionType,
-<<<<<<< HEAD
+        has_reader_registration: bool,
         payloads: &mut Vec<Vec<u8>>,
-=======
-        has_reader_registration: bool,
->>>>>>> c1b40f7f
         transform_verfier_session: FS,
         transform_mdoc: FM,
         transform_device_request: FD,
@@ -1292,14 +1289,16 @@
     async fn test_disclosure_session_start_proposal() {
         // Starting a disclosure session should succeed with a disclosure proposal.
         let mut payloads = Vec::with_capacity(1);
-        let (disclosure_session, verifier_session) =
-<<<<<<< HEAD
-            disclosure_session_start(SessionType::SameDevice, &mut payloads, identity, identity, identity)
-=======
-            disclosure_session_start(SessionType::SameDevice, true, identity, identity, identity)
->>>>>>> c1b40f7f
-                .await
-                .expect("Could not start disclosure session");
+        let (disclosure_session, verifier_session) = disclosure_session_start(
+            SessionType::SameDevice,
+            true,
+            &mut payloads,
+            identity,
+            identity,
+            identity,
+        )
+        .await
+        .expect("Could not start disclosure session");
 
         // Test if the return `Url` and `ReaderRegistration` match the input.
         assert_eq!(disclosure_session.return_url, verifier_session.return_url);
@@ -1332,6 +1331,7 @@
         let mut payloads = Vec::with_capacity(1);
         let (disclosure_session, _) = disclosure_session_start(
             SessionType::SameDevice,
+            true,
             &mut payloads,
             identity,
             |mut mdoc_source| {
@@ -1377,6 +1377,7 @@
         let mut payloads = Vec::with_capacity(1);
         let (disclosure_session, _) = disclosure_session_start(
             SessionType::SameDevice,
+            true,
             &mut payloads,
             identity,
             |mut mdoc_source| {
@@ -1417,11 +1418,8 @@
         let mut payloads = Vec::new();
         let error = disclosure_session_start(
             SessionType::SameDevice,
-<<<<<<< HEAD
+            true,
             &mut payloads,
-=======
-            true,
->>>>>>> c1b40f7f
             |mut verifier_session| {
                 verifier_session.reader_engagement_bytes_override = vec![].into();
 
@@ -1444,11 +1442,8 @@
         let mut payloads = Vec::new();
         let error = disclosure_session_start(
             SessionType::SameDevice,
-<<<<<<< HEAD
+            true,
             &mut payloads,
-=======
-            true,
->>>>>>> c1b40f7f
             |mut verifier_session| {
                 if let Some(methods) = verifier_session.reader_engagement.0.connection_methods.as_mut() {
                     methods.clear()
@@ -1473,11 +1468,8 @@
         let mut payloads = Vec::new();
         let error = disclosure_session_start(
             SessionType::SameDevice,
-<<<<<<< HEAD
+            true,
             &mut payloads,
-=======
-            true,
->>>>>>> c1b40f7f
             |mut verifier_session| {
                 verifier_session.reader_engagement.0.security = None;
 
@@ -1497,14 +1489,17 @@
     async fn test_disclosure_session_start_error_session_type() {
         // Starting a `DisclosureSession` with the wrong `SessionType`
         // should result in a decryption error.
-<<<<<<< HEAD
         let mut payloads = Vec::with_capacity(2);
-        let error = disclosure_session_start(SessionType::CrossDevice, &mut payloads, identity, identity, identity)
-=======
-        let error = disclosure_session_start(SessionType::CrossDevice, true, identity, identity, identity)
->>>>>>> c1b40f7f
-            .await
-            .expect_err("Starting disclosure session should have resulted in an error");
+        let error = disclosure_session_start(
+            SessionType::CrossDevice,
+            true,
+            &mut payloads,
+            identity,
+            identity,
+            identity,
+        )
+        .await
+        .expect_err("Starting disclosure session should have resulted in an error");
 
         assert_matches!(error, Error::Crypto(_));
         assert_eq!(payloads.len(), 2);
@@ -1605,11 +1600,8 @@
         let mut payloads = Vec::with_capacity(2);
         let error = disclosure_session_start(
             SessionType::SameDevice,
-<<<<<<< HEAD
+            true,
             &mut payloads,
-=======
-            true,
->>>>>>> c1b40f7f
             |mut verifier_session| {
                 verifier_session.items_requests.clear();
 
@@ -1631,11 +1623,8 @@
         let mut payloads = Vec::with_capacity(2);
         let error = disclosure_session_start(
             SessionType::SameDevice,
-<<<<<<< HEAD
+            true,
             &mut payloads,
-=======
-            true,
->>>>>>> c1b40f7f
             |mut verifier_session| {
                 verifier_session.items_requests = vec![emtpy_items_request()];
 
@@ -1657,16 +1646,11 @@
     async fn test_disclosure_session_start_error_reader_auth_missing() {
         // Starting a `DisclosureSession` where the received `DeviceRequest`
         // does not have reader auth should result in an error.
-<<<<<<< HEAD
         let mut payloads = Vec::with_capacity(2);
         let error = disclosure_session_start(
             SessionType::SameDevice,
+            true,
             &mut payloads,
-=======
-        let error = disclosure_session_start(
-            SessionType::SameDevice,
-            true,
->>>>>>> c1b40f7f
             identity,
             identity,
             |mut device_request| {
@@ -1688,16 +1672,11 @@
 
         // Starting a `DisclosureSession` where not all of the `DocRequest`s in the
         // received `DeviceRequest` contain reader auth should result in an error.
-<<<<<<< HEAD
         let mut payloads = Vec::with_capacity(2);
         let error = disclosure_session_start(
             SessionType::SameDevice,
+            true,
             &mut payloads,
-=======
-        let error = disclosure_session_start(
-            SessionType::SameDevice,
-            true,
->>>>>>> c1b40f7f
             identity,
             identity,
             |mut device_request| {
@@ -1723,11 +1702,8 @@
         let mut payloads = Vec::with_capacity(2);
         let error = disclosure_session_start(
             SessionType::SameDevice,
-<<<<<<< HEAD
+            true,
             &mut payloads,
-=======
-            true,
->>>>>>> c1b40f7f
             |mut verifier_session| {
                 verifier_session.trust_anchors.clear();
 
@@ -1752,11 +1728,8 @@
         let mut payloads = Vec::with_capacity(2);
         let error = disclosure_session_start(
             SessionType::SameDevice,
-<<<<<<< HEAD
+            true,
             &mut payloads,
-=======
-            true,
->>>>>>> c1b40f7f
             |mut verifier_session| {
                 verifier_session
                     .items_requests
@@ -1788,11 +1761,8 @@
         let mut payloads = Vec::with_capacity(2);
         let error = disclosure_session_start(
             SessionType::SameDevice,
-<<<<<<< HEAD
+            true,
             &mut payloads,
-=======
-            true,
->>>>>>> c1b40f7f
             identity,
             |mut mdoc_source| {
                 mdoc_source.has_error = true;
@@ -1820,11 +1790,8 @@
         let mut payloads = Vec::with_capacity(2);
         let error = disclosure_session_start(
             SessionType::SameDevice,
-<<<<<<< HEAD
+            true,
             &mut payloads,
-=======
-            true,
->>>>>>> c1b40f7f
             identity,
             |mut mdoc_source| {
                 mdoc_source.mdocs.push(mdoc_source.mdocs.first().unwrap().clone());
@@ -1840,76 +1807,7 @@
             error,
             Error::Holder(HolderError::MultipleCandidates(doc_types)) if doc_types == vec![EXAMPLE_DOC_TYPE.to_string()]
         );
-<<<<<<< HEAD
         assert_eq!(payloads.len(), 2);
-=======
-    }
-
-    #[tokio::test]
-    async fn test_disclosure_session_start_error_attributes_not_available() {
-        // Starting a `DisclosureSession` where a `DeviceRequest` is received that
-        // requests a `doc_type` that is not in the database should result in an error.
-        let error = disclosure_session_start(
-            SessionType::SameDevice,
-            true,
-            identity,
-            |mut mdoc_source| {
-                mdoc_source.mdocs.clear();
-
-                mdoc_source
-            },
-            identity,
-        )
-        .await
-        .expect_err("Starting disclosure session should have resulted in an error");
-
-        let expected_missing_attributes: Vec<AttributeIdentifier> = vec![
-            "org.iso.18013.5.1.mDL/org.iso.18013.5.1/family_name",
-            "org.iso.18013.5.1.mDL/org.iso.18013.5.1/issue_date",
-            "org.iso.18013.5.1.mDL/org.iso.18013.5.1/expiry_date",
-            "org.iso.18013.5.1.mDL/org.iso.18013.5.1/document_number",
-            "org.iso.18013.5.1.mDL/org.iso.18013.5.1/driving_privileges",
-        ]
-        .into_iter()
-        .map(|attribute| attribute.parse().unwrap())
-        .collect();
-
-        assert_matches!(
-            error,
-            Error::Holder(HolderError::AttributesNotAvailable {
-                reader_registration: _,
-                missing_attributes
-            }) if missing_attributes == expected_missing_attributes
-        );
-
-        // Starting a `DisclosureSession` where a `DeviceRequest` is received that
-        // requests an attribute that is not in the database should result in an error.
-        let error = disclosure_session_start(
-            SessionType::SameDevice,
-            true,
-            identity,
-            |mut mdoc_source| {
-                // Remove the last attribute.
-                mdoc_source
-                    .mdocs
-                    .first_mut()
-                    .unwrap()
-                    .issuer_signed
-                    .name_spaces
-                    .as_mut()
-                    .unwrap()
-                    .get_mut(EXAMPLE_NAMESPACE)
-                    .unwrap()
-                    .0
-                    .pop();
-
-                mdoc_source
-            },
-            identity,
-        )
-        .await
-        .expect_err("Starting disclosure session should have resulted in an error");
->>>>>>> c1b40f7f
 
         test_payload_session_data_error(payloads.last().unwrap(), SessionStatus::Termination);
     }
@@ -1918,11 +1816,23 @@
     async fn test_disclosure_session_start_error_no_reader_registration() {
         // Starting a `DisclosureSession` with a `ReaderEngagement` that contains a valid
         // reader certificate but no `ReaderRegistration` should result in an error.
-        let error = disclosure_session_start(SessionType::SameDevice, false, identity, identity, identity)
-            .await
-            .expect_err("Starting disclosure session should have resulted in an error");
+        let mut payloads = Vec::with_capacity(2);
+        let error = disclosure_session_start(
+            SessionType::SameDevice,
+            false,
+            &mut payloads,
+            identity,
+            identity,
+            identity,
+        )
+        .await
+        .expect_err("Starting disclosure session should have resulted in an error");
 
         assert_matches!(error, Error::Holder(HolderError::NoReaderRegistration(_)));
+
+        assert_eq!(payloads.len(), 2);
+
+        test_payload_session_data_error(payloads.last().unwrap(), SessionStatus::Termination);
     }
 
     /// Create a basic `SessionTranscript` we can use for testing.
