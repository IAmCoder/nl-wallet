//! Data types shared between the issuer and the holder.

use coset::Header;
use futures::future;
use serde_bytes::ByteBuf;

<<<<<<< HEAD
use wallet_common::keys::SecureEcdsaKey;
=======
use wallet_common::utils::random_string;
>>>>>>> 992dc205

use crate::{
    basic_sa_ext::{
        KeyGenerationResponseMessage, MdocResponses, RequestKeyGenerationMessage, Response, ResponseSignaturePayload,
        UnsignedMdoc,
    },
    server_state::SessionToken,
    utils::{
        cose::{ClonePayload, CoseKey, MdocCose},
        keys::{KeyFactory, MdocEcdsaKey},
        serialization::cbor_serialize,
    },
    DocType, Result, SessionId,
};

#[derive(thiserror::Error, Debug)]
pub enum IssuanceError {
    #[error("missing session ID")]
    MissingSessionId,
    #[error("session IDs did not match: received {}, expected {}", received, expected)]
    MismatchedSessionIds { received: SessionId, expected: SessionId },
    #[error("received too many responses: {received}, max was {max}")]
    TooManyResponses { received: u64, max: u64 },
    #[error("received response for wrong doctype: {received}, expected {expected}")]
    WrongDocType { received: DocType, expected: DocType },
    #[error("unknown session ID: {0}")]
    UnknownSessionId(SessionToken),
    #[error("cannot process holder input: session has ended")]
    SessionEnded,
    #[error("unexpected message type: {received}, expected {expected}")]
    UnexpectedMessageType { received: String, expected: String },
    #[error("missing private key for doctype {0}")]
    MissingPrivateKey(DocType),
    #[error("failed to get public key from private key: {0}")]
    PrivatePublicKeyConversion(Box<dyn std::error::Error + Send + Sync + 'static>),
    #[error("failed to parse DER-encoded private key: {0}")]
    DerPrivateKey(#[from] p256::pkcs8::Error),
}

impl Response {
    async fn generate_keys_and_sign<'a, K: MdocEcdsaKey + Sync>(
        challenge: &ByteBuf,
        number_of_keys: u64,
        key_factory: &'a impl KeyFactory<'a, Key = K>,
    ) -> Result<Vec<(K, Response)>> {
        let payload = ResponseSignaturePayload::new(challenge.to_vec());

        let coses: Vec<(K, MdocCose<_, _>)> =
            MdocCose::generate_keys_and_sign(&payload, Header::default(), number_of_keys, key_factory, false).await?;

        let responses: Vec<(K, Response)> = future::try_join_all(coses.into_iter().map(|(key, signature)| async {
            let verifying_key = key
                .verifying_key()
                .await
                .map_err(|e| IssuanceError::PrivatePublicKeyConversion(e.into()))?;

            CoseKey::try_from(&verifying_key).map(|public_key| (key, Response { public_key, signature }))
        }))
        .await?;

        Ok(responses)
    }

    pub fn verify(&self, challenge: &ByteBuf) -> Result<()> {
        let expected_payload = &ResponseSignaturePayload::new(challenge.to_vec());
        self.signature
            .clone_with_payload(cbor_serialize(&expected_payload)?)
            .verify(&(&self.public_key).try_into()?)
    }
}

impl KeyGenerationResponseMessage {
    pub fn verify(&self, request: &RequestKeyGenerationMessage) -> Result<()> {
        if self.e_session_id != request.e_session_id {
            return Err(IssuanceError::MismatchedSessionIds {
                received: self.e_session_id.clone(),
                expected: request.e_session_id.clone(),
            }
            .into());
        }

        self.mdoc_responses
            .iter()
            .zip(&request.unsigned_mdocs)
            .find_map(|(responses, unsigned_mdoc)| {
                Self::check_responses(responses, unsigned_mdoc, &request.challenge).err()
            })
            .map_or(Ok(()), Err)
    }

    fn check_responses(
        doctype_responses: &MdocResponses,
        unsigned_mdoc: &UnsignedMdoc,
        challenge: &ByteBuf,
    ) -> Result<()> {
        if doctype_responses.responses.len() as u64 > unsigned_mdoc.copy_count {
            return Err(IssuanceError::TooManyResponses {
                received: doctype_responses.responses.len() as u64,
                max: unsigned_mdoc.copy_count,
            }
            .into());
        }
        if doctype_responses.doc_type != unsigned_mdoc.doc_type {
            return Err(IssuanceError::WrongDocType {
                received: doctype_responses.doc_type.clone(),
                expected: unsigned_mdoc.doc_type.clone(),
            }
            .into());
        }

        doctype_responses
            .responses
            .iter()
            .find_map(|response| response.verify(challenge).err())
            .map_or(Ok(()), Err)
    }

    pub async fn new<'a, K: MdocEcdsaKey + Sync>(
        request: &RequestKeyGenerationMessage,
        key_factory: &'a impl KeyFactory<'a, Key = K>,
    ) -> Result<(Vec<Vec<K>>, KeyGenerationResponseMessage)> {
        let keys_count: u64 = request.unsigned_mdocs.iter().map(|unsigned| unsigned.copy_count).sum();

        let mut keys_and_responses =
            Response::generate_keys_and_sign(&request.challenge, keys_count, key_factory).await?;

        let keys_and_mdoc_responses: Vec<(_, _)> = request
            .unsigned_mdocs
            .iter()
            .map(|unsigned| {
                let (keys, responses) = keys_and_responses.drain(..unsigned.copy_count as usize).unzip();

                let mdoc_responses = MdocResponses {
                    doc_type: unsigned.doc_type.clone(),
                    responses,
                };

                (keys, mdoc_responses)
            })
            .collect();

        assert!(
            keys_and_responses.is_empty(),
            "all keys_and_responses items should have been converted"
        );

        let empty_response = KeyGenerationResponseMessage {
            e_session_id: request.e_session_id.clone(),
            mdoc_responses: vec![],
        };

        let response = keys_and_mdoc_responses.into_iter().fold(
            (vec![], empty_response),
            |(mut acc_keys, mut response), (keys, mdoc_responses)| {
                response.mdoc_responses.push(mdoc_responses);
                acc_keys.push(keys);
                (acc_keys, response)
            },
        );

        Ok(response)
    }
}<|MERGE_RESOLUTION|>--- conflicted
+++ resolved
@@ -3,12 +3,6 @@
 use coset::Header;
 use futures::future;
 use serde_bytes::ByteBuf;
-
-<<<<<<< HEAD
-use wallet_common::keys::SecureEcdsaKey;
-=======
-use wallet_common::utils::random_string;
->>>>>>> 992dc205
 
 use crate::{
     basic_sa_ext::{
