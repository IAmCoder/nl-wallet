--- conflicted
+++ resolved
@@ -99,36 +99,19 @@
 
     async fn sign_multiple_with_existing_keys(
         &self,
-<<<<<<< HEAD
-        messages_and_keys: Vec<(Vec<u8>, Vec<Self::Key>)>,
-    ) -> Result<Vec<(Self::Key, Signature)>, Self::Error> {
+        messages_and_keys: Vec<(Vec<u8>, Vec<&Self::Key>)>,
+    ) -> Result<Vec<Vec<Signature>>, Self::Error> {
         if self.has_multi_key_signing_error {
             return Err(SoftwareKeyFactoryError::Signing);
         }
 
-=======
-        messages_and_keys: Vec<(Vec<u8>, Vec<&Self::Key>)>,
-    ) -> Result<Vec<Vec<Signature>>, Self::Error> {
->>>>>>> e14f5511
         let result = future::try_join_all(
             messages_and_keys
                 .into_iter()
                 .map(|(msg, keys)| async move {
-<<<<<<< HEAD
-                    let signatures_by_identifier: Vec<(Self::Key, Signature)> =
-                        future::try_join_all(keys.into_iter().map(|key| async {
-                            let signature = key.try_sign(&msg).await.map_err(SoftwareKeyFactoryError::Ecdsa)?;
+                    let signatures = future::try_join_all(keys.into_iter().map(|key| async {
+                        let signature = key.try_sign(&msg).await.map_err(SoftwareKeyFactoryError::Ecdsa)?;
 
-                            Ok((key, signature))
-                        }))
-                        .await?
-                        .into_iter()
-                        .collect();
-
-                    Ok(signatures_by_identifier)
-=======
-                    let signatures = future::try_join_all(keys.into_iter().map(|key| async {
-                        let signature = key.try_sign(&msg).await?;
                         Ok(signature)
                     }))
                     .await?
@@ -136,7 +119,6 @@
                     .collect::<Vec<_>>();
 
                     Ok(signatures)
->>>>>>> e14f5511
                 })
                 .collect::<Vec<_>>(),
         )
