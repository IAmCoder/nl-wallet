--- conflicted
+++ resolved
@@ -47,18 +47,14 @@
     account_server: &AccountServer,
     certificate_signing_key: &impl WalletCertificateSigningKey,
     pin_privkey: &SigningKey,
-<<<<<<< HEAD
     db: Db,
+    attestation_ca: AttestationCa<'_>,
 ) -> (
     WalletCertificate,
+    MockHardwareKey,
     WalletCertificateClaims,
     InstructionState<Repositories, MockPkcs11Client<HsmError>, MockWteIssuer>,
 ) {
-=======
-    repos: &Repositories,
-    attestation_ca: AttestationCa<'_>,
-) -> (WalletCertificate, MockHardwareKey, WalletCertificateClaims) {
->>>>>>> c958b375
     let challenge = account_server
         .registration_challenge(certificate_signing_key)
         .await
@@ -98,16 +94,7 @@
 
     let instruction_state = mock::instruction_state(Repositories::new(db), wallet_certificate::mock::setup_hsm().await);
     let certificate = account_server
-<<<<<<< HEAD
-        .register(
-            certificate_signing_key,
-            &UuidGenerator,
-            registration_message,
-            &instruction_state,
-        )
-=======
-        .register(certificate_signing_key, repos, hsm, registration_message)
->>>>>>> c958b375
+        .register(certificate_signing_key, registration_message, &instruction_state)
         .await
         .expect("Could not process registration message at account server");
 
@@ -115,11 +102,7 @@
         .parse_and_verify_with_sub(&(&certificate_signing_key.verifying_key().await.unwrap()).into())
         .expect("Could not parse and verify wallet certificate");
 
-<<<<<<< HEAD
-    (certificate, cert_data, instruction_state)
-=======
-    (certificate, hw_privkey, cert_data)
->>>>>>> c958b375
+    (certificate, hw_privkey, cert_data, instruction_state)
 }
 
 async fn assert_instruction_data(
@@ -151,27 +134,6 @@
     let certificate_signing_key = SigningKey::random(&mut OsRng);
     let certificate_signing_pubkey = certificate_signing_key.verifying_key();
 
-<<<<<<< HEAD
-    let account_server = mock::setup_account_server(&certificate_signing_pubkey);
-
-    let hw_privkey = SigningKey::random(&mut OsRng);
-    let pin_privkey = SigningKey::random(&mut OsRng);
-
-    let (certificate, cert_data, instruction_state) =
-        do_registration(&account_server, &certificate_signing_key, &hw_privkey, &pin_privkey, db).await;
-
-    let challenge1 = account_server
-        .instruction_challenge(
-            InstructionChallengeRequest::new_signed::<CheckPin>(
-                cert_data.wallet_id.clone(),
-                1,
-                &hw_privkey,
-                certificate.clone(),
-            )
-            .await
-            .unwrap(),
-=======
-    let hsm = wallet_certificate::mock::setup_hsm().await;
     let account_server = mock::setup_account_server(certificate_signing_pubkey);
     let pin_privkey = SigningKey::random(&mut OsRng);
 
@@ -180,12 +142,11 @@
         AttestationType::Google => AttestationCa::Google(&MOCK_GOOGLE_CA_CHAIN),
     };
 
-    let (certificate, hw_privkey, cert_data) = do_registration(
+    let (certificate, hw_privkey, cert_data, instruction_state) = do_registration(
         &account_server,
-        &hsm,
         &certificate_signing_key,
         &pin_privkey,
-        &repos,
+        db,
         attestation_ca,
     )
     .await;
@@ -195,8 +156,6 @@
             hw_privkey
                 .sign_instruction_challenge::<CheckPin>(cert_data.wallet_id.clone(), 1, certificate.clone())
                 .await,
-            &repos,
->>>>>>> c958b375
             &EpochGenerator,
             &instruction_state,
         )
@@ -207,21 +166,9 @@
 
     let challenge2 = account_server
         .instruction_challenge(
-<<<<<<< HEAD
-            InstructionChallengeRequest::new_signed::<CheckPin>(
-                cert_data.wallet_id.clone(),
-                2,
-                &hw_privkey,
-                certificate,
-            )
-            .await
-            .unwrap(),
-=======
             hw_privkey
                 .sign_instruction_challenge::<CheckPin>(cert_data.wallet_id.clone(), 2, certificate)
                 .await,
-            &repos,
->>>>>>> c958b375
             &EpochGenerator,
             &instruction_state,
         )
