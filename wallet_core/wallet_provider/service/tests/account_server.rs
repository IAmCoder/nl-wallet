use p256::ecdsa::SigningKey;
use rand::rngs::OsRng;
use uuid::Uuid;

<<<<<<< HEAD
use wallet_common::{
    account::{
        messages::{
            auth::{Registration, WalletCertificate, WalletCertificateClaims},
            instructions::{CheckPin, InstructionChallengeRequest},
        },
        signed::ChallengeResponse,
    },
    generator::Generator,
    keys::{software::SoftwareEcdsaKey, EcdsaKey},
};
=======
use wallet_common::account::messages::auth::Registration;
use wallet_common::account::messages::auth::WalletCertificate;
use wallet_common::account::messages::auth::WalletCertificateClaims;
use wallet_common::account::messages::instructions::CheckPin;
use wallet_common::account::messages::instructions::InstructionChallengeRequest;
use wallet_common::generator::Generator;
use wallet_common::keys::software::SoftwareEcdsaKey;
use wallet_common::keys::EcdsaKey;
>>>>>>> 5204b311
use wallet_provider_database_settings::Settings;
use wallet_provider_domain::model::hsm::mock::MockPkcs11Client;
use wallet_provider_domain::model::wallet_user::WalletUserQueryResult;
use wallet_provider_domain::repository::PersistenceError;
use wallet_provider_domain::repository::TransactionStarter;
use wallet_provider_domain::repository::WalletUserRepository;
use wallet_provider_domain::EpochGenerator;
use wallet_provider_persistence::database::Db;
use wallet_provider_persistence::repositories::Repositories;
use wallet_provider_service::account_server::mock;
use wallet_provider_service::account_server::AccountServer;
use wallet_provider_service::hsm::HsmError;
use wallet_provider_service::keys::WalletCertificateSigningKey;
use wallet_provider_service::wallet_certificate;

struct UuidGenerator;
impl Generator<Uuid> for UuidGenerator {
    fn generate(&self) -> Uuid {
        Uuid::new_v4()
    }
}

async fn db_from_env() -> Result<Db, PersistenceError> {
    let _ = tracing::subscriber::set_global_default(
        tracing_subscriber::fmt()
            .with_max_level(tracing::Level::DEBUG)
            .with_test_writer()
            .finish(),
    );

    let settings = Settings::new().unwrap();
    Db::new(settings.database.connection_string(), Default::default()).await
}

async fn do_registration(
    account_server: &AccountServer,
    hsm: &MockPkcs11Client<HsmError>,
    certificate_signing_key: &impl WalletCertificateSigningKey,
    hw_privkey: &SigningKey,
    pin_privkey: &SigningKey,
    repos: &Repositories,
) -> (WalletCertificate, WalletCertificateClaims) {
    let challenge = account_server
        .registration_challenge(certificate_signing_key)
        .await
        .expect("Could not get registration challenge");

    let registration_message = ChallengeResponse::<Registration>::new_signed(hw_privkey, pin_privkey, challenge)
        .await
        .expect("Could not sign new registration");

    let certificate = account_server
        .register(
            certificate_signing_key,
            &UuidGenerator,
            repos,
            hsm,
            registration_message,
        )
        .await
        .expect("Could not process registration message at account server");

    let cert_data = certificate
        .parse_and_verify_with_sub(&(&certificate_signing_key.verifying_key().await.unwrap()).into())
        .expect("Could not parse and verify wallet certificate");

    (certificate, cert_data)
}

async fn assert_instruction_data(
    repos: &Repositories,
    wallet_id: &str,
    expected_sequence_number: u64,
    has_challenge: bool,
) {
    let tx = repos.begin_transaction().await.unwrap();
    let user_result = repos.find_wallet_user_by_wallet_id(&tx, wallet_id).await.unwrap();
    match user_result {
        WalletUserQueryResult::Found(user_boxed) => {
            let user = *user_boxed;

            assert_eq!(expected_sequence_number, user.instruction_sequence_number);
            assert!(user.instruction_challenge.is_some() == has_challenge);
        }
        _ => panic!("User should have been found"),
    }
}

#[tokio::test]
async fn test_instruction_challenge() {
    let db = db_from_env().await.expect("Could not connect to database");
    let repos = Repositories::new(db);

    let certificate_signing_key = SoftwareEcdsaKey::new_random("certificate_signing_key".to_string());
    let certificate_signing_pubkey = certificate_signing_key.verifying_key().await.unwrap();

    let hsm = wallet_certificate::mock::setup_hsm().await;
    let account_server = mock::setup_account_server(&certificate_signing_pubkey);
    let hw_privkey = SigningKey::random(&mut OsRng);
    let pin_privkey = SigningKey::random(&mut OsRng);

    let (certificate, cert_data) = do_registration(
        &account_server,
        &hsm,
        &certificate_signing_key,
        &hw_privkey,
        &pin_privkey,
        &repos,
    )
    .await;

    let challenge1 = account_server
        .instruction_challenge(
            InstructionChallengeRequest::new_signed::<CheckPin>(
                cert_data.wallet_id.clone(),
                1,
                &hw_privkey,
                certificate.clone(),
            )
            .await
            .unwrap(),
            &repos,
            &EpochGenerator,
            &hsm,
        )
        .await
        .unwrap();

    assert_instruction_data(&repos, &cert_data.wallet_id, 1, true).await;

    let challenge2 = account_server
        .instruction_challenge(
            InstructionChallengeRequest::new_signed::<CheckPin>(
                cert_data.wallet_id.clone(),
                2,
                &hw_privkey,
                certificate,
            )
            .await
            .unwrap(),
            &repos,
            &EpochGenerator,
            &hsm,
        )
        .await
        .unwrap();

    assert_instruction_data(&repos, &cert_data.wallet_id, 2, true).await;

    assert_ne!(challenge1, challenge2);
}<|MERGE_RESOLUTION|>--- conflicted
+++ resolved
@@ -2,28 +2,15 @@
 use rand::rngs::OsRng;
 use uuid::Uuid;
 
-<<<<<<< HEAD
-use wallet_common::{
-    account::{
-        messages::{
-            auth::{Registration, WalletCertificate, WalletCertificateClaims},
-            instructions::{CheckPin, InstructionChallengeRequest},
-        },
-        signed::ChallengeResponse,
-    },
-    generator::Generator,
-    keys::{software::SoftwareEcdsaKey, EcdsaKey},
-};
-=======
 use wallet_common::account::messages::auth::Registration;
 use wallet_common::account::messages::auth::WalletCertificate;
 use wallet_common::account::messages::auth::WalletCertificateClaims;
 use wallet_common::account::messages::instructions::CheckPin;
 use wallet_common::account::messages::instructions::InstructionChallengeRequest;
+use wallet_common::account::signed::ChallengeResponse;
 use wallet_common::generator::Generator;
 use wallet_common::keys::software::SoftwareEcdsaKey;
 use wallet_common::keys::EcdsaKey;
->>>>>>> 5204b311
 use wallet_provider_database_settings::Settings;
 use wallet_provider_domain::model::hsm::mock::MockPkcs11Client;
 use wallet_provider_domain::model::wallet_user::WalletUserQueryResult;
