--- conflicted
+++ resolved
@@ -324,16 +324,10 @@
         R: TransactionStarter<TransactionType = T> + WalletUserRepository<TransactionType = T>,
         H: Encrypter<VerifyingKey, Error = HsmError> + WalletUserHsm<Error = HsmError>,
     {
-<<<<<<< HEAD
         let tx = instruction_state.repositories.begin_transaction().await?;
         let mut keys = instruction_state
             .repositories
-            .find_keys_by_identifiers(&tx, wallet_user.id, self.key_identifiers.as_ref())
-=======
-        let tx = wallet_user_repository.begin_transaction().await?;
-        let mut keys = wallet_user_repository
             .find_keys_by_identifiers(&tx, wallet_user.id, self.key_identifiers.as_slice())
->>>>>>> c958b375
             .await?;
         tx.commit().await?;
 
@@ -461,11 +455,7 @@
     use wallet_common::keys::poa::PoaPayload;
     use wallet_common::utils::random_bytes;
     use wallet_common::utils::random_string;
-<<<<<<< HEAD
-=======
-    use wallet_provider_domain::model::hsm::mock::MockPkcs11Client;
     use wallet_provider_domain::model::wallet_user;
->>>>>>> c958b375
     use wallet_provider_domain::model::wallet_user::WalletUser;
     use wallet_provider_domain::model::wrapped_key::WrappedKey;
     use wallet_provider_domain::repository::MockTransaction;
