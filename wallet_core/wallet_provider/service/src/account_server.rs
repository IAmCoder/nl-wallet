use std::time::Duration;

use chrono::DateTime;
use chrono::Utc;
use futures::try_join;
use p256::ecdsa::signature::Verifier;
use p256::ecdsa::VerifyingKey;
use p256::elliptic_curve::pkcs8::DecodePublicKey;
use rustls_pki_types::CertificateDer;
use rustls_pki_types::TrustAnchor;
use serde::de::DeserializeOwned;
use serde::Deserialize;
use serde::Serialize;
use serde_with::base64::Base64;
use serde_with::serde_as;
use tracing::debug;
use tracing::warn;
use uuid::Uuid;

use android_attest::android_crl;
use android_attest::android_crl::GoogleRevocationListClient;
use android_attest::android_crl::RevocationStatusList;
use android_attest::certificate_chain::verify_google_key_attestation_with_time;
use android_attest::certificate_chain::GoogleKeyAttestationError;
use android_attest::root_public_key::RootPublicKey;
use apple_app_attest::AppIdentifier;
use apple_app_attest::AssertionCounter;
use apple_app_attest::AttestationEnvironment;
use apple_app_attest::VerifiedAttestation;
use wallet_common::account::errors::Error as AccountError;
use wallet_common::account::messages::auth::Registration;
use wallet_common::account::messages::auth::RegistrationAttestation;
use wallet_common::account::messages::auth::WalletCertificate;
use wallet_common::account::messages::errors::IncorrectPinData;
use wallet_common::account::messages::errors::PinTimeoutData;
use wallet_common::account::messages::instructions::ChangePinRollback;
use wallet_common::account::messages::instructions::ChangePinStart;
use wallet_common::account::messages::instructions::Instruction;
use wallet_common::account::messages::instructions::InstructionAndResult;
use wallet_common::account::messages::instructions::InstructionChallengeRequest;
use wallet_common::account::messages::instructions::InstructionResult;
use wallet_common::account::messages::instructions::InstructionResultClaims;
use wallet_common::account::serialization::DerVerifyingKey;
use wallet_common::account::signed::ChallengeResponse;
use wallet_common::account::signed::ChallengeResponsePayload;
use wallet_common::account::signed::SequenceNumberComparison;
use wallet_common::generator::Generator;
use wallet_common::jwt::EcdsaDecodingKey;
use wallet_common::jwt::Jwt;
use wallet_common::jwt::JwtError;
use wallet_common::jwt::JwtSubject;
use wallet_common::keys::poa::PoaError;
use wallet_common::utils;
use wallet_provider_domain::model::encrypted::Encrypted;
use wallet_provider_domain::model::encrypter::Decrypter;
use wallet_provider_domain::model::encrypter::Encrypter;
use wallet_provider_domain::model::hsm::Hsm;
use wallet_provider_domain::model::hsm::WalletUserHsm;
use wallet_provider_domain::model::pin_policy::PinPolicyEvaluation;
use wallet_provider_domain::model::pin_policy::PinPolicyEvaluator;
use wallet_provider_domain::model::wallet_user::InstructionChallenge;
use wallet_provider_domain::model::wallet_user::WalletUser;
use wallet_provider_domain::model::wallet_user::WalletUserAttestation;
use wallet_provider_domain::model::wallet_user::WalletUserAttestationCreate;
use wallet_provider_domain::model::wallet_user::WalletUserCreate;
use wallet_provider_domain::repository::Committable;
use wallet_provider_domain::repository::PersistenceError;
use wallet_provider_domain::repository::TransactionStarter;
use wallet_provider_domain::repository::WalletUserRepository;

use crate::hsm::HsmError;
use crate::instructions::HandleInstruction;
use crate::instructions::ValidateInstruction;
use crate::keys::InstructionResultSigningKey;
use crate::keys::WalletCertificateSigningKey;
use crate::wallet_certificate::new_wallet_certificate;
use crate::wallet_certificate::parse_claims_and_retrieve_wallet_user;
use crate::wallet_certificate::verify_wallet_certificate;
use crate::wallet_certificate::verify_wallet_certificate_public_keys;
use crate::wte_issuer::WteIssuer;

#[derive(Debug, thiserror::Error)]
pub enum AccountServerInitError {
    // Do not format original error to prevent potentially leaking key material
    #[error("server private key decoding error")]
    PrivateKeyDecoding(#[from] p256::pkcs8::Error),
    #[error("server public key decoding error")]
    PublicKeyDecoding(#[from] HsmError),
    #[error("could not extract trust anchor from provided Apple certificate")]
    AppleCertificate(#[from] webpki::Error),
}

#[derive(Debug, thiserror::Error)]
pub enum ChallengeError {
    #[error("challenge signing error: {0}")]
    ChallengeSigning(#[from] JwtError),
    #[error("could not store challenge: {0}")]
    Storage(#[from] PersistenceError),
    #[error("challenge message validation error: {0}")]
    Validation(#[from] wallet_common::account::errors::Error),
    #[error("wallet certificate validation error: {0}")]
    WalletCertificate(#[from] WalletCertificateError),
    #[error("instruction sequence number validation failed")]
    SequenceNumberValidation,
}

#[derive(Debug, thiserror::Error)]
pub enum WalletCertificateError {
    #[error("registration PIN public key DER encoding error: {0}")]
    PinPubKeyEncoding(#[source] der::Error),
    #[error("registration PIN public key decoding error: {0}")]
    PinPubKeyDecoding(#[source] p256::pkcs8::spki::Error),
    #[error("stored hardware public key does not match provided one")]
    HwPubKeyMismatch,
    #[error("stored pin public key does not match provided one")]
    PinPubKeyMismatch,
    #[error("validation failed: {0}")]
    Validation(#[from] JwtError),
    #[error("no registered wallet user found")]
    UserNotRegistered,
    #[error("registered wallet user blocked")]
    UserBlocked,
    #[error("could not retrieve registered wallet user: {0}")]
    Persistence(#[from] PersistenceError),
    #[error("hsm error: {0}")]
    HsmError(#[from] HsmError),
    #[error("wallet certificate JWT signing error: {0}")]
    JwtSigning(#[source] JwtError),
}

#[derive(Debug, thiserror::Error)]
pub enum AndroidAttestationError {
    #[error("could not decode public key from leaf certificate: {0}")]
    LeafPublicKey(#[source] p256::pkcs8::spki::Error),
    #[error("could not obtain Google certificate revocation list")]
    CrlClient,
    #[error("android key attestation verification failed: {0}")]
    Verification(#[from] GoogleKeyAttestationError),
    #[error("certificate chain contains at least one revoked certificate")]
    RevokedCertificates,
}

#[derive(Debug, thiserror::Error)]
pub enum RegistrationError {
    #[error("registration challenge UTF-8 decoding error: {0}")]
    ChallengeDecoding(#[source] std::string::FromUtf8Error),
    #[error("registration challenge validation error: {0}")]
    ChallengeValidation(#[source] JwtError),
    #[error("validation of Apple key and/or app attestation failed: {0}")]
    AppleAttestation(#[from] apple_app_attest::AttestationError),
    #[error("validation of Google key attestation failed: {0}")]
    AndroidAttestation(#[from] AndroidAttestationError),
    #[error("registration message parsing error: {0}")]
    MessageParsing(#[source] wallet_common::account::errors::Error),
    #[error("registration message validation error: {0}")]
    MessageValidation(#[source] wallet_common::account::errors::Error),
    #[error("incorrect registration serial number (expected: {expected:?}, received: {received:?})")]
    SerialNumberMismatch { expected: u64, received: u64 },
    #[error("could not store certificate: {0}")]
    CertificateStorage(#[from] PersistenceError),
    #[error("registration PIN public key DER encoding error: {0}")]
    PinPubKeyEncoding(#[source] der::Error),
    #[error("wallet certificate validation error: {0}")]
    WalletCertificate(#[from] WalletCertificateError),
    #[error("hsm error: {0}")]
    HsmError(#[from] HsmError),
}

#[derive(Debug, thiserror::Error)]
pub enum InstructionError {
    #[error("wallet certificate validation error: {0}")]
    WalletCertificate(#[from] WalletCertificateError),
    #[error("instruction validation error: {0}")]
    Validation(#[from] InstructionValidationError),
    #[error("instruction validation pin error ({0:?})")]
    IncorrectPin(IncorrectPinData),
    #[error("instruction validation pin timeout ({0:?})")]
    PinTimeout(PinTimeoutData),
    #[error("account is blocked")]
    AccountBlocked,
    #[error("instruction result signing error: {0}")]
    Signing(#[source] JwtError),
    #[error("persistence error: {0}")]
    Storage(#[from] PersistenceError),
    #[error("hsm error: {0}")]
    HsmError(#[from] HsmError),
    #[error("WTE issuance: {0}")]
    WteIssuance(#[source] Box<dyn std::error::Error + Send + Sync + 'static>),
    #[error("instruction referenced nonexisting key: {0}")]
    NonexistingKey(String),
    #[error("PoA construction error: {0}")]
    Poa(#[from] PoaError),
}

#[derive(Debug, thiserror::Error)]
pub enum InstructionValidationError {
    #[error("instruction sequence number mismatch")]
    SequenceNumberMismatch,
    #[error("instruction challenge mismatch")]
    ChallengeMismatch,
    #[error("instruction challenge timeout")]
    ChallengeTimeout,
    #[error("instruction verification failed: {0}")]
    VerificationFailed(#[source] AccountError),
    #[error("pin change is in progress")]
    PinChangeInProgress,
    #[error("pin change is not in progress")]
    PinChangeNotInProgress,
    #[error("hsm error: {0}")]
    HsmError(#[from] HsmError),
    #[error("WTE already issued")]
    WteAlreadyIssued,
    #[error("received instruction to sign a PoA with the Sign instruction")]
    PoaMessage,
}

impl From<PinPolicyEvaluation> for InstructionError {
    fn from(value: PinPolicyEvaluation) -> Self {
        match value {
            PinPolicyEvaluation::Failed {
                attempts_left_in_round,
                is_final_round,
            } => InstructionError::IncorrectPin(IncorrectPinData {
                attempts_left_in_round,
                is_final_round,
            }),
            PinPolicyEvaluation::Timeout { timeout } | PinPolicyEvaluation::InTimeout { timeout } => {
                InstructionError::PinTimeout(PinTimeoutData {
                    time_left_in_ms: u64::try_from(timeout.num_milliseconds())
                        .expect("number of milliseconds in timeout cannot be negative"),
                })
            }
            PinPolicyEvaluation::BlockedPermanently => InstructionError::AccountBlocked,
        }
    }
}

/// Used as the challenge in the challenge-response protocol during wallet registration.
#[serde_as]
#[derive(Serialize, Deserialize, Debug)]
struct RegistrationChallengeClaims {
    wallet_id: String,
    exp: u64,

    /// Random bytes to serve as the actual challenge for the wallet to sign.
    #[serde_as(as = "Base64")]
    random: Vec<u8>,
}

impl JwtSubject for RegistrationChallengeClaims {
    const SUB: &'static str = "registration_challenge";
}

pub struct AppleAttestationConfiguration {
    pub app_identifier: AppIdentifier,
    pub environment: AttestationEnvironment,
}

impl AppleAttestationConfiguration {
    pub fn new(team_identifier: String, bundle_identifier: String, environment: AttestationEnvironment) -> Self {
        let app_identifier = AppIdentifier::new(team_identifier, bundle_identifier);

        Self {
            app_identifier,
            environment,
        }
    }
}

#[trait_variant::make(Send)]
pub trait GoogleCrlProvider {
    async fn get_crl(&self) -> Result<RevocationStatusList, android_crl::Error>;
}

impl GoogleCrlProvider for GoogleRevocationListClient {
    async fn get_crl(&self) -> Result<RevocationStatusList, android_crl::Error> {
        self.get().await
    }
}

pub struct AccountServer<GC = GoogleRevocationListClient> {
    instruction_challenge_timeout: Duration,

    pub name: String,

    wallet_certificate_signing_pubkey: EcdsaDecodingKey,
    encryption_key_identifier: String,
    pin_public_disclosure_protection_key_identifier: String,
    pub apple_config: AppleAttestationConfiguration,
    apple_trust_anchors: Vec<TrustAnchor<'static>>,
    android_root_public_keys: Vec<RootPublicKey>,
    google_crl_client: GC,
}

<<<<<<< HEAD
pub struct InstructionState<R, H, W> {
    pub repositories: R,
    pub wallet_user_hsm: H,
    pub wte_issuer: W,
}

impl<R, H, W> InstructionState<R, H, W> {
    pub fn new(repositories: R, wallet_user_hsm: H, wte_issuer: W) -> Self {
        Self {
            repositories,
            wallet_user_hsm,
            wte_issuer,
        }
    }
}

impl AccountServer {
=======
impl<GC> AccountServer<GC> {
>>>>>>> 40c9e84e
    #[allow(clippy::too_many_arguments)]
    pub fn new(
        instruction_challenge_timeout: Duration,
        name: String,
        wallet_certificate_signing_pubkey: EcdsaDecodingKey,
        encryption_key_identifier: String,
        pin_public_disclosure_protection_key_identifier: String,
        apple_config: AppleAttestationConfiguration,
        apple_trust_anchors: Vec<TrustAnchor<'static>>,
        android_root_public_keys: Vec<RootPublicKey>,
        google_crl_client: GC,
    ) -> Result<Self, AccountServerInitError> {
        Ok(AccountServer {
            instruction_challenge_timeout,
            name,
            wallet_certificate_signing_pubkey,
            encryption_key_identifier,
            pin_public_disclosure_protection_key_identifier,
            apple_config,
            apple_trust_anchors,
            android_root_public_keys,
            google_crl_client,
        })
    }

    // Only used for registration. When a registered user sends an instruction, we should store
    // the challenge per user, instead globally.
    pub async fn registration_challenge(
        &self,
        certificate_signing_key: &impl WalletCertificateSigningKey,
    ) -> Result<Vec<u8>, ChallengeError> {
        let challenge = Jwt::sign_with_sub(
            &RegistrationChallengeClaims {
                wallet_id: utils::random_string(32),
                random: utils::random_bytes(32),
                exp: jsonwebtoken::get_current_timestamp() + 60,
            },
            certificate_signing_key,
        )
        .await
        .map_err(ChallengeError::ChallengeSigning)?
        .0
        .as_bytes()
        .to_vec();
        Ok(challenge)
    }

    pub async fn register<T, R, H>(
        &self,
        certificate_signing_key: &impl WalletCertificateSigningKey,
        registration_message: ChallengeResponse<Registration>,
        instruction_state: &InstructionState<R, H, impl WteIssuer>,
    ) -> Result<WalletCertificate, RegistrationError>
    where
        T: Committable,
        R: TransactionStarter<TransactionType = T> + WalletUserRepository<TransactionType = T>,
        H: Encrypter<VerifyingKey, Error = HsmError> + Hsm<Error = HsmError>,
        GC: GoogleCrlProvider,
    {
        debug!("Parsing message to lookup public keys");

        // We don't have the public keys yet against which to verify the message, as those are contained within the
        // message (like in X509 certificate requests). So first parse it to grab the public keys from it.
        let unverified = registration_message
            .dangerous_parse_unverified()
            .map_err(RegistrationError::MessageParsing)?;

        debug!("Verifying challenge and extracting wallet id");

        let challenge = &unverified.challenge;
        let wallet_id =
            Self::verify_registration_challenge(&self.wallet_certificate_signing_pubkey, challenge)?.wallet_id;

        debug!("Validating attestation and checking signed registration against the provided hardware and pin keys");

        let attestation_timestamp = Utc::now();
        let sequence_number_comparison = SequenceNumberComparison::EqualTo(0);
        let DerVerifyingKey(pin_pubkey) = unverified.payload.pin_pubkey;

        let challenge_hash = utils::sha256(challenge);
        let (hw_pubkey, attestation) = match unverified.payload.attestation {
            RegistrationAttestation::Apple { data } => {
                debug!("Validating Apple key and app attestation");

                let (_, hw_pubkey) = VerifiedAttestation::parse_and_verify_with_time(
                    &data,
                    &self.apple_trust_anchors,
                    attestation_timestamp,
                    &challenge_hash,
                    &self.apple_config.app_identifier,
                    self.apple_config.environment,
                )?;

                let attestation = registration_message
                    .parse_and_verify_apple(
                        challenge,
                        sequence_number_comparison,
                        &hw_pubkey,
                        &self.apple_config.app_identifier,
                        AssertionCounter::default(),
                        &pin_pubkey,
                    )
                    .map(|(_, assertion_counter)| WalletUserAttestationCreate::Apple {
                        data,
                        assertion_counter,
                    })
                    .map_err(RegistrationError::MessageValidation)?;

                (hw_pubkey, attestation)
            }
            // TODO: Actually validate and process Google app attestation.
            RegistrationAttestation::Google { certificate_chain, .. } => {
                debug!("Validating Android key attestation");

                // Verify the certificate chain according to the google key attestation verification rules
                let crl = self.google_crl_client.get_crl().await.map_err(|error| {
                    warn!("could not obtain Google certificate revocation list: {0}", error);

                    AndroidAttestationError::CrlClient
                })?;
                let attested_key_chain = certificate_chain
                    .as_ref()
                    .iter()
                    .map(|cert| CertificateDer::from_slice(cert))
                    .collect::<Vec<_>>();
                let leaf_certificate = verify_google_key_attestation_with_time(
                    &attested_key_chain,
                    &self.android_root_public_keys,
                    &crl,
                    &challenge_hash,
                    attestation_timestamp,
                )
                .map_err(|error| match error {
                    GoogleKeyAttestationError::RevokedCertificates(revocation_log) => {
                        warn!(
                            "found revoked certificates while verifying Android attested key certificate chain: {}",
                            revocation_log.join(" ")
                        );

                        AndroidAttestationError::RevokedCertificates
                    }
                    error => AndroidAttestationError::Verification(error),
                })?;

                // Extract the leaf certificate's verifying key
                let hw_pubkey = VerifyingKey::from_public_key_der(leaf_certificate.public_key().raw)
                    .map_err(AndroidAttestationError::LeafPublicKey)?;

                let attestation = registration_message
                    .parse_and_verify_google(challenge, sequence_number_comparison, &hw_pubkey, &pin_pubkey)
                    .map(|_| WalletUserAttestationCreate::Android {
                        certificate_chain: certificate_chain.into_inner(),
                    })
                    .map_err(RegistrationError::MessageValidation)?;

                (hw_pubkey, attestation)
            }
        };

        debug!("Starting database transaction");

        let encrypted_pin_pubkey = Encrypter::encrypt(
            &instruction_state.wallet_user_hsm,
            &self.encryption_key_identifier,
            pin_pubkey,
        )
        .await?;

        let tx = instruction_state.repositories.begin_transaction().await?;

        debug!("Creating new wallet user");

        let uuid = instruction_state
            .repositories
            .create_wallet_user(
                &tx,
                WalletUserCreate {
                    wallet_id: wallet_id.clone(),
                    hw_pubkey,
                    encrypted_pin_pubkey,
                    attestation_date_time: attestation_timestamp,
                    attestation,
                },
            )
            .await?;

        debug!("Generating new wallet certificate for user {}", uuid);

        let wallet_certificate = new_wallet_certificate(
            self.name.clone(),
            &self.pin_public_disclosure_protection_key_identifier,
            certificate_signing_key,
            wallet_id,
            hw_pubkey,
            &pin_pubkey,
            &instruction_state.wallet_user_hsm,
        )
        .await?;

        tx.commit().await?;

        Ok(wallet_certificate)
    }

    pub async fn instruction_challenge<T, R, H>(
        &self,
        challenge_request: InstructionChallengeRequest,
        time_generator: &impl Generator<DateTime<Utc>>,
        instruction_state: &InstructionState<R, H, impl WteIssuer>,
    ) -> Result<Vec<u8>, ChallengeError>
    where
        T: Committable,
        R: TransactionStarter<TransactionType = T> + WalletUserRepository<TransactionType = T>,
        H: Decrypter<VerifyingKey, Error = HsmError> + Hsm<Error = HsmError>,
    {
        debug!("Parse certificate and retrieving wallet user");
        let (user, claims) = parse_claims_and_retrieve_wallet_user(
            &challenge_request.certificate,
            &self.wallet_certificate_signing_pubkey,
            &instruction_state.repositories,
        )
        .await?;

        debug!("Parsing and verifying challenge request for user {}", user.id);

        let sequence_number_comparison = SequenceNumberComparison::LargerThan(user.instruction_sequence_number);
        let DerVerifyingKey(hw_pubkey) = &user.hw_pubkey;
        let (request, assertion_counter) = match user.attestation {
            WalletUserAttestation::Apple { assertion_counter } => challenge_request
                .request
                .parse_and_verify_apple(
                    &claims.wallet_id,
                    sequence_number_comparison,
                    hw_pubkey,
                    &self.apple_config.app_identifier,
                    assertion_counter,
                )
                .map(|(request, assertion_counter)| (request, Some(assertion_counter))),
            WalletUserAttestation::Android => challenge_request
                .request
                .parse_and_verify_google(&claims.wallet_id, sequence_number_comparison, hw_pubkey)
                .map(|request| (request, None)),
        }?;

        debug!("Verifying wallet certificate");
        verify_wallet_certificate_public_keys(
            claims,
            &self.pin_public_disclosure_protection_key_identifier,
            &self.encryption_key_identifier,
            &user.hw_pubkey,
            if request.instruction_name == ChangePinRollback::NAME {
                user.encrypted_previous_pin_pubkey.unwrap_or(user.encrypted_pin_pubkey)
            } else {
                user.encrypted_pin_pubkey
            },
            &instruction_state.wallet_user_hsm,
        )
        .await?;

        debug!("Challenge request valid, persisting generated challenge and incremented sequence number");
        let challenge = InstructionChallenge {
            bytes: utils::random_bytes(32),
            expiration_date_time: time_generator.generate() + self.instruction_challenge_timeout,
        };

        debug!("Starting database transaction");
        let tx = instruction_state.repositories.begin_transaction().await?;

        let instruction_update = instruction_state
            .repositories
            .update_instruction_challenge_and_sequence_number(
                &tx,
                &user.wallet_id,
                challenge.clone(),
                request.sequence_number,
            );

        if let Some(assertion_counter) = assertion_counter {
            let update_assertion_counter =
                instruction_state
                    .repositories
                    .update_apple_assertion_counter(&tx, &user.wallet_id, assertion_counter);
            try_join!(instruction_update, update_assertion_counter,)?;
        } else {
            instruction_update.await?;
        }

        tx.commit().await?;

        debug!("Responding with generated challenge");
        Ok(challenge.bytes)
    }

    pub async fn handle_instruction<T, R, I, IR, G, H>(
        &self,
        instruction: Instruction<I>,
        instruction_result_signing_key: &impl InstructionResultSigningKey,
        generators: &G,
        pin_policy: &impl PinPolicyEvaluator,
        instruction_state: &InstructionState<R, H, impl WteIssuer>,
    ) -> Result<InstructionResult<IR>, InstructionError>
    where
        T: Committable,
        R: TransactionStarter<TransactionType = T> + WalletUserRepository<TransactionType = T>,
        I: HandleInstruction<Result = IR> + InstructionAndResult + ValidateInstruction + Serialize + DeserializeOwned,
        IR: Serialize + DeserializeOwned,
        G: Generator<Uuid> + Generator<DateTime<Utc>>,
        H: WalletUserHsm<Error = HsmError>
            + Hsm<Error = HsmError>
            + Decrypter<VerifyingKey, Error = HsmError>
            + Encrypter<VerifyingKey, Error = HsmError>,
    {
        let (wallet_user, instruction_payload) = self
            .verify_and_extract_instruction(instruction, generators, pin_policy, instruction_state, |wallet_user| {
                wallet_user.encrypted_pin_pubkey.clone()
            })
            .await?;

        let instruction_result = instruction_payload
            .handle(&wallet_user, generators, instruction_state)
            .await?;

        self.sign_instruction_result(instruction_result_signing_key, instruction_result)
            .await
    }

    // Implements the logic behind the ChangePinStart instruction.
    //
    // The ChangePinStart instruction is handled here explicitly instead of relying on the generic instruction
    // handling mechanism. The reason is that a new wallet_certificate has to be constructed here, similar to the
    // registration functionality. Since both methods (registration and change_pin_start) mostly use the same
    // dependencies (which are different from the dependencies for handling instructions) they are kept together here.
    //
    // Changing the PIN is implemented by saving the current PIN in a separate location and replacing it by the new
    // PIN. From then on, the new PIN is used, although the pin change has to be committed first. A rollback is
    // verified against the previous PIN that is stored separately.
    pub async fn handle_change_pin_start_instruction<T, R, G, H>(
        &self,
        instruction: Instruction<ChangePinStart>,
        signing_keys: (&impl InstructionResultSigningKey, &impl WalletCertificateSigningKey),
        generators: &G,
        pin_policy: &impl PinPolicyEvaluator,
        instruction_state: &InstructionState<R, H, impl WteIssuer>,
    ) -> Result<InstructionResult<WalletCertificate>, InstructionError>
    where
        T: Committable,
        R: TransactionStarter<TransactionType = T> + WalletUserRepository<TransactionType = T>,
        G: Generator<Uuid> + Generator<DateTime<Utc>>,
        H: WalletUserHsm<Error = HsmError>
            + Hsm<Error = HsmError>
            + Decrypter<VerifyingKey, Error = HsmError>
            + Encrypter<VerifyingKey, Error = HsmError>,
    {
        let (wallet_user, instruction_payload) = self
            .verify_and_extract_instruction(instruction, generators, pin_policy, instruction_state, |wallet_user| {
                wallet_user.encrypted_pin_pubkey.clone()
            })
            .await?;

        let pin_pubkey = instruction_payload.pin_pubkey.0;

        if let Some(challenge) = wallet_user.instruction_challenge {
            pin_pubkey
                .verify(challenge.bytes.as_slice(), &instruction_payload.pop_pin_pubkey.0)
                .map_err(|_| InstructionError::Validation(InstructionValidationError::ChallengeMismatch))?;
        } else {
            return Err(InstructionError::Validation(
                InstructionValidationError::ChallengeMismatch,
            ));
        }

        let encrypted_pin_pubkey = Encrypter::encrypt(
            &instruction_state.wallet_user_hsm,
            &self.encryption_key_identifier,
            pin_pubkey,
        )
        .await?;

        let tx = instruction_state.repositories.begin_transaction().await?;

        instruction_state
            .repositories
            .change_pin(&tx, wallet_user.wallet_id.as_str(), encrypted_pin_pubkey)
            .await?;

        let wallet_certificate = new_wallet_certificate(
            self.name.clone(),
            &self.pin_public_disclosure_protection_key_identifier,
            signing_keys.1,
            wallet_user.wallet_id,
            wallet_user.hw_pubkey.0,
            &pin_pubkey,
            &instruction_state.wallet_user_hsm,
        )
        .await?;

        let result = self.sign_instruction_result(signing_keys.0, wallet_certificate).await;

        tx.commit().await?;

        result
    }

    // Implements the logic behind the ChangePinRollback instruction.
    //
    // The ChangePinRollback instruction is handled here explicitly instead of relying on the generic instruction
    // handling mechanism. The reason is that the wallet_certificate included in the instruction has to be verified
    // against the temporarily saved previous pin public key of the wallet_user.
    pub async fn handle_change_pin_rollback_instruction<T, R, G, H>(
        &self,
        instruction: Instruction<ChangePinRollback>,
        instruction_result_signing_key: &impl InstructionResultSigningKey,
        generators: &G,
        pin_policy: &impl PinPolicyEvaluator,
        instruction_state: &InstructionState<R, H, impl WteIssuer>,
    ) -> Result<InstructionResult<()>, InstructionError>
    where
        T: Committable,
        R: TransactionStarter<TransactionType = T> + WalletUserRepository<TransactionType = T>,
        G: Generator<Uuid> + Generator<DateTime<Utc>>,
        H: WalletUserHsm<Error = HsmError> + Hsm<Error = HsmError> + Decrypter<VerifyingKey, Error = HsmError>,
    {
        let (wallet_user, _) = self
            .verify_and_extract_instruction(instruction, generators, pin_policy, instruction_state, |wallet_user| {
                wallet_user
                    .encrypted_previous_pin_pubkey
                    .clone()
                    .unwrap_or(wallet_user.encrypted_pin_pubkey.clone())
            })
            .await?;

        debug!(
            "Starting database transaction and instruction handling process for user {}",
            &wallet_user.id
        );

        let tx = instruction_state.repositories.begin_transaction().await?;

        instruction_state
            .repositories
            .rollback_pin_change(&tx, wallet_user.wallet_id.as_str())
            .await?;

        tx.commit().await?;

        self.sign_instruction_result(instruction_result_signing_key, ()).await
    }

    async fn verify_and_extract_instruction<T, R, I, G, H, F>(
        &self,
        instruction: Instruction<I>,
        generators: &G,
        pin_policy: &impl PinPolicyEvaluator,
        instruction_state: &InstructionState<R, H, impl WteIssuer>,
        pin_pubkey: F,
    ) -> Result<(WalletUser, I), InstructionError>
    where
        T: Committable,
        R: TransactionStarter<TransactionType = T> + WalletUserRepository<TransactionType = T>,
        I: InstructionAndResult + ValidateInstruction,
        G: Generator<Uuid> + Generator<DateTime<Utc>>,
        H: Hsm<Error = HsmError> + Decrypter<VerifyingKey, Error = HsmError>,
        F: Fn(&WalletUser) -> Encrypted<VerifyingKey>,
    {
        debug!("Verifying certificate and retrieving wallet user");

        let wallet_user = verify_wallet_certificate(
            &instruction.certificate,
            &self.wallet_certificate_signing_pubkey,
            &self.pin_public_disclosure_protection_key_identifier,
            &self.encryption_key_identifier,
            pin_pubkey,
            instruction_state,
        )
        .await?;

        debug!(
            "Starting database transaction and instruction handling process for user {}",
            &wallet_user.id
        );

        let tx = instruction_state.repositories.begin_transaction().await?;

        debug!("Clearing instruction challenge");

        instruction_state
            .repositories
            .clear_instruction_challenge(&tx, &wallet_user.wallet_id)
            .await?;

        debug!("Evaluating pin policy state");

        let pin_eval = pin_policy.evaluate(
            wallet_user.unsuccessful_pin_entries + 1,
            wallet_user.last_unsuccessful_pin_entry,
            generators.generate(),
        );

        // An evaluation result of blocked permanently can only occur once. This fact is stored in the database
        // for the wallet_user. Subsequent calls will verify if the user is blocked against the database.
        if matches!(pin_eval, PinPolicyEvaluation::InTimeout { timeout: _ }) {
            tx.commit().await?;
            return Err(pin_eval.into());
        }

        debug!("Verifying instruction");

        let verification_result = self
            .verify_instruction(
                instruction,
                &wallet_user,
                generators,
                &instruction_state.wallet_user_hsm,
            )
            .await;

        match verification_result {
            Ok((challenge_response_payload, assertion_counter)) => {
                debug!("Instruction successfully verified, validating instruction");

                challenge_response_payload.payload.validate_instruction(&wallet_user)?;

                debug!("Instruction successfully validated, resetting pin retries");

                let reset_pin_entries = instruction_state
                    .repositories
                    .reset_unsuccessful_pin_entries(&tx, &wallet_user.wallet_id);

                debug!(
                    "Updating instruction sequence number to {}",
                    challenge_response_payload.sequence_number
                );

                let update_sequence_number = instruction_state.repositories.update_instruction_sequence_number(
                    &tx,
                    &wallet_user.wallet_id,
                    challenge_response_payload.sequence_number,
                );

                if let Some(assertion_counter) = assertion_counter {
                    let update_assertion_counter = instruction_state.repositories.update_apple_assertion_counter(
                        &tx,
                        &wallet_user.wallet_id,
                        assertion_counter,
                    );
                    try_join!(reset_pin_entries, update_sequence_number, update_assertion_counter)?;
                } else {
                    try_join!(reset_pin_entries, update_sequence_number)?;
                }

                tx.commit().await?;

                Ok((wallet_user, challenge_response_payload.payload))
            }
            Err(validation_error) => {
                let error = if matches!(validation_error, InstructionValidationError::VerificationFailed(_)) {
                    debug!("Instruction validation failed, registering unsuccessful pin entry");

                    instruction_state
                        .repositories
                        .register_unsuccessful_pin_entry(
                            &tx,
                            &wallet_user.wallet_id,
                            matches!(pin_eval, PinPolicyEvaluation::BlockedPermanently),
                            generators.generate(),
                        )
                        .await?;
                    Err(pin_eval.into())
                } else {
                    Err(validation_error)?
                };

                tx.commit().await?;
                error
            }
        }
    }

    fn verify_registration_challenge(
        certificate_signing_pubkey: &EcdsaDecodingKey,
        challenge: &[u8],
    ) -> Result<RegistrationChallengeClaims, RegistrationError> {
        Jwt::parse_and_verify_with_sub(
            &String::from_utf8(challenge.to_owned())
                .map_err(RegistrationError::ChallengeDecoding)?
                .into(),
            certificate_signing_pubkey,
        )
        .map_err(RegistrationError::ChallengeValidation)
    }

    fn verify_instruction_challenge<'a>(
        wallet_user: &'a WalletUser,
        time_generator: &impl Generator<DateTime<Utc>>,
    ) -> Result<&'a InstructionChallenge, InstructionValidationError> {
        let challenge = wallet_user
            .instruction_challenge
            .as_ref()
            .ok_or(InstructionValidationError::ChallengeMismatch)?;

        if challenge.expiration_date_time < time_generator.generate() {
            return Err(InstructionValidationError::ChallengeTimeout);
        }

        Ok(challenge)
    }

    async fn verify_instruction<I, D>(
        &self,
        instruction: Instruction<I>,
        wallet_user: &WalletUser,
        time_generator: &impl Generator<DateTime<Utc>>,
        verifying_key_decrypter: &D,
    ) -> Result<(ChallengeResponsePayload<I>, Option<AssertionCounter>), InstructionValidationError>
    where
        I: InstructionAndResult,
        D: Decrypter<VerifyingKey, Error = HsmError>,
    {
        let challenge = Self::verify_instruction_challenge(wallet_user, time_generator)?;

        let pin_pubkey = verifying_key_decrypter
            .decrypt(
                &self.encryption_key_identifier,
                wallet_user.encrypted_pin_pubkey.clone(),
            )
            .await?;

        let sequence_number_comparison = SequenceNumberComparison::LargerThan(wallet_user.instruction_sequence_number);
        let DerVerifyingKey(hw_pubkey) = &wallet_user.hw_pubkey;
        let (parsed, assertion_counter) = match wallet_user.attestation {
            WalletUserAttestation::Apple { assertion_counter } => instruction
                .instruction
                .parse_and_verify_apple(
                    &challenge.bytes,
                    sequence_number_comparison,
                    hw_pubkey,
                    &self.apple_config.app_identifier,
                    assertion_counter,
                    &pin_pubkey,
                )
                .map(|(parsed, assertion_counter)| (parsed, Some(assertion_counter))),
            WalletUserAttestation::Android => instruction
                .instruction
                .parse_and_verify_google(&challenge.bytes, sequence_number_comparison, hw_pubkey, &pin_pubkey)
                .map(|parsed| (parsed, None)),
        }
        .map_err(InstructionValidationError::VerificationFailed)?;

        Ok((parsed, assertion_counter))
    }

    async fn sign_instruction_result<R>(
        &self,
        instruction_result_signing_key: &impl InstructionResultSigningKey,
        result: R,
    ) -> Result<InstructionResult<R>, InstructionError>
    where
        R: Serialize + DeserializeOwned,
    {
        let claims = InstructionResultClaims {
            result,
            iss: self.name.to_string(),
            iat: jsonwebtoken::get_current_timestamp(),
        };

        Jwt::sign_with_sub(&claims, instruction_result_signing_key)
            .await
            .map_err(InstructionError::Signing)
    }
}

#[cfg(any(test, feature = "mock"))]
pub mod mock {
    use android_attest::mock::MockCaChain;
    use p256::ecdsa::SigningKey;
    use std::sync::LazyLock;

    use apple_app_attest::MockAttestationCa;
    use wallet_common::apple::MockAppleAttestedKey;
    use wallet_provider_domain::model::hsm::mock::MockPkcs11Client;
    use wallet_provider_persistence::repositories::mock::WalletUserTestRepo;

    use crate::wallet_certificate;
    use crate::wte_issuer::mock::MockWteIssuer;

    use super::*;

    pub static MOCK_APPLE_CA: LazyLock<MockAttestationCa> = LazyLock::new(MockAttestationCa::generate);
    pub static MOCK_GOOGLE_CA_CHAIN: LazyLock<MockCaChain> = LazyLock::new(|| MockCaChain::generate(1));

    pub type MockAccountServer = AccountServer<RevocationStatusList>;

    #[derive(Clone, Copy)]
    pub enum AttestationType {
        Apple,
        Google,
    }

    #[derive(Clone, Copy)]
    pub enum AttestationCa<'a> {
        Apple(&'a MockAttestationCa),
        Google(&'a MockCaChain),
    }

    impl GoogleCrlProvider for RevocationStatusList {
        async fn get_crl(&self) -> Result<RevocationStatusList, android_crl::Error> {
            Ok(self.clone())
        }
    }

    pub fn setup_account_server(
        certificate_signing_pubkey: &VerifyingKey,
        crl: RevocationStatusList,
    ) -> MockAccountServer {
        AccountServer::new(
            Duration::from_millis(15000),
            "mock_account_server".into(),
            certificate_signing_pubkey.into(),
            wallet_certificate::mock::ENCRYPTION_KEY_IDENTIFIER.to_string(),
            wallet_certificate::mock::PIN_PUBLIC_DISCLOSURE_PROTECTION_KEY_IDENTIFIER.to_string(),
            AppleAttestationConfiguration {
                app_identifier: AppIdentifier::new_mock(),
                environment: AttestationEnvironment::Development,
            },
            vec![MOCK_APPLE_CA.trust_anchor().to_owned()],
            vec![RootPublicKey::Rsa(MOCK_GOOGLE_CA_CHAIN.root_public_key.clone())],
            crl,
        )
        .unwrap()
    }

    pub type MockInstructionState = InstructionState<WalletUserTestRepo, MockPkcs11Client<HsmError>, MockWteIssuer>;

    pub fn instruction_state<R>(
        repositories: R,
        wallet_user_hsm: MockPkcs11Client<HsmError>,
    ) -> InstructionState<R, MockPkcs11Client<HsmError>, MockWteIssuer> {
        InstructionState::<R, MockPkcs11Client<HsmError>, MockWteIssuer> {
            repositories,
            wallet_user_hsm,
            wte_issuer: MockWteIssuer,
        }
    }

    #[derive(Debug)]
    pub enum MockHardwareKey {
        Apple(MockAppleAttestedKey),
        Google(SigningKey),
    }

    impl MockHardwareKey {
        pub fn verifying_key(&self) -> &VerifyingKey {
            match self {
                Self::Apple(attested_key) => attested_key.verifying_key(),
                Self::Google(signing_key) => signing_key.verifying_key(),
            }
        }

        pub async fn sign_instruction_challenge<I>(
            &self,
            wallet_id: String,
            instruction_sequence_number: u64,
            certificate: WalletCertificate,
        ) -> InstructionChallengeRequest
        where
            I: InstructionAndResult,
        {
            match self {
                Self::Apple(attested_key) => {
                    InstructionChallengeRequest::new_apple::<I>(
                        wallet_id,
                        instruction_sequence_number,
                        attested_key,
                        certificate,
                    )
                    .await
                }
                Self::Google(signing_key) => {
                    InstructionChallengeRequest::new_google::<I>(
                        wallet_id,
                        instruction_sequence_number,
                        signing_key,
                        certificate,
                    )
                    .await
                }
            }
            .unwrap()
        }

        pub async fn sign_instruction<T>(
            &self,
            instruction: T,
            challenge: Vec<u8>,
            instruction_sequence_number: u64,
            pin_privkey: &SigningKey,
            certificate: WalletCertificate,
        ) -> Instruction<T>
        where
            T: Serialize + DeserializeOwned,
        {
            match self {
                Self::Apple(attested_key) => {
                    Instruction::new_apple(
                        instruction,
                        challenge,
                        instruction_sequence_number,
                        attested_key,
                        pin_privkey,
                        certificate,
                    )
                    .await
                }
                Self::Google(signing_key) => {
                    Instruction::new_google(
                        instruction,
                        challenge,
                        instruction_sequence_number,
                        signing_key,
                        pin_privkey,
                        certificate,
                    )
                    .await
                }
            }
            .unwrap()
        }
    }
}

#[cfg(test)]
mod tests {
    use assert_matches::assert_matches;
    use chrono::DateTime;
    use chrono::TimeZone;
    use chrono::Utc;
    use hmac::digest::crypto_common::rand_core::OsRng;
    use p256::ecdsa::SigningKey;
    use p256::ecdsa::VerifyingKey;
    use rstest::rstest;
    use uuid::uuid;

    use android_attest::attestation_extension::key_description::KeyDescription;
    use android_attest::mock::MockCaChain;
    use apple_app_attest::AssertionCounter;
    use apple_app_attest::AssertionError;
    use apple_app_attest::AssertionValidationError;
    use apple_app_attest::MockAttestationCa;
    use wallet_common::account::errors::Error as AccountError;
    use wallet_common::account::messages::auth::WalletCertificate;
    use wallet_common::account::messages::errors::IncorrectPinData;
    use wallet_common::account::messages::instructions::ChangePinCommit;
    use wallet_common::account::messages::instructions::ChangePinRollback;
    use wallet_common::account::messages::instructions::ChangePinStart;
    use wallet_common::account::messages::instructions::CheckPin;
    use wallet_common::account::messages::instructions::InstructionAndResult;
    use wallet_common::account::messages::instructions::InstructionResult;
    use wallet_common::account::signed::ChallengeResponse;
    use wallet_common::apple::MockAppleAttestedKey;
    use wallet_common::generator::Generator;
    use wallet_common::jwt::EcdsaDecodingKey;
    use wallet_common::keys::EcdsaKey;
    use wallet_common::utils;
    use wallet_provider_domain::generator::mock::MockGenerators;
    use wallet_provider_domain::model::encrypted::Encrypted;
    use wallet_provider_domain::model::encrypter::Encrypter;
    use wallet_provider_domain::model::hsm::mock::MockPkcs11Client;
    use wallet_provider_domain::model::wallet_user::InstructionChallenge;
    use wallet_provider_domain::model::wallet_user::WalletUserQueryResult;
    use wallet_provider_domain::model::FailingPinPolicy;
    use wallet_provider_domain::model::TimeoutPinPolicy;
    use wallet_provider_domain::repository::Committable;
    use wallet_provider_domain::repository::MockTransaction;
    use wallet_provider_domain::repository::TransactionStarter;
    use wallet_provider_domain::repository::WalletUserRepository;
    use wallet_provider_domain::EpochGenerator;
    use wallet_provider_persistence::repositories::mock::MockTransactionalWalletUserRepository;
    use wallet_provider_persistence::repositories::mock::WalletUserTestRepo;

    use crate::hsm::HsmError;
    use crate::keys::WalletCertificateSigningKey;
    use crate::wallet_certificate;
    use crate::wallet_certificate::mock::setup_hsm;
    use crate::wallet_certificate::mock::WalletCertificateSetup;
    use crate::wallet_certificate::verify_wallet_certificate;
    use crate::wte_issuer::mock::MockWteIssuer;

    use super::mock;
    use super::mock::AttestationCa;
    use super::mock::AttestationType;
    use super::mock::MockAccountServer;
    use super::mock::MockHardwareKey;
    use super::mock::MockInstructionState;
    use super::mock::MOCK_APPLE_CA;
    use super::mock::MOCK_GOOGLE_CA_CHAIN;
    use super::AccountServer;
    use super::ChallengeError;
    use super::InstructionError;
    use super::InstructionState;
    use super::InstructionValidationError;
    use super::RegistrationError;

    async fn do_registration(
<<<<<<< HEAD
        account_server: &AccountServer,
=======
        account_server: &MockAccountServer,
        hsm: &MockPkcs11Client<HsmError>,
>>>>>>> 40c9e84e
        certificate_signing_key: &impl WalletCertificateSigningKey,
        pin_privkey: &SigningKey,
        attestation_ca: AttestationCa<'_>,
    ) -> Result<(WalletCertificate, MockHardwareKey, MockPkcs11Client<HsmError>), RegistrationError> {
        let challenge = account_server
            .registration_challenge(certificate_signing_key)
            .await
            .expect("Could not get registration challenge");

        let challenge_hash = utils::sha256(&challenge);
        let (registration_message, hw_privkey) = match attestation_ca {
            AttestationCa::Apple(apple_mock_ca) => {
                let (attested_key, attestation_data) = MockAppleAttestedKey::new_with_attestation(
                    apple_mock_ca,
                    &challenge_hash,
                    account_server.apple_config.environment,
                    account_server.apple_config.app_identifier.clone(),
                );
                let registration_message =
                    ChallengeResponse::new_apple(&attested_key, attestation_data, pin_privkey, challenge)
                        .await
                        .expect("Could not sign new Apple attested registration");

                (registration_message, MockHardwareKey::Apple(attested_key))
            }
            AttestationCa::Google(android_mock_ca_chain) => {
                let key_description = KeyDescription::new_valid_mock(challenge_hash);

                let (attested_certificate_chain, attested_private_key) =
                    android_mock_ca_chain.generate_attested_leaf_certificate(&key_description);
                let app_attestation_token = utils::random_bytes(32);
                let registration_message = ChallengeResponse::new_google(
                    &attested_private_key,
                    attested_certificate_chain.try_into().unwrap(),
                    app_attestation_token,
                    pin_privkey,
                    challenge,
                )
                .await
                .expect("Could not sign new Google attested registration");

                (registration_message, MockHardwareKey::Google(attested_private_key))
            }
        };

        let mut wallet_user_repo = MockTransactionalWalletUserRepository::new();
        wallet_user_repo
            .expect_begin_transaction()
            .returning(|| Ok(MockTransaction));
        wallet_user_repo
            .expect_create_wallet_user()
            .returning(|_, _| Ok(uuid!("d944f36e-ffbd-402f-b6f3-418cf4c49e08")));

        let hsm = setup_hsm().await;
        let instruction_state = InstructionState {
            repositories: wallet_user_repo,
            wallet_user_hsm: hsm,
            wte_issuer: MockWteIssuer,
        };

        account_server
            .register(certificate_signing_key, registration_message, &instruction_state)
            .await
            .map(|wallet_certificate| (wallet_certificate, hw_privkey, instruction_state.wallet_user_hsm))
    }

    async fn setup_and_do_registration(
        attestation_type: AttestationType,
    ) -> (
        WalletCertificateSetup,
        MockAccountServer,
        MockHardwareKey,
        WalletCertificate,
        MockInstructionState,
    ) {
        let setup = WalletCertificateSetup::new().await;
        let account_server = mock::setup_account_server(&setup.signing_pubkey, Default::default());

        let attestation_ca = match attestation_type {
            AttestationType::Apple => AttestationCa::Apple(&MOCK_APPLE_CA),
            AttestationType::Google => AttestationCa::Google(&MOCK_GOOGLE_CA_CHAIN),
        };

        let (cert, hw_privkey, hsm) =
            do_registration(&account_server, &setup.signing_key, &setup.pin_privkey, attestation_ca)
                .await
                .expect("Could not process registration message at account server");

        let apple_assertion_counter = match attestation_type {
            AttestationType::Apple => Some(AssertionCounter::from(1)),
            AttestationType::Google => None,
        };

        let repo = WalletUserTestRepo {
            hw_pubkey: *hw_privkey.verifying_key(),
            encrypted_pin_pubkey: setup.encrypted_pin_pubkey.clone(),
            previous_encrypted_pin_pubkey: None,
            challenge: None,
            instruction_sequence_number: 0,
            apple_assertion_counter,
        };

        let instruction_state = mock::instruction_state(repo, hsm);

        (setup, account_server, hw_privkey, cert, instruction_state)
    }

    async fn do_instruction_challenge<I>(
<<<<<<< HEAD
        account_server: &AccountServer,
=======
        account_server: &MockAccountServer,
        repo: &WalletUserTestRepo,
>>>>>>> 40c9e84e
        hw_privkey: &MockHardwareKey,
        wallet_certificate: WalletCertificate,
        instruction_sequence_number: u64,
        instruction_state: &MockInstructionState,
    ) -> Result<Vec<u8>, ChallengeError>
    where
        I: InstructionAndResult,
    {
        let instruction_challenge = hw_privkey
            .sign_instruction_challenge::<I>(
                wallet_certificate.dangerous_parse_unverified().unwrap().1.wallet_id,
                instruction_sequence_number,
                wallet_certificate,
            )
            .await;

        account_server
            .instruction_challenge(instruction_challenge, &EpochGenerator, instruction_state)
            .await
    }

    async fn do_check_pin(
<<<<<<< HEAD
        account_server: &AccountServer,
=======
        account_server: &MockAccountServer,
        repo: WalletUserTestRepo,
>>>>>>> 40c9e84e
        pin_privkey: &SigningKey,
        hw_privkey: &MockHardwareKey,
        wallet_certificate: WalletCertificate,
        instruction_result_signing_key: &SigningKey,
        instruction_state: &mut MockInstructionState,
    ) -> Result<InstructionResult<()>, anyhow::Error> {
        let challenge = do_instruction_challenge::<CheckPin>(
            account_server,
            hw_privkey,
            wallet_certificate.clone(),
            43,
            instruction_state,
        )
        .await?;

        instruction_state.repositories = WalletUserTestRepo {
            challenge: Some(challenge.clone()),
            instruction_sequence_number: 43,
            apple_assertion_counter: match hw_privkey {
                MockHardwareKey::Apple(attested_key) => Some(AssertionCounter::from(*attested_key.next_counter() - 1)),
                MockHardwareKey::Google(_) => None,
            },
            ..instruction_state.repositories.clone()
        };

        let instruction_error = account_server
            .handle_instruction(
                hw_privkey
                    .sign_instruction(CheckPin, challenge.clone(), 43, pin_privkey, wallet_certificate.clone())
                    .await,
                instruction_result_signing_key,
                &MockGenerators,
                &FailingPinPolicy,
                instruction_state,
            )
            .await
            .expect_err("sequence number mismatch error should result in IncorrectPin error");

        assert_matches!(
            instruction_error,
            InstructionError::IncorrectPin(IncorrectPinData {
                attempts_left_in_round: _,
                is_final_round: _
            })
        );

        instruction_state.repositories = WalletUserTestRepo {
            instruction_sequence_number: 2,
            ..instruction_state.repositories.clone()
        };

        let result = account_server
            .handle_instruction(
                hw_privkey
                    .sign_instruction(CheckPin, challenge, 44, pin_privkey, wallet_certificate.clone())
                    .await,
                instruction_result_signing_key,
                &MockGenerators,
                &TimeoutPinPolicy,
                instruction_state,
            )
            .await?;

        Ok(result)
    }

    async fn do_pin_change_start(
<<<<<<< HEAD
        account_server: &AccountServer,
=======
        account_server: &MockAccountServer,
        repo: WalletUserTestRepo,
>>>>>>> 40c9e84e
        wallet_certificate_setup: &WalletCertificateSetup,
        hw_privkey: &MockHardwareKey,
        wallet_certificate: WalletCertificate,
        instruction_result_signing_key: &SigningKey,
        instruction_state: &mut MockInstructionState,
    ) -> (SigningKey, VerifyingKey, Encrypted<VerifyingKey>, WalletCertificate) {
        let new_pin_privkey = SigningKey::random(&mut OsRng);
        let new_pin_pubkey = *new_pin_privkey.verifying_key();

        let encrypted_new_pin_pubkey = Encrypter::<VerifyingKey>::encrypt(
            &MockPkcs11Client::<HsmError>::default(),
            crate::wallet_certificate::mock::ENCRYPTION_KEY_IDENTIFIER,
            new_pin_pubkey,
        )
        .await
        .unwrap();

        let challenge = do_instruction_challenge::<ChangePinStart>(
            account_server,
            hw_privkey,
            wallet_certificate.clone(),
            43,
            instruction_state,
        )
        .await
        .unwrap();

        instruction_state.repositories = WalletUserTestRepo {
            challenge: Some(challenge.clone()),
            instruction_sequence_number: 2,
            ..instruction_state.repositories.clone()
        };

        let pop_pin_pubkey = new_pin_privkey.try_sign(challenge.as_slice()).await.unwrap();

        let new_certificate_result = account_server
            .handle_change_pin_start_instruction(
                hw_privkey
                    .sign_instruction(
                        ChangePinStart {
                            pin_pubkey: new_pin_pubkey.into(),
                            pop_pin_pubkey: pop_pin_pubkey.into(),
                        },
                        challenge.clone(),
                        44,
                        &wallet_certificate_setup.pin_privkey,
                        wallet_certificate.clone(),
                    )
                    .await,
                (instruction_result_signing_key, &wallet_certificate_setup.signing_key),
                &MockGenerators,
                &TimeoutPinPolicy,
                instruction_state,
            )
            .await
            .expect("should return instruction result");

        let new_certificate = new_certificate_result
            .parse_and_verify_with_sub(&instruction_result_signing_key.verifying_key().into())
            .expect("Could not parse and verify instruction result")
            .result;

        (
            new_pin_privkey,
            new_pin_pubkey,
            encrypted_new_pin_pubkey,
            new_certificate,
        )
    }

    #[tokio::test]
    #[rstest]
    async fn test_register(
        #[values(AttestationType::Apple, AttestationType::Google)] attestation_type: AttestationType,
    ) {
        let (setup, account_server, hw_privkey, cert, instruction_state) =
            setup_and_do_registration(attestation_type).await;

        let cert_data = cert
            .parse_and_verify_with_sub(&setup.signing_key.verifying_key().into())
            .expect("Could not parse and verify wallet certificate");
        assert_eq!(cert_data.iss, account_server.name);
        assert_eq!(&cert_data.hw_pubkey.0, hw_privkey.verifying_key());

        verify_wallet_certificate(
            &cert,
            &EcdsaDecodingKey::from(&setup.signing_pubkey),
            wallet_certificate::mock::PIN_PUBLIC_DISCLOSURE_PROTECTION_KEY_IDENTIFIER,
            wallet_certificate::mock::ENCRYPTION_KEY_IDENTIFIER,
            |wallet_user| wallet_user.encrypted_pin_pubkey.clone(),
            &instruction_state,
        )
        .await
        .unwrap();
    }

    #[tokio::test]
    #[rstest]
    async fn test_register_invalid_apple_attestation() {
        let setup = WalletCertificateSetup::new().await;
        let account_server = mock::setup_account_server(&setup.signing_pubkey, Default::default());

        // Have a `MockAppleAttestedKey` be generated under a different CA to make the attestation validation fail.
        let other_apple_mock_ca = MockAttestationCa::generate();

        let error = do_registration(
            &account_server,
            &setup.signing_key,
            &setup.pin_privkey,
            AttestationCa::Apple(&other_apple_mock_ca),
        )
        .await
        .map(|_| ()) // the return value MockPkcs11Client doesn't implement Debug, so discard it
        .expect_err("registering with an invalid Apple attestation should fail");

        assert_matches!(error, RegistrationError::AppleAttestation(_));
    }

    #[tokio::test]
    #[rstest]
    async fn test_register_invalid_android_attestation() {
        let setup = WalletCertificateSetup::new().await;
        let account_server = mock::setup_account_server(&setup.signing_pubkey, Default::default());

        // Generate the Google certificate chain using a different set of CAs to make the attestation validation fail.
        let other_android_mock_ca_chain = MockCaChain::generate(1);

        let error = do_registration(
            &account_server,
            &setup.signing_key,
            &setup.pin_privkey,
            AttestationCa::Google(&other_android_mock_ca_chain),
        )
        .await
        .map(|_| ())
        .expect_err("registering with an invalid Android attestation should fail");

        assert_matches!(error, RegistrationError::AndroidAttestation(_));
    }

    #[tokio::test]
    #[rstest]
    async fn test_challenge_request_error_signature_type_mismatch(
        #[values(AttestationType::Apple, AttestationType::Google)] attestation_type: AttestationType,
    ) {
        let (_setup, account_server, _hw_privkey, cert, instruction_state) =
            setup_and_do_registration(attestation_type).await;

        // Create a hardware key that is the opposite type of the one used during registration.
        let wrong_hw_privkey = match attestation_type {
            AttestationType::Apple => MockHardwareKey::Google(SigningKey::random(&mut OsRng)),
            AttestationType::Google => MockHardwareKey::Apple(MockAppleAttestedKey::new_random(
                account_server.apple_config.app_identifier.clone(),
            )),
        };

        let error =
            do_instruction_challenge::<CheckPin>(&account_server, &wrong_hw_privkey, cert, 43, &instruction_state)
                .await
                .expect_err(
                    "requesting a challenge with a different signature type than used during registration should fail",
                );

        assert_matches!(
            error,
            ChallengeError::Validation(wallet_common::account::errors::Error::SignatureTypeMismatch { .. })
        )
    }

    #[tokio::test]
    #[rstest]
    async fn test_challenge_request_error_apple_assertion_counter() {
        let (_setup, account_server, hw_privkey, cert, mut instruction_state) =
            setup_and_do_registration(AttestationType::Apple).await;
        instruction_state.repositories.apple_assertion_counter = Some(AssertionCounter::from(200));

        let error = do_instruction_challenge::<CheckPin>(&account_server, &hw_privkey, cert, 43, &instruction_state)
            .await
            .expect_err(
                "requesting a challenge with a different signature type than used during registration should fail",
            );

        assert_matches!(
            error,
            ChallengeError::Validation(wallet_common::account::errors::Error::AssertionVerification(
                AssertionError::Validation(AssertionValidationError::CounterTooLow { .. })
            ))
        )
    }

    #[tokio::test]
    #[rstest]
    async fn valid_instruction_challenge_should_verify(
        #[values(AttestationType::Apple, AttestationType::Google)] attestation_type: AttestationType,
    ) {
        let (setup, account_server, hw_privkey, cert, mut instruction_state) =
            setup_and_do_registration(attestation_type).await;

        let challenge_request = hw_privkey
            .sign_instruction_challenge::<CheckPin>(
                cert.dangerous_parse_unverified().unwrap().1.wallet_id,
                1,
                cert.clone(),
            )
            .await;

        let challenge = account_server
            .instruction_challenge(challenge_request, &EpochGenerator, &instruction_state)
            .await
            .unwrap();

        instruction_state.repositories.challenge = Some(challenge.clone());

        let tx = instruction_state.repositories.begin_transaction().await.unwrap();
        let wallet_user = instruction_state
            .repositories
            .find_wallet_user_by_wallet_id(&tx, "0")
            .await
            .unwrap();
        tx.commit().await.unwrap();

        if let WalletUserQueryResult::Found(user) = wallet_user {
            let instruction = hw_privkey
                .sign_instruction(CheckPin, challenge, 44, &setup.pin_privkey, cert)
                .await;
            let _ = account_server
                .verify_instruction(instruction, &user, &EpochGenerator, &instruction_state.wallet_user_hsm)
                .await
                .expect("instruction should be valid");
        } else {
            panic!("user should be found")
        }
    }

    #[tokio::test]
    #[rstest]
    async fn wrong_instruction_challenge_should_not_verify(
        #[values(AttestationType::Apple, AttestationType::Google)] attestation_type: AttestationType,
    ) {
        let (setup, account_server, hw_privkey, cert, mut instruction_state) =
            setup_and_do_registration(attestation_type).await;

        let challenge_request = hw_privkey
            .sign_instruction_challenge::<CheckPin>(
                cert.dangerous_parse_unverified().unwrap().1.wallet_id,
                1,
                cert.clone(),
            )
            .await;

        let challenge = account_server
            .instruction_challenge(challenge_request, &EpochGenerator, &instruction_state)
            .await
            .unwrap();

        instruction_state.repositories.challenge = Some(utils::random_bytes(32));

        let tx = instruction_state.repositories.begin_transaction().await.unwrap();
        let wallet_user = instruction_state
            .repositories
            .find_wallet_user_by_wallet_id(&tx, "0")
            .await
            .unwrap();
        tx.commit().await.unwrap();

        if let WalletUserQueryResult::Found(user) = wallet_user {
            let instruction = hw_privkey
                .sign_instruction(CheckPin, challenge, 44, &setup.pin_privkey, cert)
                .await;
            let error = account_server
                .verify_instruction(instruction, &user, &EpochGenerator, &instruction_state.wallet_user_hsm)
                .await
                .expect_err("instruction should not be valid");

            match attestation_type {
                AttestationType::Apple => {
                    assert_matches!(
                        error,
                        InstructionValidationError::VerificationFailed(AccountError::AssertionVerification(
                            AssertionError::Validation(AssertionValidationError::ChallengeMismatch)
                        ))
                    );
                }
                AttestationType::Google => {
                    assert_matches!(
                        error,
                        InstructionValidationError::VerificationFailed(
                            wallet_common::account::errors::Error::ChallengeMismatch
                        )
                    );
                }
            };
        } else {
            panic!("user should be found")
        }
    }

    struct ExpiredAtEpochGeneretor;

    impl Generator<DateTime<Utc>> for ExpiredAtEpochGeneretor {
        fn generate(&self) -> DateTime<Utc> {
            Utc.timestamp_nanos(-1)
        }
    }

    #[tokio::test]
    #[rstest]
    async fn expired_instruction_challenge_should_not_verify(
        #[values(AttestationType::Apple, AttestationType::Google)] attestation_type: AttestationType,
    ) {
        let (setup, account_server, hw_privkey, cert, instruction_state) =
            setup_and_do_registration(attestation_type).await;

        let challenge_request = hw_privkey
            .sign_instruction_challenge::<CheckPin>(
                cert.dangerous_parse_unverified().unwrap().1.wallet_id,
                1,
                cert.clone(),
            )
            .await;

        let challenge = account_server
            .instruction_challenge(challenge_request, &EpochGenerator, &instruction_state)
            .await
            .unwrap();

        let tx = instruction_state.repositories.begin_transaction().await.unwrap();
        let wallet_user = instruction_state
            .repositories
            .find_wallet_user_by_wallet_id(&tx, "0")
            .await
            .unwrap();

        if let WalletUserQueryResult::Found(mut user) = wallet_user {
            user.instruction_challenge = Some(InstructionChallenge {
                bytes: challenge.clone(),
                expiration_date_time: ExpiredAtEpochGeneretor.generate(),
            });

            let instruction = hw_privkey
                .sign_instruction(CheckPin, challenge, 44, &setup.pin_privkey, cert)
                .await;
            let error = account_server
                .verify_instruction(instruction, &user, &EpochGenerator, &instruction_state.wallet_user_hsm)
                .await
                .expect_err("instruction should not be valid");

            assert_matches!(error, InstructionValidationError::ChallengeTimeout);
        } else {
            panic!("user should be found")
        }
    }

    #[tokio::test]
    #[rstest]
    async fn test_check_pin(
        #[values(AttestationType::Apple, AttestationType::Google)] attestation_type: AttestationType,
    ) {
        let (setup, account_server, hw_privkey, cert, mut instruction_state) =
            setup_and_do_registration(attestation_type).await;
        instruction_state.repositories.instruction_sequence_number = 42;

        let instruction_result_signing_key = SigningKey::random(&mut OsRng);

        let challenge_error =
            do_instruction_challenge::<CheckPin>(&account_server, &hw_privkey, cert.clone(), 9, &instruction_state)
                .await
                .expect_err("should return instruction sequence number mismatch error");

        assert_matches!(
            challenge_error,
            ChallengeError::Validation(wallet_common::account::errors::Error::SequenceNumberMismatch)
        );

        let instruction_result = do_check_pin(
            &account_server,
            &setup.pin_privkey,
            &hw_privkey,
            cert,
            &instruction_result_signing_key,
            &mut instruction_state,
        )
        .await
        .expect("should return unit instruction result");

        instruction_result
            .parse_and_verify_with_sub(&instruction_result_signing_key.verifying_key().into())
            .expect("Could not parse and verify instruction result");
    }

    #[tokio::test]
    async fn test_change_pin_start_commit() {
        let (setup, account_server, hw_privkey, cert, mut instruction_state) =
            setup_and_do_registration(AttestationType::Google).await;
        instruction_state.repositories.instruction_sequence_number = 42;

        let instruction_result_signing_key = SigningKey::random(&mut OsRng);

        let (new_pin_privkey, _new_pin_pubkey, encrypted_new_pin_pubkey, new_cert) = do_pin_change_start(
            &account_server,
            &setup,
            &hw_privkey,
            cert.clone(),
            &instruction_result_signing_key,
            &mut instruction_state,
        )
        .await;

        verify_wallet_certificate(
            &new_cert,
            &EcdsaDecodingKey::from(&setup.signing_pubkey),
            wallet_certificate::mock::PIN_PUBLIC_DISCLOSURE_PROTECTION_KEY_IDENTIFIER,
            wallet_certificate::mock::ENCRYPTION_KEY_IDENTIFIER,
            |wallet_user| wallet_user.encrypted_pin_pubkey.clone(),
            &instruction_state,
        )
        .await
        .expect_err("verifying with the old pin_pubkey should fail");

        instruction_state.repositories.encrypted_pin_pubkey = encrypted_new_pin_pubkey.clone();

        verify_wallet_certificate(
            &new_cert,
            &EcdsaDecodingKey::from(&setup.signing_pubkey),
            wallet_certificate::mock::PIN_PUBLIC_DISCLOSURE_PROTECTION_KEY_IDENTIFIER,
            wallet_certificate::mock::ENCRYPTION_KEY_IDENTIFIER,
            |wallet_user| wallet_user.encrypted_pin_pubkey.clone(),
            &instruction_state,
        )
        .await
        .expect("verifying with the new pin_pubkey should succeed");

        let challenge = do_instruction_challenge::<ChangePinCommit>(
            &account_server,
            &hw_privkey,
            new_cert.clone(),
            45,
            &instruction_state,
        )
        .await
        .unwrap();

        instruction_state.repositories = WalletUserTestRepo {
            challenge: Some(challenge.clone()),
            previous_encrypted_pin_pubkey: Some(setup.encrypted_pin_pubkey.clone()),
            ..instruction_state.repositories.clone()
        };

        account_server
            .handle_instruction(
                hw_privkey
                    .sign_instruction(
                        ChangePinCommit {},
                        challenge.clone(),
                        46,
                        &setup.pin_privkey,
                        cert.clone(),
                    )
                    .await,
                &instruction_result_signing_key,
                &MockGenerators,
                &TimeoutPinPolicy,
                &instruction_state,
            )
            .await
            .expect_err("should fail for old pin");

        instruction_state.repositories = WalletUserTestRepo {
            encrypted_pin_pubkey: encrypted_new_pin_pubkey.clone(),
            previous_encrypted_pin_pubkey: Some(setup.encrypted_pin_pubkey.clone()),
            challenge: Some(challenge.clone()),
            ..instruction_state.repositories.clone()
        };
        let instruction_result = account_server
            .handle_instruction(
                hw_privkey
                    .sign_instruction(
                        ChangePinCommit {},
                        challenge.clone(),
                        46,
                        &new_pin_privkey,
                        new_cert.clone(),
                    )
                    .await,
                &instruction_result_signing_key,
                &MockGenerators,
                &TimeoutPinPolicy,
                &instruction_state,
            )
            .await
            .expect("should return instruction result");

        instruction_result
            .parse_and_verify_with_sub(&instruction_result_signing_key.verifying_key().into())
            .expect("Could not parse and verify instruction result");

        instruction_state.repositories = WalletUserTestRepo {
            encrypted_pin_pubkey: encrypted_new_pin_pubkey.clone(),
            previous_encrypted_pin_pubkey: None,
            challenge: Some(challenge.clone()),
            ..instruction_state.repositories.clone()
        };
        account_server
            .handle_instruction(
                hw_privkey
                    .sign_instruction(ChangePinCommit {}, challenge, 46, &new_pin_privkey, new_cert.clone())
                    .await,
                &instruction_result_signing_key,
                &MockGenerators,
                &TimeoutPinPolicy,
                &instruction_state,
            )
            .await
            .expect("committing double should succeed");

        do_check_pin(
            &account_server,
            &new_pin_privkey,
            &hw_privkey,
            new_cert,
            &instruction_result_signing_key,
            &mut instruction_state,
        )
        .await
        .expect("should be able to send CheckPin instruction with the new certificate");
    }

    #[tokio::test]
    async fn test_change_pin_start_invalid_pop() {
        let (setup, account_server, hw_privkey, cert, mut instruction_state) =
            setup_and_do_registration(AttestationType::Google).await;
        instruction_state.repositories.instruction_sequence_number = 42;

        let instruction_result_signing_key = SigningKey::random(&mut OsRng);

        let new_pin_privkey = SigningKey::random(&mut OsRng);
        let new_pin_pubkey = *new_pin_privkey.verifying_key();

        let challenge = do_instruction_challenge::<ChangePinStart>(
            &account_server,
            &hw_privkey,
            cert.clone(),
            43,
            &instruction_state,
        )
        .await
        .unwrap();

        let pop_pin_pubkey = new_pin_privkey
            .try_sign(utils::random_bytes(32).as_slice())
            .await
            .unwrap();

        instruction_state.repositories = WalletUserTestRepo {
            challenge: Some(challenge.clone()),
            instruction_sequence_number: 2,
            ..instruction_state.repositories
        };

        let error = account_server
            .handle_change_pin_start_instruction(
                hw_privkey
                    .sign_instruction(
                        ChangePinStart {
                            pin_pubkey: new_pin_pubkey.into(),
                            pop_pin_pubkey: pop_pin_pubkey.into(),
                        },
                        challenge,
                        44,
                        &setup.pin_privkey,
                        cert.clone(),
                    )
                    .await,
                (&instruction_result_signing_key, &setup.signing_key),
                &MockGenerators,
                &TimeoutPinPolicy,
                &instruction_state,
            )
            .await
            .expect_err("should return instruction error for invalid PoP");

        assert_matches!(
            error,
            InstructionError::Validation(InstructionValidationError::ChallengeMismatch)
        );
    }

    #[tokio::test]
    async fn test_change_pin_start_rollback() {
        let (setup, account_server, hw_privkey, cert, mut instruction_state) =
            setup_and_do_registration(AttestationType::Google).await;
        instruction_state.repositories.instruction_sequence_number = 42;

        let instruction_result_signing_key = SigningKey::random(&mut OsRng);

        let (new_pin_privkey, _new_pin_pubkey, _encrypted_new_pin_pubkey, new_cert) = do_pin_change_start(
            &account_server,
            &setup,
            &hw_privkey,
            cert.clone(),
            &instruction_result_signing_key,
            &mut instruction_state,
        )
        .await;

        let challenge = do_instruction_challenge::<ChangePinRollback>(
            &account_server,
            &hw_privkey,
            cert.clone(),
            45,
            &instruction_state,
        )
        .await
        .unwrap();

        instruction_state.repositories = WalletUserTestRepo {
            challenge: Some(challenge.clone()),
            previous_encrypted_pin_pubkey: Some(setup.encrypted_pin_pubkey.clone()),
            ..instruction_state.repositories.clone()
        };
        account_server
            .handle_change_pin_rollback_instruction(
                hw_privkey
                    .sign_instruction(
                        ChangePinRollback {},
                        challenge.clone(),
                        46,
                        &new_pin_privkey,
                        new_cert.clone(),
                    )
                    .await,
                &instruction_result_signing_key,
                &MockGenerators,
                &TimeoutPinPolicy,
                &instruction_state,
            )
            .await
            .expect_err("should fail for new pin");

        instruction_state.repositories = WalletUserTestRepo {
            challenge: Some(challenge.clone()),
            previous_encrypted_pin_pubkey: Some(setup.encrypted_pin_pubkey.clone()),
            ..instruction_state.repositories.clone()
        };
        account_server
            .handle_change_pin_rollback_instruction(
                hw_privkey
                    .sign_instruction(
                        ChangePinRollback {},
                        challenge.clone(),
                        46,
                        &setup.pin_privkey,
                        cert.clone(),
                    )
                    .await,
                &instruction_result_signing_key,
                &MockGenerators,
                &TimeoutPinPolicy,
                &instruction_state,
            )
            .await
            .expect("should succeed for old pin");

        instruction_state.repositories = WalletUserTestRepo {
            challenge: Some(challenge.clone()),
            previous_encrypted_pin_pubkey: None,
            ..instruction_state.repositories.clone()
        };
        let instruction_result = account_server
            .handle_change_pin_rollback_instruction(
                hw_privkey
                    .sign_instruction(ChangePinRollback {}, challenge, 47, &setup.pin_privkey, cert.clone())
                    .await,
                &instruction_result_signing_key,
                &MockGenerators,
                &TimeoutPinPolicy,
                &instruction_state,
            )
            .await
            .expect("should return instruction result for old pin");

        instruction_result
            .parse_and_verify_with_sub(&instruction_result_signing_key.verifying_key().into())
            .expect("Could not parse and verify instruction result");

        do_check_pin(
            &account_server,
            &new_pin_privkey,
            &hw_privkey,
            new_cert,
            &instruction_result_signing_key,
            &mut instruction_state,
        )
        .await
        .expect_err("should not be able to send CheckPin instruction with new certificate");

        do_check_pin(
            &account_server,
            &setup.pin_privkey,
            &hw_privkey,
            cert,
            &instruction_result_signing_key,
            &mut instruction_state,
        )
        .await
        .expect("should be able to send CheckPin instruction with old certificate");
    }

    #[tokio::test]
    async fn test_change_pin_no_other_instructions_allowed() {
        let (setup, account_server, hw_privkey, cert, mut instruction_state) =
            setup_and_do_registration(AttestationType::Google).await;
        instruction_state.repositories.instruction_sequence_number = 42;
        let instruction_result_signing_key = SigningKey::random(&mut OsRng);

        let (_new_pin_privkey, _new_pin_pubkey, encrypted_new_pin_pubkey, _new_cert) = do_pin_change_start(
            &account_server,
            &setup,
            &hw_privkey,
            cert.clone(),
            &instruction_result_signing_key,
            &mut instruction_state,
        )
        .await;

        instruction_state.repositories.previous_encrypted_pin_pubkey = Some(encrypted_new_pin_pubkey);
        let error = do_check_pin(
            &account_server,
            &setup.pin_privkey,
            &hw_privkey,
            cert,
            &instruction_result_signing_key,
            &mut instruction_state,
        )
        .await
        .expect_err("other instructions than change_pin_commit and change_pin_rollback are not allowed");
        assert_eq!(
            "instruction validation error: pin change is in progress",
            error.to_string()
        );
    }
}<|MERGE_RESOLUTION|>--- conflicted
+++ resolved
@@ -292,7 +292,6 @@
     google_crl_client: GC,
 }
 
-<<<<<<< HEAD
 pub struct InstructionState<R, H, W> {
     pub repositories: R,
     pub wallet_user_hsm: H,
@@ -309,10 +308,7 @@
     }
 }
 
-impl AccountServer {
-=======
 impl<GC> AccountServer<GC> {
->>>>>>> 40c9e84e
     #[allow(clippy::too_many_arguments)]
     pub fn new(
         instruction_challenge_timeout: Duration,
@@ -1208,7 +1204,6 @@
     use super::mock::MockInstructionState;
     use super::mock::MOCK_APPLE_CA;
     use super::mock::MOCK_GOOGLE_CA_CHAIN;
-    use super::AccountServer;
     use super::ChallengeError;
     use super::InstructionError;
     use super::InstructionState;
@@ -1216,12 +1211,7 @@
     use super::RegistrationError;
 
     async fn do_registration(
-<<<<<<< HEAD
-        account_server: &AccountServer,
-=======
         account_server: &MockAccountServer,
-        hsm: &MockPkcs11Client<HsmError>,
->>>>>>> 40c9e84e
         certificate_signing_key: &impl WalletCertificateSigningKey,
         pin_privkey: &SigningKey,
         attestation_ca: AttestationCa<'_>,
@@ -1330,12 +1320,7 @@
     }
 
     async fn do_instruction_challenge<I>(
-<<<<<<< HEAD
-        account_server: &AccountServer,
-=======
         account_server: &MockAccountServer,
-        repo: &WalletUserTestRepo,
->>>>>>> 40c9e84e
         hw_privkey: &MockHardwareKey,
         wallet_certificate: WalletCertificate,
         instruction_sequence_number: u64,
@@ -1358,12 +1343,7 @@
     }
 
     async fn do_check_pin(
-<<<<<<< HEAD
-        account_server: &AccountServer,
-=======
         account_server: &MockAccountServer,
-        repo: WalletUserTestRepo,
->>>>>>> 40c9e84e
         pin_privkey: &SigningKey,
         hw_privkey: &MockHardwareKey,
         wallet_certificate: WalletCertificate,
@@ -1431,12 +1411,7 @@
     }
 
     async fn do_pin_change_start(
-<<<<<<< HEAD
-        account_server: &AccountServer,
-=======
         account_server: &MockAccountServer,
-        repo: WalletUserTestRepo,
->>>>>>> 40c9e84e
         wallet_certificate_setup: &WalletCertificateSetup,
         hw_privkey: &MockHardwareKey,
         wallet_certificate: WalletCertificate,
