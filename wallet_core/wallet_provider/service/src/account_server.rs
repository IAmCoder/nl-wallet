--- conflicted
+++ resolved
@@ -946,8 +946,7 @@
 
     use super::*;
 
-    pub static MOCK_APPLE_CA: LazyLock<MockAttestationCa> =
-        LazyLock::new(|| MockAttestationCa::generate(AttestationEnvironment::Development));
+    pub static MOCK_APPLE_CA: LazyLock<MockAttestationCa> = LazyLock::new(MockAttestationCa::generate);
     pub static MOCK_GOOGLE_CA_CHAIN: LazyLock<MockCaChain> = LazyLock::new(|| MockCaChain::generate(1));
 
     #[derive(Clone, Copy)]
@@ -962,18 +961,8 @@
         Google(&'a MockCaChain),
     }
 
-<<<<<<< HEAD
-    pub fn setup_account_server(
-        certificate_signing_pubkey: &VerifyingKey,
-    ) -> (AccountServer, MockAttestationCa, MockCaChain) {
-        let apple_mock_ca = MockAttestationCa::generate();
-        let android_mock_ca_chain = MockCaChain::generate(1);
-
-        let account_server = AccountServer::new(
-=======
     pub fn setup_account_server(certificate_signing_pubkey: &VerifyingKey) -> AccountServer {
         AccountServer::new(
->>>>>>> 5fdaba7f
             Duration::from_millis(15000),
             "mock_account_server".into(),
             certificate_signing_pubkey.into(),
@@ -981,11 +970,7 @@
             wallet_certificate::mock::PIN_PUBLIC_DISCLOSURE_PROTECTION_KEY_IDENTIFIER.to_string(),
             AppleAttestationConfiguration {
                 app_identifier: AppIdentifier::new_mock(),
-<<<<<<< HEAD
                 environment: AttestationEnvironment::Development,
-=======
-                environment: MOCK_APPLE_CA.environment,
->>>>>>> 5fdaba7f
             },
             vec![MOCK_APPLE_CA.trust_anchor().to_owned()],
             vec![RootPublicKey::Rsa(MOCK_GOOGLE_CA_CHAIN.root_public_key.clone())],
