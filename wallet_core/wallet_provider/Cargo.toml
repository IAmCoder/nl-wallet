[package]
name = "wallet_provider"
version.workspace = true
edition.workspace = true
rust-version.workspace = true

[lints]
workspace = true

[[bin]]
name = "wallet_provider"

[lib]
doctest = false

[[test]]
name = "hsm"
path = "tests/hsm.rs"
required-features = ["hsm_test"]

[[test]]
name = "settings"
path = "tests/settings.rs"
required-features = ["hsm_test"]

[features]
# Include and run test that depend on a configured HSM
hsm_test = ["dep:rand_core", "dep:serial_test"]

[dependencies]
axum = { workspace = true, features = ["http1", "json", "tokio", "tower-log", "tracing"] }
chrono = { workspace = true, features = ["clock", "serde", "std"] }
config = { workspace = true, features = ["toml"] }
http.workspace = true
nutype.workspace = true
p256 = { workspace = true, features = ["ecdsa", "pkcs8", "std", "pem"] }
rand_core = { workspace = true, optional = true }
sentry = { workspace = true, features = [
    "backtrace",
    "contexts",
    "debug-images",
    "panic",
    "anyhow",
    "reqwest",
    "rustls",
    "tracing",
    "log",
] }
serde = { workspace = true, features = ["derive"] }
serde_json.workspace = true
serde_with = { workspace = true, features = ["chrono"] }
serial_test = { workspace = true, optional = true }
<<<<<<< HEAD
tokio = { workspace = true, features = ["rt-multi-thread", "parking_lot", "net"] }
=======
thiserror = { workspace = true }
tokio = { workspace = true, features = ["rt-multi-thread", "parking_lot", "macros"] }
>>>>>>> 02c6c142
tower-http = { workspace = true, features = ["trace"] }
tracing.workspace = true
tracing-subscriber = { workspace = true, features = [
    "std",
    "env-filter",
    "fmt",
    "ansi",
    "json",
    "tracing-log",
    "smallvec",
    "parking_lot",
] }
uuid = { workspace = true, features = ["serde", "v4"] }

wallet_common = { path = "../wallet_common", features = ["axum", "sentry"] }
wallet_provider_database_settings.path = "database_settings"
wallet_provider_domain.path = "domain"
wallet_provider_persistence.path = "persistence"
wallet_provider_service.path = "service"<|MERGE_RESOLUTION|>--- conflicted
+++ resolved
@@ -50,12 +50,8 @@
 serde_json.workspace = true
 serde_with = { workspace = true, features = ["chrono"] }
 serial_test = { workspace = true, optional = true }
-<<<<<<< HEAD
+thiserror = { workspace = true }
 tokio = { workspace = true, features = ["rt-multi-thread", "parking_lot", "net"] }
-=======
-thiserror = { workspace = true }
-tokio = { workspace = true, features = ["rt-multi-thread", "parking_lot", "macros"] }
->>>>>>> 02c6c142
 tower-http = { workspace = true, features = ["trace"] }
 tracing.workspace = true
 tracing-subscriber = { workspace = true, features = [
