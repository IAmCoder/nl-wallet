[package]
name = "android_attest"
version.workspace = true
edition.workspace = true
rust-version.workspace = true

[lints]
workspace = true

[[test]]
name = "certificate_chain"
path = "tests/certificate_chain.rs"
required-features = ["mock"]

[features]
encode = []
<<<<<<< HEAD
mock = ["dep:rcgen", "derive_more/debug"]
=======
mock = ["encode", "dep:derive_more", "dep:rand", "dep:rcgen", "dep:time"]
>>>>>>> 5125b2cf
network_test = []
# Accept attested keys from the emulator. This allows software security level.
allow_emulator_keys = ["dep:tracing"]

[dependencies]
bitflags.workspace = true
<<<<<<< HEAD
=======
cfg-if.workspace = true
>>>>>>> 5125b2cf
chrono = { workspace = true, features = ["serde", "now"] }
const-decoder.workspace = true
derive_more = { workspace = true, features = ["as_ref"] }
http-cache-reqwest = { workspace = true, features = ["manager-moka"] }
int-enum.workspace = true
num-bigint.workspace = true
num-traits.workspace = true
nutype = { workspace = true, features = ["regex", "serde"] }
p256 = { workspace = true, features = ["std", "ecdsa", "pkcs8"] }
rasn = { workspace = true, features = ["std"] }
regex.workspace = true
reqwest = { workspace = true, features = ["json", "rustls-tls"] }
reqwest-middleware.workspace = true
rsa = { workspace = true, features = ["std"] }
rustls-pki-types.workspace = true
rustls-webpki.workspace = true
serde = { workspace = true, features = ["derive"] }
serde_json.workspace = true
serde_with = { workspace = true, features = ["chrono", "base64", "hex"] }
spki = { workspace = true, features = ["std"] }
strum = { workspace = true, features = ["derive"] }
thiserror.workspace = true
url.workspace = true
x509-parser.workspace = true

<<<<<<< HEAD
=======
derive_more = { workspace = true, optional = true, features = ["debug"] }
rand = { workspace = true, optional = true }
>>>>>>> 5125b2cf
rcgen = { workspace = true, optional = true, features = ["aws_lc_rs"] }
time = { workspace = true, optional = true }
tracing = { workspace = true, optional = true }

[dev-dependencies]
assert_matches.workspace = true
p256 = { workspace = true, features = ["std", "ecdsa", "pem", "pkcs8"] }
rand.workspace = true
rstest.workspace = true
<<<<<<< HEAD
rustls-pki-types.workspace = true
rustls-webpki.workspace = true
=======
serde_json.workspace = true
>>>>>>> 5125b2cf
tokio = { workspace = true, features = ["macros"] }
wiremock.workspace = true<|MERGE_RESOLUTION|>--- conflicted
+++ resolved
@@ -14,21 +14,14 @@
 
 [features]
 encode = []
-<<<<<<< HEAD
-mock = ["dep:rcgen", "derive_more/debug"]
-=======
-mock = ["encode", "dep:derive_more", "dep:rand", "dep:rcgen", "dep:time"]
->>>>>>> 5125b2cf
+mock = ["encode", "dep:rand", "dep:rcgen", "dep:time", "derive_more/debug"]
 network_test = []
 # Accept attested keys from the emulator. This allows software security level.
 allow_emulator_keys = ["dep:tracing"]
 
 [dependencies]
 bitflags.workspace = true
-<<<<<<< HEAD
-=======
 cfg-if.workspace = true
->>>>>>> 5125b2cf
 chrono = { workspace = true, features = ["serde", "now"] }
 const-decoder.workspace = true
 derive_more = { workspace = true, features = ["as_ref"] }
@@ -54,11 +47,7 @@
 url.workspace = true
 x509-parser.workspace = true
 
-<<<<<<< HEAD
-=======
-derive_more = { workspace = true, optional = true, features = ["debug"] }
 rand = { workspace = true, optional = true }
->>>>>>> 5125b2cf
 rcgen = { workspace = true, optional = true, features = ["aws_lc_rs"] }
 time = { workspace = true, optional = true }
 tracing = { workspace = true, optional = true }
@@ -68,11 +57,5 @@
 p256 = { workspace = true, features = ["std", "ecdsa", "pem", "pkcs8"] }
 rand.workspace = true
 rstest.workspace = true
-<<<<<<< HEAD
-rustls-pki-types.workspace = true
-rustls-webpki.workspace = true
-=======
-serde_json.workspace = true
->>>>>>> 5125b2cf
 tokio = { workspace = true, features = ["macros"] }
 wiremock.workspace = true