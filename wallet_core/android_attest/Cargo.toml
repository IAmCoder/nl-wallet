--- conflicted
+++ resolved
@@ -40,12 +40,9 @@
 x509-parser.workspace = true
 
 derive_more = { workspace = true, optional = true, features = ["debug"] }
+rand = { workspace = true, optional = true }
 rcgen = { workspace = true, optional = true, features = ["aws_lc_rs"] }
-<<<<<<< HEAD
-rand = { workspace = true, optional = true }
-=======
 tracing = { workspace = true, optional = true }
->>>>>>> 93026bb8
 
 [dev-dependencies]
 assert_matches.workspace = true
