[package]
name = "android_attest"
version.workspace = true
edition.workspace = true
rust-version.workspace = true

[lints]
workspace = true

[features]
mock = ["dep:derive_more", "dep:rcgen"]
network_test = []

[dependencies]
chrono = { workspace = true, features = ["serde"] }
const-decoder.workspace = true
http-cache-reqwest = { workspace = true, features = ["manager-moka"] }
num-bigint.workspace = true
num-traits.workspace = true
nutype = { workspace = true, features = ["regex", "serde"] }
p256 = { workspace = true, features = ["std", "ecdsa", "pkcs8"] }
regex.workspace = true
reqwest = { workspace = true, features = ["json", "rustls-tls"] }
reqwest-middleware.workspace = true
rsa = { workspace = true, features = ["std"] }
serde = { workspace = true, features = ["derive"] }
serde_with.workspace = true
spki = { workspace = true, features = ["std"] }
thiserror.workspace = true
url.workspace = true
x509-parser.workspace = true

<<<<<<< HEAD
derive_more = { workspace = true, optional = true, features = ["debug"] }
rcgen = { workspace = true, optional = true, features = ["ring"] }
=======
rcgen = { workspace = true, optional = true, features = ["aws_lc_rs"] }
>>>>>>> 5fdaba7f

[dev-dependencies]
assert_matches.workspace = true
p256 = { workspace = true, features = ["pem"] }
rand.workspace = true
rstest.workspace = true
rustls-pki-types.workspace = true
rustls-webpki.workspace = true
serde_json.workspace = true
tokio = { workspace = true, features = ["macros"] }
wiremock.workspace = true<|MERGE_RESOLUTION|>--- conflicted
+++ resolved
@@ -30,12 +30,8 @@
 url.workspace = true
 x509-parser.workspace = true
 
-<<<<<<< HEAD
 derive_more = { workspace = true, optional = true, features = ["debug"] }
-rcgen = { workspace = true, optional = true, features = ["ring"] }
-=======
 rcgen = { workspace = true, optional = true, features = ["aws_lc_rs"] }
->>>>>>> 5fdaba7f
 
 [dev-dependencies]
 assert_matches.workspace = true
