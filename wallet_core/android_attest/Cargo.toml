--- conflicted
+++ resolved
@@ -8,12 +8,8 @@
 workspace = true
 
 [features]
-<<<<<<< HEAD
 encode = []
-mock = ["dep:p256", "dep:rcgen"]
-=======
 mock = ["dep:rcgen"]
->>>>>>> b9c6e2c2
 network_test = []
 
 [dependencies]
@@ -25,11 +21,8 @@
 num-bigint.workspace = true
 num-traits.workspace = true
 nutype = { workspace = true, features = ["regex", "serde"] }
-<<<<<<< HEAD
+p256 = { workspace = true, features = ["std", "ecdsa", "pkcs8"] }
 rasn = { workspace = true, features = ["std"] }
-=======
-p256 = { workspace = true, features = ["std", "ecdsa", "pkcs8"] }
->>>>>>> b9c6e2c2
 regex.workspace = true
 reqwest = { workspace = true, features = ["json", "rustls-tls"] }
 reqwest-middleware.workspace = true
