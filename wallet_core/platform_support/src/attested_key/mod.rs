--- conflicted
+++ resolved
@@ -66,14 +66,8 @@
 
 use std::error::Error;
 
-<<<<<<< HEAD
-use wallet_common::{apple::AppleAttestedKey, keys::SecureEcdsaKey};
-=======
-use derive_more::derive::AsRef;
-use derive_more::derive::Into;
-
+use wallet_common::apple::AppleAttestedKey;
 use wallet_common::keys::SecureEcdsaKey;
->>>>>>> 5204b311
 
 /// Wrapper for errors encountered during attestation that includes a boolean to indicate
 /// whether the caller should retry the attestation using the same identifier.
