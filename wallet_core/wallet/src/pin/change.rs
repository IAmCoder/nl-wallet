--- conflicted
+++ resolved
@@ -82,14 +82,8 @@
     Instruction(#[from] InstructionError),
     #[error("storage error: {0}")]
     Storage(#[from] StorageError),
-<<<<<<< HEAD
-=======
     #[error("error fetching update policy: {0}")]
     UpdatePolicy(#[from] UpdatePolicyError),
-    #[error("could not get hardware public key: {0}")]
-    #[category(pd)]
-    HardwarePublicKey(#[source] Box<dyn Error + Send + Sync>),
->>>>>>> c5a850bb
     #[error("could not validate new registration certificate received from Wallet Provider: {0}")]
     CertificateValidation(#[source] JwtError),
     #[error(
