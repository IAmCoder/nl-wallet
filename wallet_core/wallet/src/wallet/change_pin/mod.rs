--- conflicted
+++ resolved
@@ -26,18 +26,14 @@
 
 const CHANGE_PIN_RETRIES: u8 = 3;
 
-<<<<<<< HEAD
-impl<CR, S, AKH, APC, DS, IS, MDS, WIC> Wallet<CR, S, AKH, APC, DS, IS, MDS, WIC>
-=======
-impl<CR, S, PEK, APC, DS, IC, MDS, WIC, UR> Wallet<CR, S, PEK, APC, DS, IC, MDS, WIC, UR>
->>>>>>> c5a850bb
+impl<CR, UR, S, AKH, APC, DS, IS, MDS, WIC> Wallet<CR, UR, S, AKH, APC, DS, IS, MDS, WIC>
 where
     CR: Repository<Arc<WalletConfiguration>>,
+    UR: Repository<VersionState>,
     S: Storage,
     AKH: AttestedKeyHolder,
     APC: AccountProviderClient,
     WIC: Default,
-    UR: Repository<VersionState>,
 {
     pub async fn begin_change_pin(&mut self, old_pin: String, new_pin: String) -> Result<(), ChangePinError>
     where
