--- conflicted
+++ resolved
@@ -286,7 +286,6 @@
         // Actually perform disclosure, casting any `InstructionError` that
         // occur during signing to `RemoteEcdsaKeyError::Instruction`.
         if let Err(error) = session_proposal.disclose(&&remote_key_factory).await {
-<<<<<<< HEAD
             if let Err(e) = self
                 .log_disclosure_error(
                     error.data_shared.then(|| session_proposal.proposed_attributes()),
@@ -297,15 +296,7 @@
             {
                 error!("Could not store error in history: {e}");
             }
-=======
-            self.log_disclosure_error(
-                error.data_shared.then(|| session_proposal.proposed_attributes()),
-                session.rp_certificate().clone(),
-                "Error occurred while disclosing attributes".to_owned(),
-            )
-            .await;
-
->>>>>>> 8700938b
+
             let error = match error.error {
                 nl_wallet_mdoc::Error::Cose(CoseError::Signing(error)) if error.is::<RemoteEcdsaKeyError>() => {
                     // This `unwrap()` is safe because of the `is()` check above.
