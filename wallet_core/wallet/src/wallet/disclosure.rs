use std::collections::HashSet;

use indexmap::IndexMap;
use tracing::{error, info, instrument};
use url::Url;
use uuid::Uuid;

use nl_wallet_mdoc::{
    holder::{MdocDataSource, ProposedAttributes, StoredMdoc},
    server_keys::KeysError,
    utils::{cose::CoseError, reader_auth::ReaderRegistration, x509::Certificate},
    verifier::SessionType,
};
use platform_support::hw_keystore::PlatformEcdsaKey;
use wallet_common::config::wallet_config::WalletConfiguration;

use crate::{
    account_provider::AccountProviderClient,
    config::{ConfigurationRepository, UNIVERSAL_LINK_BASE_URL},
    disclosure::{
        DisclosureUriData, DisclosureUriError, MdocDisclosureMissingAttributes, MdocDisclosureProposal,
        MdocDisclosureSession, MdocDisclosureSessionState,
    },
    document::{DisclosureDocument, DisclosureType, DocumentMdocError, MissingDisclosureAttributes},
    instruction::{InstructionClient, InstructionError, RemoteEcdsaKeyError, RemoteEcdsaKeyFactory},
<<<<<<< HEAD
    storage::{Storage, StorageError, StoredMdocCopy, WalletEvent},
    DisclosureUriSource, EventStatus,
=======
    storage::{EventStatus, Storage, StorageError, StoredMdocCopy, WalletEvent},
>>>>>>> 8a86cf31
};

use super::{history::EventStorageError, Wallet};

#[derive(Debug, Clone)]
pub struct DisclosureProposal {
    pub documents: Vec<DisclosureDocument>,
    pub reader_registration: ReaderRegistration,
    pub shared_data_with_relying_party_before: bool,
    pub session_type: SessionType,
    pub is_login_flow: bool,
}

#[derive(Debug, thiserror::Error)]
pub enum DisclosureError {
    #[error("wallet is not registered")]
    NotRegistered,
    #[error("wallet is locked")]
    Locked,
    #[error("disclosure session is not in the correct state")]
    SessionState,
    #[error("could not parse disclosure URI: {0}")]
    DisclosureUri(#[source] DisclosureUriError),
    #[error("error in mdoc disclosure session: {0}")]
    DisclosureSession(#[source] nl_wallet_mdoc::Error),
    #[error("could not fetch if attributes were shared before: {0}")]
    HistoryRetrieval(#[source] StorageError),
    #[error("not all requested attributes are available, missing: {missing_attributes:?}")]
    AttributesNotAvailable {
        reader_registration: Box<ReaderRegistration>,
        missing_attributes: Vec<MissingDisclosureAttributes>,
        shared_data_with_relying_party_before: bool,
        session_type: SessionType,
    },
    #[error("could not interpret (missing) mdoc attributes: {0}")]
    MdocAttributes(#[source] DocumentMdocError),
    #[error("error sending instruction to Wallet Provider: {0}")]
    Instruction(#[source] InstructionError),
    #[error("could not increment usage count of mdoc copies in database: {0}")]
    IncrementUsageCount(#[source] StorageError),
    #[error("could not store event in history database: {0}")]
    EventStorage(#[source] EventStorageError),
}

impl<CR, S, PEK, APC, DS, IS, MDS> Wallet<CR, S, PEK, APC, DS, IS, MDS>
where
    CR: ConfigurationRepository,
    MDS: MdocDisclosureSession<Self>,
    S: Storage,
{
    #[instrument(skip_all)]
    pub async fn start_disclosure(
        &mut self,
        uri: &Url,
        source: DisclosureUriSource,
    ) -> Result<DisclosureProposal, DisclosureError> {
        info!("Performing disclosure based on received URI: {}", uri);

        info!("Checking if registered");
        if self.registration.is_none() {
            return Err(DisclosureError::NotRegistered);
        }

        info!("Checking if locked");
        if self.lock.is_locked() {
            return Err(DisclosureError::Locked);
        }

        info!("Checking if there is already a disclosure session");
        if self.disclosure_session.is_some() {
            return Err(DisclosureError::SessionState);
        }

        let config = &self.config_repository.config().disclosure;

        let disclosure_uri = DisclosureUriData::parse_from_uri(
            uri,
            WalletConfiguration::disclosure_base_uri(&UNIVERSAL_LINK_BASE_URL).as_ref(),
        )
        .map_err(DisclosureError::DisclosureUri)?;

        // Start the disclosure session based on the `ReaderEngagement`.
        let session = MDS::start(disclosure_uri, source, self, &config.rp_trust_anchors())
            .await
            .map_err(DisclosureError::DisclosureSession)?;

        let shared_data_with_relying_party_before = self
            .storage
            .read()
            .await
            .did_share_data_with_relying_party(session.rp_certificate())
            .await
            .map_err(DisclosureError::HistoryRetrieval)?;

        let proposal_session = match session.session_state() {
            MdocDisclosureSessionState::MissingAttributes(missing_attr_session) => {
                // Translate the missing attributes into a `Vec<MissingDisclosureAttributes>`.
                // If this fails, return `DisclosureError::AttributeMdoc` instead.
                info!(
                    "At least one attribute is missing in order to satisfy the disclosure request, \
                    attempting to translate to MissingDisclosureAttributes"
                );

                let missing_attributes = missing_attr_session.missing_attributes().to_vec();
                let session_type = session.session_type();
                let error = match MissingDisclosureAttributes::from_mdoc_missing_attributes(missing_attributes) {
                    Ok(attributes) => {
                        // If the missing attributes can be translated and shown to the user,
                        // store the session so that it will only be terminated on user interaction.
                        // This prevents gleaning of missing attributes by a verifier.
                        let reader_registration = session.reader_registration().clone().into();
                        self.disclosure_session.replace(session);

                        DisclosureError::AttributesNotAvailable {
                            reader_registration,
                            missing_attributes: attributes,
                            shared_data_with_relying_party_before,
                            session_type,
                        }
                    }
                    // NB: It is a known limitation that, if the missing attributes cannot be
                    //     translated, the missing attributes cannot be presented to the user,
                    //     thus user interaction cannot terminate the disclosure session. As
                    //     a precaution to prevent gleaning of missing attributes we will
                    //     simply never respond to the verifier in this case.
                    Err(error) => DisclosureError::MdocAttributes(error),
                };

                return Err(error);
            }
            MdocDisclosureSessionState::Proposal(proposal_session) => proposal_session,
        };

        info!("All attributes in the disclosure request are present in the database, return a proposal to the user");

        // Prepare a `IndexMap<DocType, ProposedDocumentAttributes>`.
        let proposed_attributes = proposal_session.proposed_attributes();

        let is_login_flow = DisclosureType::from_proposed_attributes(&proposed_attributes).is_login_flow();

        // Prepare a `Vec<ProposedDisclosureDocument>` to report to the caller.
        let documents: Vec<DisclosureDocument> = proposed_attributes
            .into_iter()
            .map(|(doc_type, attributes)| DisclosureDocument::from_mdoc_attributes(&doc_type, attributes))
            .collect::<Result<_, _>>()
            .map_err(DisclosureError::MdocAttributes)?;

        // Place this in a `DisclosureProposal`, along with a copy of the `ReaderRegistration`.
        let proposal = DisclosureProposal {
            documents,
            reader_registration: session.reader_registration().clone(),
            shared_data_with_relying_party_before,
            session_type: session.session_type(),
            is_login_flow,
        };

        // Retain the session as `Wallet` state.
        self.disclosure_session.replace(session);

        Ok(proposal)
    }
    /// When we have missing attributes, we don't have a proposal -> empty proposed_attributes.
    /// When we do have a proposal, give us the proposed attributes then. In both cases, empty
    /// or "real", use from_proposed_attributes to determine the disclosure_type.
    async fn terminate_disclosure_session(&mut self, session: MDS) -> Result<(), DisclosureError> {
        let proposed_attributes = match session.session_state() {
            MdocDisclosureSessionState::MissingAttributes(_) => None,
            MdocDisclosureSessionState::Proposal(proposal_session) => Some(proposal_session.proposed_attributes()),
        };

        let disclosure_type = proposed_attributes
            .as_ref()
            .map(DisclosureType::from_proposed_attributes)
            .unwrap_or(DisclosureType::Regular);

        let event = WalletEvent::new_disclosure(
            None,
            session.rp_certificate().clone(),
            EventStatus::Cancelled,
            disclosure_type,
        );

        session.terminate().await.map_err(DisclosureError::DisclosureSession)?;

        self.store_history_event(event)
            .await
            .map_err(DisclosureError::EventStorage)?;

        Ok(())
    }

    #[instrument(skip_all)]
    pub fn has_active_disclosure_session(&self) -> Result<bool, DisclosureError> {
        info!("Checking for active disclosure session");

        info!("Checking if registered");
        if self.registration.is_none() {
            return Err(DisclosureError::NotRegistered);
        }

        info!("Checking if locked");
        if self.lock.is_locked() {
            return Err(DisclosureError::Locked);
        }

        let has_active_session = self.disclosure_session.is_some();

        Ok(has_active_session)
    }

    #[instrument(skip_all)]
    pub async fn cancel_disclosure(&mut self) -> Result<(), DisclosureError> {
        info!("Cancelling disclosure");

        info!("Checking if registered");
        if self.registration.is_none() {
            return Err(DisclosureError::NotRegistered);
        }

        info!("Checking if locked");
        if self.lock.is_locked() {
            return Err(DisclosureError::Locked);
        }

        info!("Checking if a disclosure session is present");
        let session = self.disclosure_session.take().ok_or(DisclosureError::SessionState)?;

        self.terminate_disclosure_session(session).await
    }

    async fn log_disclosure_error(
        &mut self,
        proposed_attributes: ProposedAttributes,
        data_shared: bool,
        remote_party_certificate: Certificate,
    ) -> Result<(), DisclosureError> {
        let disclosure_type = DisclosureType::from_proposed_attributes(&proposed_attributes);
        let event = WalletEvent::new_disclosure(
            data_shared.then(|| proposed_attributes.into()),
            remote_party_certificate,
            EventStatus::Error,
            disclosure_type,
        );
        self.store_history_event(event)
            .await
            .map_err(DisclosureError::EventStorage)
    }

    #[instrument(skip_all)]
    pub async fn accept_disclosure(&mut self, pin: String) -> Result<Option<Url>, DisclosureError>
    where
        S: Storage,
        PEK: PlatformEcdsaKey,
        APC: AccountProviderClient,
    {
        info!("Accepting disclosure");

        info!("Checking if registered");
        let registration = self
            .registration
            .as_ref()
            .ok_or_else(|| DisclosureError::NotRegistered)?;

        info!("Checking if locked");
        if self.lock.is_locked() {
            return Err(DisclosureError::Locked);
        }

        info!("Checking if a disclosure session is present");
        let session = self.disclosure_session.as_ref().ok_or(DisclosureError::SessionState)?;

        let session_proposal = match session.session_state() {
            MdocDisclosureSessionState::Proposal(session_proposal) => session_proposal,
            _ => return Err(DisclosureError::SessionState),
        };

        // Increment the disclosure counts of the mdoc copies referenced in the proposal,
        // so that for the next disclosure different copies are used.

        // NOTE: If the disclosure fails and is retried, the disclosure count will jump by
        //       more than 1, since the same copies are shared with the verifier again.
        //       It is necessary to increment the disclosure count before sending the mdocs
        //       to the verifier, as we do not know if disclosure fails before or after the
        //       verifier has received the attributes.

        if let Err(error) = self
            .storage
            .get_mut()
            .increment_mdoc_copies_usage_count(session_proposal.proposed_source_identifiers())
            .await
        {
            if let Err(e) = self
                .log_disclosure_error(
                    session_proposal.proposed_attributes(),
                    false, // No data was shared yet
                    session.rp_certificate().clone(),
                )
                .await
            {
                error!("Could not store error in history: {e}");
            }
            return Err(DisclosureError::IncrementUsageCount(error));
        }

        // Prepare the `RemoteEcdsaKeyFactory` for signing using the provided PIN.
        let config = self.config_repository.config();

        let instruction_result_public_key = config.account_server.instruction_result_public_key.clone().into();
        let remote_instruction = InstructionClient::new(
            pin,
            &self.storage,
            &registration.hw_privkey,
            &self.account_provider_client,
            &registration.data,
            &config.account_server.base_url,
            &instruction_result_public_key,
        );
        let remote_key_factory = RemoteEcdsaKeyFactory::new(&remote_instruction);

        // Actually perform disclosure, casting any `InstructionError` that
        // occur during signing to `RemoteEcdsaKeyError::Instruction`.
        if let Err(error) = session_proposal.disclose(&&remote_key_factory).await {
            if let Err(e) = self
                .log_disclosure_error(
                    session_proposal.proposed_attributes(),
                    error.data_shared,
                    session.rp_certificate().clone(),
                )
                .await
            {
                error!("Could not store error in history: {e}");
            }

            let error = match error.error {
                nl_wallet_mdoc::Error::Cose(CoseError::Signing(error)) if error.is::<RemoteEcdsaKeyError>() => {
                    // This `unwrap()` is safe because of the `is()` check above.
                    match *error.downcast::<RemoteEcdsaKeyError>().unwrap() {
                        RemoteEcdsaKeyError::Instruction(error) => DisclosureError::Instruction(error),
                        error => DisclosureError::DisclosureSession(nl_wallet_mdoc::Error::KeysError(
                            KeysError::KeyGeneration(error.into()),
                        )),
                    }
                }
                _ => DisclosureError::DisclosureSession(error.error),
            };

            if matches!(
                error,
                DisclosureError::Instruction(InstructionError::Timeout { .. } | InstructionError::Blocked)
            ) {
                // On a PIN timeout we should proactively terminate the disclosure session,
                // and lock the wallet, as the user is probably not the owner of the wallet.
                // The UI should catch this specific error and close the disclosure screens.

                let session = self.disclosure_session.take().unwrap();
                if let Err(terminate_error) = self.terminate_disclosure_session(session).await {
                    // Log the error, but do not return it from this method.
                    error!(
                        "Error while terminating disclosure session on PIN timeout: {}",
                        terminate_error
                    );
                }

                self.lock.lock();
            }

            return Err(error);
        }

        // Get some data from the session that we need for both an event and to return,
        // then remove the disclosure session, as disclosure is now successful. Any
        // errors that occur after this point will result in the `Wallet` not having
        // an active disclosure session anymore.
        let proposed_attributes = session_proposal.proposed_attributes();
        let disclosure_type = DisclosureType::from_proposed_attributes(&proposed_attributes);
        let rp_certificate = session.rp_certificate().clone();
        let return_url = session_proposal.return_url().cloned();
        self.disclosure_session.take();

        // Save data for disclosure in event log.
        let event = WalletEvent::new_disclosure(
            Some(proposed_attributes.into()),
            rp_certificate,
            EventStatus::Success,
            disclosure_type,
        );
        self.store_history_event(event)
            .await
            .map_err(DisclosureError::EventStorage)?;

        Ok(return_url)
    }
}

impl<CR, S, PEK, APC, DS, IS, MDS> MdocDataSource for Wallet<CR, S, PEK, APC, DS, IS, MDS>
where
    S: Storage,
{
    type MdocIdentifier = Uuid;
    type Error = StorageError;

    async fn mdoc_by_doc_types(
        &self,
        doc_types: &HashSet<&str>,
    ) -> std::result::Result<Vec<Vec<StoredMdoc<Self::MdocIdentifier>>>, Self::Error> {
        // Build an `IndexMap<>` to group `StoredMdoc` entries with the same `doc_type`.
        let mdocs_by_doc_type = self
            .storage
            .read()
            .await
            .fetch_unique_mdocs_by_doctypes(doc_types)
            .await?
            .into_iter()
            .fold(
                IndexMap::<_, Vec<_>>::with_capacity(doc_types.len()),
                |mut mdocs_by_doc_type, StoredMdocCopy { mdoc_copy_id, mdoc, .. }| {
                    // Re-use the `doc_types` string slices, which should contain all `Mdoc` doc types.
                    let doc_type = *doc_types
                        .get(mdoc.doc_type.as_str())
                        .expect("Storage returned mdoc with unexpected doc_type");
                    mdocs_by_doc_type
                        .entry(doc_type)
                        .or_default()
                        .push(StoredMdoc { id: mdoc_copy_id, mdoc });

                    mdocs_by_doc_type
                },
            );
        // Take only the values of this `HashMap`, which is what we need for the return type.
        let mdocs = mdocs_by_doc_type.into_values().collect();

        Ok(mdocs)
    }
}

#[cfg(test)]
mod tests {
    use std::sync::{atomic::Ordering, Arc};

    use assert_matches::assert_matches;
    use itertools::Itertools;
    use mockall::predicate::*;
    use once_cell::sync::Lazy;
    use parking_lot::Mutex;
    use rstest::rstest;
    use serial_test::serial;
    use uuid::uuid;

    use nl_wallet_mdoc::{
        holder::{HolderError, Mdoc, ProposedDocumentAttributes},
        iso::disclosure::SessionStatus,
        unsigned::Entry,
        verifier::SessionType,
        DataElementValue,
    };

    use crate::{
        config::UNIVERSAL_LINK_BASE_URL,
        disclosure::{MockMdocDisclosureMissingAttributes, MockMdocDisclosureProposal, MockMdocDisclosureSession},
        Attribute, AttributeValue, EventStatus, HistoryEvent,
    };

    use super::{
        super::test::{self, WalletWithMocks, ISSUER_KEY},
        *,
    };

    static DISCLOSURE_URI: Lazy<Url> =
        Lazy::<Url>::new(|| WalletConfiguration::disclosure_base_uri(&UNIVERSAL_LINK_BASE_URL).join("Zm9vYmFy"));
    const PROPOSED_ID: Uuid = uuid!("67e55044-10b1-426f-9247-bb680e5fe0c8");

    #[tokio::test]
    #[serial(MockMdocDisclosureSession)]
    async fn test_wallet_start_disclosure() {
        let mut wallet = WalletWithMocks::new_registered_and_unlocked().await;

        // Set up an `MdocDisclosureSession` to be returned with the following values.
        let reader_registration = ReaderRegistration::new_mock();
        let proposed_attributes = IndexMap::from([(
            "com.example.pid".to_string(),
            ProposedDocumentAttributes {
                attributes: IndexMap::from([(
                    "com.example.pid".to_string(),
                    vec![Entry {
                        name: "age_over_18".to_string(),
                        value: DataElementValue::Bool(true),
                    }],
                )]),
                issuer: ISSUER_KEY.issuance_key.certificate().clone(),
            },
        )]);
        let proposal_session = MockMdocDisclosureProposal {
            proposed_source_identifiers: vec![PROPOSED_ID],
            proposed_attributes,
            ..Default::default()
        };

        MockMdocDisclosureSession::next_fields(
            reader_registration,
            MdocDisclosureSessionState::Proposal(proposal_session),
        );

        // Starting disclosure should not fail.
        let proposal = wallet
            .start_disclosure(&DISCLOSURE_URI, DisclosureUriSource::QrCode)
            .await
            .expect("Could not start disclosure");

        // Test that the `Wallet` now contains a `DisclosureSession`
        // with the items parsed from the disclosure URI.
        assert_matches!(wallet.disclosure_session, Some(session) if session.disclosure_uri == DisclosureUriData {
            reader_engagement_bytes: b"foobar".to_vec(),
        } && session.reader_engagement_source == DisclosureUriSource::QrCode );

        // Test that the returned `DisclosureProposal` contains the
        // `ReaderRegistration` we set up earlier, as well as the
        // proposed attributes converted to a `ProposedDisclosureDocument`.
        assert_eq!(proposal.documents.len(), 1);
        let document = proposal.documents.first().unwrap();
        assert_eq!(document.doc_type, "com.example.pid");
        assert_eq!(document.attributes.len(), 1);
        assert_matches!(
            document.attributes.first().unwrap(),
            (
                &"age_over_18",
                Attribute {
                    key_labels: _,
                    value: AttributeValue::Boolean(true)
                }
            )
        );

        // Starting disclosure should not cause mdoc copy usage counts to be incremented.
        assert!(wallet.storage.get_mut().mdoc_copies_usage_counts.is_empty());
    }

    #[tokio::test]
    async fn test_wallet_start_disclosure_error_locked() {
        let mut wallet = WalletWithMocks::new_registered_and_unlocked().await;

        wallet.lock();

        // Starting disclosure on a locked wallet should result in an error.
        let error = wallet
            .start_disclosure(&DISCLOSURE_URI, DisclosureUriSource::Link)
            .await
            .expect_err("Starting disclosure should have resulted in an error");

        assert_matches!(error, DisclosureError::Locked);
        assert!(wallet.disclosure_session.is_none());
    }

    #[tokio::test]
    async fn test_wallet_start_disclosure_error_unregistered() {
        // Prepare an unregistered wallet.
        let mut wallet = WalletWithMocks::new_unregistered().await;

        // Starting disclosure on an unregistered wallet should result in an error.
        let error = wallet
            .start_disclosure(&DISCLOSURE_URI, DisclosureUriSource::Link)
            .await
            .expect_err("Starting disclosure should have resulted in an error");

        assert_matches!(error, DisclosureError::NotRegistered);
        assert!(wallet.disclosure_session.is_none());
    }

    #[tokio::test]
    async fn test_wallet_start_disclosure_error_session_state() {
        let mut wallet = WalletWithMocks::new_registered_and_unlocked().await;

        // Start an active disclosure session.
        wallet.disclosure_session = MockMdocDisclosureSession::default().into();

        // Starting disclosure on a wallet with an active disclosure should result in an error.
        let error = wallet
            .start_disclosure(&DISCLOSURE_URI, DisclosureUriSource::Link)
            .await
            .expect_err("Starting disclosure should have resulted in an error");

        assert_matches!(error, DisclosureError::SessionState);
        assert!(wallet.disclosure_session.is_some());
    }

    #[tokio::test]
    async fn test_wallet_start_disclosure_error_disclosure_uri() {
        let mut wallet = WalletWithMocks::new_registered_and_unlocked().await;

        // Starting disclosure on a wallet with a malformed disclosure URI should result in an error.
        let error = wallet
            .start_disclosure(&Url::parse("http://example.com").unwrap(), DisclosureUriSource::Link)
            .await
            .expect_err("Starting disclosure should have resulted in an error");

        assert_matches!(error, DisclosureError::DisclosureUri(_));
        assert!(wallet.disclosure_session.is_none());
    }

    #[tokio::test]
    #[serial(MockMdocDisclosureSession)]
    async fn test_wallet_start_disclosure_error_disclosure_session() {
        let mut wallet = WalletWithMocks::new_registered_and_unlocked().await;

        // Set up an `MdocDisclosureSession` start to return the following error.
        MockMdocDisclosureSession::next_start_error(HolderError::NoAttributesRequested.into());

        // Starting disclosure with a malformed disclosure URI should result in an error.
        let error = wallet
            .start_disclosure(&DISCLOSURE_URI, DisclosureUriSource::Link)
            .await
            .expect_err("Starting disclosure should have resulted in an error");

        assert_matches!(error, DisclosureError::DisclosureSession(_));
        assert!(wallet.disclosure_session.is_none());
    }

    #[tokio::test]
    #[serial(MockMdocDisclosureSession)]
    async fn test_wallet_start_disclosure_error_attributes_not_available() {
        let mut wallet = WalletWithMocks::new_registered_and_unlocked().await;

        // Set up an `MdocDisclosureSession` start to return that attributes are not available.
        let missing_attributes = vec!["com.example.pid/com.example.pid/age_over_18".parse().unwrap()];
        let mut missing_attr_session = MockMdocDisclosureMissingAttributes::default();
        missing_attr_session
            .expect_missing_attributes()
            .return_const(missing_attributes);

        MockMdocDisclosureSession::next_fields(
            ReaderRegistration::new_mock(),
            MdocDisclosureSessionState::MissingAttributes(missing_attr_session),
        );

        // Starting disclosure where an unavailable attribute is requested should result in an error.
        // As an exception, this error should leave the `Wallet` with an active disclosure session.
        let error = wallet
            .start_disclosure(&DISCLOSURE_URI, DisclosureUriSource::Link)
            .await
            .expect_err("Starting disclosure should have resulted in an error");

        assert_matches!(
            error,
            DisclosureError::AttributesNotAvailable {
                reader_registration: _,
                missing_attributes,
                shared_data_with_relying_party_before,
                session_type: SessionType::SameDevice,
            } if !shared_data_with_relying_party_before && missing_attributes[0].doc_type == "com.example.pid" &&
                 *missing_attributes[0].attributes.first().unwrap().0 == "age_over_18"
        );
        assert!(wallet.disclosure_session.is_some());
    }

    #[tokio::test]
    #[serial(MockMdocDisclosureSession)]
    async fn test_wallet_start_disclosure_error_mdoc_attributes_not_available() {
        let mut wallet = WalletWithMocks::new_registered_and_unlocked().await;

        // Set up an `MdocDisclosureSession` start to return that attributes are not available.
        let missing_attributes = vec!["com.example.pid/com.example.pid/foobar".parse().unwrap()];
        let mut missing_attr_session = MockMdocDisclosureMissingAttributes::default();
        missing_attr_session
            .expect_missing_attributes()
            .return_const(missing_attributes);

        MockMdocDisclosureSession::next_fields(
            ReaderRegistration::new_mock(),
            MdocDisclosureSessionState::MissingAttributes(missing_attr_session),
        );

        // Starting disclosure where an attribute that is both unavailable
        // and unknown is requested should result in an error.
        let error = wallet
            .start_disclosure(&DISCLOSURE_URI, DisclosureUriSource::Link)
            .await
            .expect_err("Starting disclosure should have resulted in an error");

        assert_matches!(
            error,
            DisclosureError::MdocAttributes(DocumentMdocError::UnknownAttribute {
                doc_type,
                name_space,
                name,
                value: None,
            }) if doc_type == "com.example.pid" && name_space == "com.example.pid" && name == "foobar"
        );
        assert!(wallet.disclosure_session.is_none());
    }

    #[tokio::test]
    #[serial(MockMdocDisclosureSession)]
    async fn test_wallet_start_disclosure_error_mdoc_attributes() {
        let mut wallet = WalletWithMocks::new_registered_and_unlocked().await;

        // Set up an `MdocDisclosureSession` to be returned with the following values.
        let proposed_attributes = IndexMap::from([(
            "com.example.pid".to_string(),
            ProposedDocumentAttributes {
                attributes: IndexMap::from([(
                    "com.example.pid".to_string(),
                    vec![Entry {
                        name: "foo".to_string(),
                        value: DataElementValue::Text("bar".to_string()),
                    }],
                )]),
                issuer: ISSUER_KEY.issuance_key.certificate().clone(),
            },
        )]);
        let proposal_session = MockMdocDisclosureProposal {
            proposed_attributes,
            ..Default::default()
        };

        MockMdocDisclosureSession::next_fields(
            ReaderRegistration::new_mock(),
            MdocDisclosureSessionState::Proposal(proposal_session),
        );

        // Starting disclosure where unknown attributes are requested should result in an error.
        let error = wallet
            .start_disclosure(&DISCLOSURE_URI, DisclosureUriSource::Link)
            .await
            .expect_err("Starting disclosure should have resulted in an error");

        assert_matches!(
            error,
            DisclosureError::MdocAttributes(DocumentMdocError::UnknownAttribute {
                doc_type,
                name_space,
                name,
                value: Some(DataElementValue::Text(value)),
            }) if doc_type == "com.example.pid" && name_space == "com.example.pid" && name == "foo" && value == "bar"
        );
        assert!(wallet.disclosure_session.is_none());
    }

    #[tokio::test]
    #[serial(MockMdocDisclosureSession)]
    async fn test_wallet_cancel_disclosure() {
        // Prepare a registered and unlocked wallet with an active disclosure session.
        let mut wallet = WalletWithMocks::new_registered_and_unlocked().await;

        let events = test::setup_mock_recent_history_callback(&mut wallet).await.unwrap();

        // Set up an `MdocDisclosureSession` to be returned with the following values.
        let reader_registration = ReaderRegistration::new_mock();
        let proposed_attributes = IndexMap::from([(
            "com.example.pid".to_string(),
            ProposedDocumentAttributes {
                attributes: IndexMap::from([(
                    "com.example.pid".to_string(),
                    vec![Entry {
                        name: "age_over_18".to_string(),
                        value: DataElementValue::Bool(true),
                    }],
                )]),
                issuer: ISSUER_KEY.issuance_key.certificate().clone(),
            },
        )]);
        let proposal_session = MockMdocDisclosureProposal {
            proposed_source_identifiers: vec![PROPOSED_ID],
            proposed_attributes,
            ..Default::default()
        };

        MockMdocDisclosureSession::next_fields(
            reader_registration,
            MdocDisclosureSessionState::Proposal(proposal_session),
        );

        // Start a disclosure session, to ensure a proper session exists that can be cancelled.
        let _ = wallet
            .start_disclosure(&DISCLOSURE_URI, DisclosureUriSource::Link)
            .await
            .expect("Could not start disclosure");

        // Verify disclosure session is not yet terminated
        let was_terminated = Arc::clone(&wallet.disclosure_session.as_ref().unwrap().was_terminated);
        assert!(!was_terminated.load(Ordering::Relaxed));

        // Get latest emitted recent_history events
        let latest_events = events.lock().pop().unwrap();
        // Verify no history events are yet logged
        assert!(latest_events.is_empty());

        // Cancelling disclosure should result in a `Wallet` without a disclosure
        // session, while the session that was there should be terminated.
        wallet.cancel_disclosure().await.expect("Could not cancel disclosure");

        // Verify disclosure session is terminated
        assert!(wallet.disclosure_session.is_none());
        assert!(was_terminated.load(Ordering::Relaxed));

        // Get latest emitted recent_history events
        let events = events.lock().pop().unwrap();
        // Verify a Disclosure Cancel event is logged
        assert_eq!(events.len(), 1);
        assert_matches!(
            &events[0],
            HistoryEvent::Disclosure {
                status: EventStatus::Cancelled,
                ..
            }
        );

        // Cancelling disclosure should not cause mdoc copy usage counts to be incremented.
        assert!(wallet.storage.get_mut().mdoc_copies_usage_counts.is_empty());
    }

    #[tokio::test]
    #[serial(MockMdocDisclosureSession)]
    async fn test_wallet_cancel_disclosure_missing_attributes() {
        let mut wallet = WalletWithMocks::new_registered_and_unlocked().await;

        let events = test::setup_mock_recent_history_callback(&mut wallet).await.unwrap();

        // Set up an `MdocDisclosureSession` start to return that attributes are not available.
        let missing_attributes = vec![
            "com.example.pid/com.example.pid/bsn".parse().unwrap(),
            "com.example.pid/com.example.pid/age_over_18".parse().unwrap(),
        ];
        let mut missing_attr_session = MockMdocDisclosureMissingAttributes::default();
        missing_attr_session
            .expect_missing_attributes()
            .return_const(missing_attributes);

        MockMdocDisclosureSession::next_fields(
            ReaderRegistration::new_mock(),
            MdocDisclosureSessionState::MissingAttributes(missing_attr_session),
        );

        // Starting disclosure where an unavailable attribute is requested should result in an error.
        // As an exception, this error should leave the `Wallet` with an active disclosure session.
        let _error = wallet
            .start_disclosure(&DISCLOSURE_URI, DisclosureUriSource::Link)
            .await
            .expect_err("Starting disclosure should have resulted in an error");
        assert!(wallet.disclosure_session.is_some());

        // Verify disclosure session is not yet terminated
        let was_terminated = Arc::clone(&wallet.disclosure_session.as_ref().unwrap().was_terminated);
        assert!(!was_terminated.load(Ordering::Relaxed));

        // Get latest emitted recent_history events
        let latest_events = events.lock().pop().unwrap();
        // Verify no history events are yet logged
        assert!(latest_events.is_empty());

        // Cancelling disclosure should result in a `Wallet` without a disclosure
        // session, while the session that was there should be terminated.
        wallet.cancel_disclosure().await.expect("Could not cancel disclosure");

        // Verify disclosure session is terminated
        assert!(wallet.disclosure_session.is_none());
        assert!(was_terminated.load(Ordering::Relaxed));

        // Get latest emitted recent_history events
        let events = events.lock().pop().unwrap();
        // Verify a single Disclosure Error event is logged
        assert_eq!(events.len(), 1);
        assert_matches!(
            &events[0],
            HistoryEvent::Disclosure {
                status: EventStatus::Cancelled,
                ..
            }
        );
    }

    #[tokio::test]
    async fn test_wallet_cancel_disclosure_error_locked() {
        // Prepare a registered and unlocked wallet with an active disclosure session.
        let mut wallet = WalletWithMocks::new_registered_and_unlocked().await;

        wallet.disclosure_session = MockMdocDisclosureSession::default().into();

        wallet.lock();

        // Cancelling disclosure on a locked wallet should result in an error.
        let error = wallet
            .cancel_disclosure()
            .await
            .expect_err("Cancelling disclosure should have resulted in an error");

        assert_matches!(error, DisclosureError::Locked);
        assert!(wallet.disclosure_session.is_some());
    }

    #[tokio::test]
    async fn test_wallet_cancel_disclosure_error_unregistered() {
        // Prepare an unregistered wallet.
        let mut wallet = WalletWithMocks::new_unregistered().await;

        // Cancelling disclosure on an unregistered wallet should result in an error.
        let error = wallet
            .cancel_disclosure()
            .await
            .expect_err("Cancelling disclosure should have resulted in an error");

        assert_matches!(error, DisclosureError::NotRegistered);
        assert!(wallet.disclosure_session.is_none());
    }

    #[tokio::test]
    async fn test_wallet_cancel_disclosure_error_session_state() {
        // Prepare a registered and unlocked wallet.
        let mut wallet = WalletWithMocks::new_registered_and_unlocked().await;

        // Cancelling disclosure on a wallet without an active
        // disclosure session should result in an error.
        let error = wallet
            .cancel_disclosure()
            .await
            .expect_err("Cancelling disclosure should have resulted in an error");

        assert_matches!(error, DisclosureError::SessionState);
        assert!(wallet.disclosure_session.is_none());
    }

    const PIN: &str = "051097";

    #[tokio::test]
    async fn test_wallet_accept_disclosure() {
        // Prepare a registered and unlocked wallet with an active disclosure session.
        let mut wallet = WalletWithMocks::new_registered_and_unlocked().await;

        let events = test::setup_mock_recent_history_callback(&mut wallet).await.unwrap();

        let return_url = Url::parse("https://example.com/return/here").unwrap();

        let proposed_attributes = IndexMap::from([(
            "com.example.pid".to_string(),
            ProposedDocumentAttributes {
                attributes: IndexMap::from([(
                    "com.example.pid".to_string(),
                    vec![Entry {
                        name: "age_over_18".to_string(),
                        value: DataElementValue::Bool(true),
                    }],
                )]),
                issuer: ISSUER_KEY.issuance_key.certificate().clone(),
            },
        )]);
        let disclosure_session = MockMdocDisclosureProposal {
            return_url: return_url.clone().into(),
            proposed_source_identifiers: vec![PROPOSED_ID],
            proposed_attributes,
            ..Default::default()
        };

        // Create a `MockMdocDisclosureSession` with the return URL and the `MockMdocDisclosureProposal`,
        // copy the disclosure count and check that it is 0.
        let disclosure_session = MockMdocDisclosureSession {
            session_state: MdocDisclosureSessionState::Proposal(disclosure_session),
            ..Default::default()
        };
        let disclosure_count = match disclosure_session.session_state {
            MdocDisclosureSessionState::Proposal(ref proposal) => Arc::clone(&proposal.disclosure_count),
            _ => unreachable!(),
        };
        assert_eq!(disclosure_count.load(Ordering::Relaxed), 0);

        let reader_certificate = disclosure_session.certificate.clone();

        wallet.disclosure_session = disclosure_session.into();

        // Accepting disclosure should succeed and give us the return URL.
        let accept_result = wallet
            .accept_disclosure(PIN.to_string())
            .await
            .expect("Could not accept disclosure");

        assert_matches!(accept_result, Some(result_return_url) if result_return_url == return_url);

        // Check that the disclosure session is no longer
        // present and that the disclosure count is 1.
        assert!(wallet.disclosure_session.is_none());
        assert!(!wallet.is_locked());
        assert_eq!(disclosure_count.load(Ordering::Relaxed), 1);

        // Get latest emitted recent_history events
        let events = events.lock().pop().unwrap();

        // Verify a single Disclosure Success event is logged, and documents are shared
        assert_eq!(events.len(), 1);
        assert_matches!(
            &events[0],
            HistoryEvent::Disclosure {
                status: EventStatus::Success,
                attributes: Some(_),
                ..
            }
        );
        // Verify that `did_share_data_with_relying_party()` now returns `true`
        assert!(wallet
            .storage
            .read()
            .await
            .did_share_data_with_relying_party(&reader_certificate)
            .await
            .unwrap());

        // Test that the usage count got incremented for the proposed mdoc copy id.
        assert_eq!(wallet.storage.get_mut().mdoc_copies_usage_counts.len(), 1);
        assert_eq!(
            wallet
                .storage
                .get_mut()
                .mdoc_copies_usage_counts
                .get(&PROPOSED_ID)
                .copied()
                .unwrap_or_default(),
            1
        );
    }

    #[tokio::test]
    async fn test_wallet_accept_disclosure_error_locked() {
        // Prepare a registered and unlocked wallet with an active disclosure session.
        let mut wallet = WalletWithMocks::new_registered_and_unlocked().await;

        wallet.disclosure_session = MockMdocDisclosureSession::default().into();

        wallet.lock();

        // Accepting disclosure on a locked wallet should result in an error.
        let error = wallet
            .accept_disclosure(PIN.to_string())
            .await
            .expect_err("Accepting disclosure should have resulted in an error");

        assert_matches!(error, DisclosureError::Locked);
        assert!(wallet.disclosure_session.is_some());
        assert!(wallet.is_locked());
        match wallet.disclosure_session.as_ref().unwrap().session_state {
            MdocDisclosureSessionState::Proposal(ref proposal) => {
                assert_eq!(proposal.disclosure_count.load(Ordering::Relaxed), 0)
            }
            _ => unreachable!(),
        };

        // The mdoc copy usage counts should not be incremented.
        assert!(wallet.storage.get_mut().mdoc_copies_usage_counts.is_empty());

        // Verify no Disclosure events are logged
        assert!(wallet.storage.get_mut().fetch_wallet_events().await.unwrap().is_empty());
    }

    #[tokio::test]
    async fn test_wallet_accept_disclosure_error_unregistered() {
        // Prepare an unregistered wallet.
        let mut wallet = WalletWithMocks::new_unregistered().await;

        // Accepting disclosure on an unregistered wallet should result in an error.
        let error = wallet
            .accept_disclosure(PIN.to_string())
            .await
            .expect_err("Accepting disclosure should have resulted in an error");

        assert_matches!(error, DisclosureError::NotRegistered);
        assert!(wallet.disclosure_session.is_none());
        assert!(wallet.is_locked());

        // Verify no Disclosure events are logged
        assert!(wallet.storage.get_mut().fetch_wallet_events().await.unwrap().is_empty());
    }

    #[tokio::test]
    async fn test_wallet_accept_disclosure_error_session_state_no_session() {
        // Prepare a registered and unlocked wallet.
        let mut wallet = WalletWithMocks::new_registered_and_unlocked().await;

        // Accepting disclosure on a wallet without an active
        // disclosure session should result in an error.
        let error = wallet
            .accept_disclosure(PIN.to_string())
            .await
            .expect_err("Accepting disclosure should have resulted in an error");

        assert_matches!(error, DisclosureError::SessionState);
        assert!(wallet.disclosure_session.is_none());
        assert!(!wallet.is_locked());
    }

    #[tokio::test]
    async fn test_wallet_accept_disclosure_error_session_state_missing_attributes() {
        // Prepare a registered and unlocked wallet with an active disclosure session.
        let mut wallet = WalletWithMocks::new_registered_and_unlocked().await;

        let disclosure_session = MockMdocDisclosureSession {
            session_state: MdocDisclosureSessionState::MissingAttributes(Default::default()),
            ..Default::default()
        };
        wallet.disclosure_session = disclosure_session.into();

        // Accepting disclosure on a wallet that has a disclosure session
        // with missing attributes should result in an error.
        let error = wallet
            .accept_disclosure(PIN.to_string())
            .await
            .expect_err("Accepting disclosure should have resulted in an error");

        assert_matches!(error, DisclosureError::SessionState);
        assert!(wallet.disclosure_session.is_some());
        assert!(!wallet.is_locked());

        // The mdoc copy usage counts should not be incremented.
        assert!(wallet.storage.get_mut().mdoc_copies_usage_counts.is_empty());

        // Verify no Disclosure events are logged
        assert!(wallet.storage.get_mut().fetch_wallet_events().await.unwrap().is_empty());
    }

    #[tokio::test]
    async fn test_wallet_accept_disclosure_error_disclosure_session() {
        // Prepare a registered and unlocked wallet with an active disclosure session.
        let mut wallet = WalletWithMocks::new_registered_and_unlocked().await;

        let events = test::setup_mock_recent_history_callback(&mut wallet).await.unwrap();

        let disclosure_session = MockMdocDisclosureSession {
            session_state: MdocDisclosureSessionState::Proposal(MockMdocDisclosureProposal {
                proposed_source_identifiers: vec![PROPOSED_ID],
                next_error: Mutex::new(
                    nl_wallet_mdoc::Error::Holder(HolderError::DisclosureResponse(SessionStatus::DecodingError)).into(),
                ),
                ..Default::default()
            }),
            ..Default::default()
        };
        wallet.disclosure_session = disclosure_session.into();

        // Accepting disclosure when the verifier responds with
        // a decoding error should result in an error.
        let error = wallet
            .accept_disclosure(PIN.to_string())
            .await
            .expect_err("Accepting disclosure should have resulted in an error");

        assert_matches!(error, DisclosureError::DisclosureSession(_));
        assert!(wallet.disclosure_session.is_some());
        assert!(!wallet.is_locked());
        match wallet.disclosure_session.as_ref().unwrap().session_state {
            MdocDisclosureSessionState::Proposal(ref proposal) => {
                assert_eq!(proposal.disclosure_count.load(Ordering::Relaxed), 0)
            }
            _ => unreachable!(),
        };

        // Test that the usage count got incremented for the proposed mdoc copy id.
        assert_eq!(wallet.storage.get_mut().mdoc_copies_usage_counts.len(), 1);
        assert_eq!(
            wallet
                .storage
                .get_mut()
                .mdoc_copies_usage_counts
                .get(&PROPOSED_ID)
                .copied()
                .unwrap_or_default(),
            1
        );

        // Get latest emitted recent_history events
        let events = events.lock().pop().unwrap();
        // Verify a Disclosure error event is logged, with no documents shared
        assert_eq!(events.len(), 1);
        assert_matches!(
            &events[0],
            HistoryEvent::Disclosure {
                status: EventStatus::Error,
                attributes: None,
                ..
            }
        );

        // Set up the disclosure session to return a different error.
        match wallet.disclosure_session.as_ref().unwrap().session_state {
            MdocDisclosureSessionState::Proposal(ref proposal) => {
                proposal
                    .next_error
                    .lock()
                    .replace(nl_wallet_mdoc::Error::Cose(CoseError::Signing(
                        RemoteEcdsaKeyError::KeyNotFound("foobar".to_string()).into(),
                    )))
            }
            _ => unreachable!(),
        };

        // Accepting disclosure when the Wallet Provider responds that key with
        // a particular identifier is not present should result in an error.
        let error = wallet
            .accept_disclosure(PIN.to_string())
            .await
            .expect_err("Accepting disclosure should have resulted in an error");

        assert_matches!(error, DisclosureError::DisclosureSession(_));
        assert!(wallet.disclosure_session.is_some());
        assert!(!wallet.is_locked());
        match wallet.disclosure_session.as_ref().unwrap().session_state {
            MdocDisclosureSessionState::Proposal(ref proposal) => {
                assert_eq!(proposal.disclosure_count.load(Ordering::Relaxed), 0)
            }
            _ => unreachable!(),
        };

        // Test that the usage count got incremented again for the proposed mdoc copy id.
        assert_eq!(wallet.storage.get_mut().mdoc_copies_usage_counts.len(), 1);
        assert_eq!(
            wallet
                .storage
                .get_mut()
                .mdoc_copies_usage_counts
                .get(&PROPOSED_ID)
                .copied()
                .unwrap_or_default(),
            2
        );

        // Verify another Disclosure error event is logged, with no documents shared
        let events = wallet.storage.get_mut().fetch_wallet_events().await.unwrap();
        assert_eq!(events.len(), 2);
        assert_matches!(
            &events[1],
            WalletEvent::Disclosure {
                status: EventStatus::Error,
                documents: None,
                ..
            }
        );
    }

    #[rstest]
    #[case(InstructionError::IncorrectPin { attempts_left_in_round: 1, is_final_round: false }, false)]
    #[case(InstructionError::Timeout { timeout_millis: 10_000 }, true)]
    #[case(InstructionError::Blocked, true)]
    #[case(InstructionError::InstructionValidation, false)]
    #[tokio::test]
    async fn test_wallet_accept_disclosure_error_instruction(
        #[case] instruction_error: InstructionError,
        #[case] expect_termination: bool,
    ) {
        // Prepare a registered and unlocked wallet with an active disclosure session.
        let mut wallet = WalletWithMocks::new_registered_and_unlocked().await;

        let events = test::setup_mock_recent_history_callback(&mut wallet).await.unwrap();

        let disclosure_session = MockMdocDisclosureSession {
            session_state: MdocDisclosureSessionState::Proposal(MockMdocDisclosureProposal {
                proposed_source_identifiers: vec![PROPOSED_ID],
                next_error: Mutex::new(
                    nl_wallet_mdoc::Error::Cose(CoseError::Signing(
                        RemoteEcdsaKeyError::Instruction(instruction_error).into(),
                    ))
                    .into(),
                ),
                ..Default::default()
            }),
            ..Default::default()
        };
        wallet.disclosure_session = disclosure_session.into();

        let was_terminated = Arc::clone(&wallet.disclosure_session.as_ref().unwrap().was_terminated);
        assert!(!was_terminated.load(Ordering::Relaxed));

        // Accepting disclosure when the Wallet Provider responds with an `InstructionError` indicating
        // that the account is blocked should result in a `DisclosureError::Instruction` error.
        let error = wallet
            .accept_disclosure(PIN.to_string())
            .await
            .expect_err("Accepting disclosure should have resulted in an error");

        assert_matches!(error, DisclosureError::Instruction(_));

        if expect_termination {
            // If the disclosure session should be terminated, there
            // should be no session, the wallet should be locked and
            // the session should be terminated at the remote end.
            assert!(wallet.disclosure_session.is_none());
            assert!(wallet.is_locked());
            assert!(was_terminated.load(Ordering::Relaxed));
        } else {
            // Otherwise, the session should still be present, the wallet
            // unlocked and the session should not be terminated.
            assert!(wallet.disclosure_session.is_some());
            assert!(!wallet.is_locked());
            assert!(!was_terminated.load(Ordering::Relaxed));
        }

        // Test that the usage count got incremented for the proposed mdoc copy id.
        assert_eq!(wallet.storage.get_mut().mdoc_copies_usage_counts.len(), 1);
        assert_eq!(
            wallet
                .storage
                .get_mut()
                .mdoc_copies_usage_counts
                .get(&PROPOSED_ID)
                .copied()
                .unwrap_or_default(),
            1
        );

        // Get latest emitted recent_history events
        let events = events.lock().pop().unwrap();

        if expect_termination {
            // Verify both a disclosure cancellation and error event are logged
            assert_eq!(events.len(), 2);
            assert_matches!(
                &events[0],
                HistoryEvent::Disclosure {
                    status: EventStatus::Cancelled,
                    ..
                }
            );
            assert_matches!(
                &events[1],
                HistoryEvent::Disclosure {
                    status: EventStatus::Error,
                    attributes: None,
                    ..
                }
            );
        } else {
            // Verify a disclosure error event is logged
            assert_eq!(events.len(), 1);
            assert_matches!(
                &events[0],
                HistoryEvent::Disclosure {
                    status: EventStatus::Error,
                    attributes: None,
                    ..
                }
            );
        }
    }

    #[tokio::test]
    async fn test_wallet_accept_disclosure_error_holder_attributes_are_shared() {
        // Prepare a registered and unlocked wallet with an active disclosure session.
        let mut wallet = WalletWithMocks::new_registered_and_unlocked().await;

        let events = test::setup_mock_recent_history_callback(&mut wallet).await.unwrap();

        let disclosure_session = MockMdocDisclosureSession {
            session_state: MdocDisclosureSessionState::Proposal(MockMdocDisclosureProposal {
                proposed_source_identifiers: vec![PROPOSED_ID],
                next_error: Mutex::new(nl_wallet_mdoc::Error::Holder(HolderError::ReaderAuthMissing).into()),
                attributes_shared: true,
                ..Default::default()
            }),
            ..Default::default()
        };

        let reader_certificate = disclosure_session.certificate.clone();

        wallet.disclosure_session = disclosure_session.into();

        // Accepting disclosure when the Wallet Provider responds with an `InstructionError` indicating
        // that the account is blocked should result in a `DisclosureError::Instruction` error.
        let error = wallet
            .accept_disclosure(PIN.to_string())
            .await
            .expect_err("Accepting disclosure should have resulted in an error");

        assert_matches!(
            error,
            DisclosureError::DisclosureSession(nl_wallet_mdoc::Error::Holder(HolderError::ReaderAuthMissing))
        );
        assert!(wallet.disclosure_session.is_some());
        assert!(!wallet.is_locked());
        match wallet.disclosure_session.as_ref().unwrap().session_state {
            MdocDisclosureSessionState::Proposal(ref proposal) => {
                assert_eq!(proposal.disclosure_count.load(Ordering::Relaxed), 0)
            }
            _ => unreachable!(),
        };

        // Test that the usage count got incremented for the proposed mdoc copy id.
        assert_eq!(wallet.storage.get_mut().mdoc_copies_usage_counts.len(), 1);
        assert_eq!(
            wallet
                .storage
                .get_mut()
                .mdoc_copies_usage_counts
                .get(&PROPOSED_ID)
                .copied()
                .unwrap_or_default(),
            1
        );

        // Get latest emitted recent_history events
        let events = events.lock().pop().unwrap();
        // Verify a Disclosure error event is logged, and documents are shared
        assert_eq!(events.len(), 1);
        assert_matches!(
            &events[0],
            HistoryEvent::Disclosure {
                status: EventStatus::Error,
                attributes: Some(_),
                ..
            }
        );
        assert!(wallet
            .storage
            .read()
            .await
            .did_share_data_with_relying_party(&reader_certificate)
            .await
            .unwrap());
    }

    #[tokio::test]
    async fn test_mdoc_by_doc_types() {
        // Prepare a wallet in initial state.
        let wallet = WalletWithMocks::new_unregistered().await;

        // Create some fake `Mdoc` entries to place into wallet storage.
        let mdoc1 = Mdoc::new_example_mock();
        let mdoc2 = {
            let mut mdoc2 = mdoc1.clone();

            mdoc2.doc_type = "com.example.doc_type".to_string();

            mdoc2
        };

        // Place 3 copies of each `Mdoc` into `MockStorage`.
        wallet
            .storage
            .write()
            .await
            .insert_mdocs(vec![
                vec![mdoc1.clone(), mdoc1.clone(), mdoc1.clone()].into(),
                vec![mdoc2.clone(), mdoc2.clone(), mdoc2.clone()].into(),
            ])
            .await
            .unwrap();

        // Call the `MdocDataSource.mdoc_by_doc_types()` method on the `Wallet`.
        let mdoc_by_doc_types = wallet
            .mdoc_by_doc_types(&["com.example.doc_type", "org.iso.18013.5.1.mDL"].into())
            .await
            .expect("Could not get mdocs by doc types from wallet");

        // The result should be one copy of each distinct `Mdoc`,
        // while retaining the original insertion order.
        assert_eq!(mdoc_by_doc_types.len(), 2);
        assert_eq!(mdoc_by_doc_types[0].len(), 1);
        assert_eq!(mdoc_by_doc_types[1].len(), 1);

        assert_matches!(&mdoc_by_doc_types[0][0], StoredMdoc { mdoc, .. } if *mdoc == mdoc1);
        assert_matches!(&mdoc_by_doc_types[1][0], StoredMdoc { mdoc, .. } if *mdoc == mdoc2);

        let unique_ids = mdoc_by_doc_types
            .into_iter()
            .flat_map(|stored_mdocs| stored_mdocs.into_iter().map(|stored_mdoc| stored_mdoc.id))
            .unique()
            .collect::<Vec<_>>();

        assert_eq!(unique_ids.len(), 2);
    }

    #[tokio::test]
    async fn test_mdoc_by_doc_types_empty() {
        // Prepare a wallet in initial state.
        let wallet = WalletWithMocks::new_unregistered().await;

        // Calling the `MdocDataSource.mdoc_by_doc_types()` method
        // on the `Wallet` should return an empty result.
        let mdoc_by_doc_types = wallet
            .mdoc_by_doc_types(&Default::default())
            .await
            .expect("Could not get mdocs by doc types from wallet");

        assert!(mdoc_by_doc_types.is_empty());
    }

    #[tokio::test]
    async fn test_mdoc_by_doc_types_error() {
        // Prepare a wallet in initial state.
        let mut wallet = WalletWithMocks::new_unregistered().await;

        // Set up `MockStorage` to return an error when performing a query.
        wallet.storage.get_mut().has_query_error = true;

        // Calling the `MdocDataSource.mdoc_by_doc_types()` method
        // on the `Wallet` should forward the `StorageError`.
        let error = wallet
            .mdoc_by_doc_types(&Default::default())
            .await
            .expect_err("Getting mdocs by doc types from wallet should result in an error");

        assert_matches!(error, StorageError::Database(_));
    }
}<|MERGE_RESOLUTION|>--- conflicted
+++ resolved
@@ -18,17 +18,12 @@
     account_provider::AccountProviderClient,
     config::{ConfigurationRepository, UNIVERSAL_LINK_BASE_URL},
     disclosure::{
-        DisclosureUriData, DisclosureUriError, MdocDisclosureMissingAttributes, MdocDisclosureProposal,
-        MdocDisclosureSession, MdocDisclosureSessionState,
+        DisclosureUriData, DisclosureUriError, DisclosureUriSource, MdocDisclosureMissingAttributes,
+        MdocDisclosureProposal, MdocDisclosureSession, MdocDisclosureSessionState,
     },
     document::{DisclosureDocument, DisclosureType, DocumentMdocError, MissingDisclosureAttributes},
     instruction::{InstructionClient, InstructionError, RemoteEcdsaKeyError, RemoteEcdsaKeyFactory},
-<<<<<<< HEAD
-    storage::{Storage, StorageError, StoredMdocCopy, WalletEvent},
-    DisclosureUriSource, EventStatus,
-=======
     storage::{EventStatus, Storage, StorageError, StoredMdocCopy, WalletEvent},
->>>>>>> 8a86cf31
 };
 
 use super::{history::EventStorageError, Wallet};
