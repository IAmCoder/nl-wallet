--- conflicted
+++ resolved
@@ -17,13 +17,9 @@
 use wallet_common::config::http::TlsPinningConfig;
 use wallet_common::config::wallet_config::WalletConfiguration;
 use wallet_common::jwt::JwtError;
-<<<<<<< HEAD
 use wallet_common::keys::EcdsaKey;
+use wallet_common::update_policy::VersionState;
 use wallet_common::utils;
-=======
-use wallet_common::keys::StoredByIdentifier;
-use wallet_common::update_policy::VersionState;
->>>>>>> c5a850bb
 
 use crate::account_provider::AccountProviderClient;
 use crate::account_provider::AccountProviderError;
@@ -32,12 +28,9 @@
 use crate::pin::key::{self as pin_key};
 use crate::pin::validation::validate_pin;
 use crate::pin::validation::PinValidationError;
-<<<<<<< HEAD
-use crate::storage::KeyData;
-=======
 use crate::repository::Repository;
 use crate::repository::UpdateableRepository;
->>>>>>> c5a850bb
+use crate::storage::KeyData;
 use crate::storage::RegistrationData;
 use crate::storage::Storage;
 use crate::storage::StorageError;
@@ -77,9 +70,10 @@
     #[category(expected)]
     // This error can happen during development, but should not happen in production
     PublicKeyMismatch,
-<<<<<<< HEAD
     #[error("could not store registration state in database: {0}")]
     StoreRegistrationState(#[source] StorageError),
+    #[error("error fetching update policy: {0}")]
+    UpdatePolicy(#[from] UpdatePolicyError),
 }
 
 impl WalletRegistrationError {
@@ -95,28 +89,10 @@
             }
             _ => false,
         }
-=======
-    #[error("could not store registration certificate in database: {0}")]
-    StoreCertificate(#[from] StorageError),
-    #[error("error fetching update policy: {0}")]
-    UpdatePolicy(#[from] UpdatePolicyError),
+    }
 }
 
-impl<CR, S, PEK, APC, DS, IS, MDS, WIC, UR> Wallet<CR, S, PEK, APC, DS, IS, MDS, WIC, UR> {
-    pub(super) fn hw_privkey() -> PEK
-    where
-        PEK: StoredByIdentifier,
-    {
-        // Get or create the hardware ECDSA key for communication with the account server.
-        // The identifier used for this should be globally unique. If this is not the case,
-        // the `Wallet` has multiple instances, which is programmer error and should result
-        // in a panic.
-        PEK::new_unique(wallet_key_id().as_ref()).expect("wallet hardware key identifier is already in use")
->>>>>>> c5a850bb
-    }
-}
-
-impl<CR, S, AKH, APC, DS, IS, MDS, WIC> Wallet<CR, S, AKH, APC, DS, IS, MDS, WIC>
+impl<CR, UR, S, AKH, APC, DS, IS, MDS, WIC> Wallet<CR, UR, S, AKH, APC, DS, IS, MDS, WIC>
 where
     AKH: AttestedKeyHolder,
 {
@@ -146,13 +122,9 @@
     pub async fn register(&mut self, pin: String) -> Result<(), WalletRegistrationError>
     where
         CR: Repository<Arc<WalletConfiguration>>,
+        UR: UpdateableRepository<VersionState, TlsPinningConfig, Error = UpdatePolicyError>,
         S: Storage,
         APC: AccountProviderClient,
-<<<<<<< HEAD
-=======
-        PEK: PlatformEcdsaKey,
-        UR: UpdateableRepository<VersionState, TlsPinningConfig, Error = UpdatePolicyError>,
->>>>>>> c5a850bb
     {
         let config = &self.config_repository.get().update_policy_server;
 
