--- conflicted
+++ resolved
@@ -31,7 +31,7 @@
     config::ConfigCallback,
     disclosure::{DisclosureError, DisclosureProposal},
     documents::DocumentsCallback,
-    history::{EventStatus, HistoryError, HistoryEvent},
+    history::{EventStatus, HistoryError, HistoryEvent, RecentHistoryCallback},
     init::WalletInitError,
     issuance::PidIssuanceError,
     lock::{LockCallback, WalletUnlockError},
@@ -43,11 +43,6 @@
 #[cfg(test)]
 pub(crate) use self::issuance::rvig_registration;
 
-<<<<<<< HEAD
-=======
-use self::{documents::DocumentsCallback, history::RecentHistoryCallback};
-
->>>>>>> f7fb5d6b
 pub struct Wallet<
     CR = UpdatingFileHttpConfigurationRepository,  // ConfigurationRepository
     S = DatabaseStorage<HardwareEncryptionKey>,    // Storage
