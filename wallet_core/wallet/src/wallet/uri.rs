--- conflicted
+++ resolved
@@ -1,16 +1,13 @@
 use tracing::info;
 use url::Url;
 
-<<<<<<< HEAD
-use crate::{config::ConfigurationRepository, digid::DigidSession, wallet::PidIssuanceSession};
-=======
 use wallet_common::config::wallet_config::WalletConfiguration;
 
 use crate::{
     config::{ConfigurationRepository, UNIVERSAL_LINK_BASE_URL},
     digid::DigidSession,
+    wallet::PidIssuanceSession,
 };
->>>>>>> e0b47196
 
 use super::Wallet;
 
@@ -65,11 +62,7 @@
 mod tests {
     use assert_matches::assert_matches;
 
-<<<<<<< HEAD
-    use crate::{digid::MockDigidSession, wallet::PidIssuanceSession};
-=======
-    use crate::{config::UNIVERSAL_LINK_BASE_URL, digid::MockDigidSession};
->>>>>>> e0b47196
+    use crate::{config::UNIVERSAL_LINK_BASE_URL, digid::MockDigidSession, wallet::PidIssuanceSession};
 
     use super::{super::test::WalletWithMocks, *};
 
