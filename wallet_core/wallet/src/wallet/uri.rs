--- conflicted
+++ resolved
@@ -6,11 +6,8 @@
 
 use error_category::sentry_capture_error;
 use error_category::ErrorCategory;
-<<<<<<< HEAD
 use platform_support::attested_key::AttestedKeyHolder;
-=======
 use wallet_common::config::wallet_config::WalletConfiguration;
->>>>>>> c5a850bb
 use wallet_common::urls;
 
 use crate::config::UNIVERSAL_LINK_BASE_URL;
@@ -36,16 +33,10 @@
     Unknown,
 }
 
-<<<<<<< HEAD
-impl<CR, S, AKH, APC, DS, IS, MDS, WIC> Wallet<CR, S, AKH, APC, DS, IS, MDS, WIC>
-where
-    CR: ConfigurationRepository,
-    AKH: AttestedKeyHolder,
-=======
-impl<CR, S, PEK, APC, DS, IS, MDS, WIC, UR> Wallet<CR, S, PEK, APC, DS, IS, MDS, WIC, UR>
+impl<CR, UR, S, AKH, APC, DS, IS, MDS, WIC> Wallet<CR, UR, S, AKH, APC, DS, IS, MDS, WIC>
 where
     CR: Repository<Arc<WalletConfiguration>>,
->>>>>>> c5a850bb
+    AKH: AttestedKeyHolder,
     DS: DigidSession,
 {
     #[instrument(skip_all)]
