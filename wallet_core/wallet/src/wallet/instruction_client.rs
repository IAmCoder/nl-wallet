<<<<<<< HEAD
use platform_support::attested_key::AttestedKey;
use platform_support::attested_key::AttestedKeyHolder;
=======
use std::sync::Arc;

use platform_support::hw_keystore::PlatformEcdsaKey;
>>>>>>> c5a850bb
use wallet_common::config::http::TlsPinningConfig;
use wallet_common::config::wallet_config::WalletConfiguration;
use wallet_common::jwt::EcdsaDecodingKey;
use wallet_common::update_policy::VersionState;

use crate::account_provider::AccountProviderClient;
use crate::errors::ChangePinError;
use crate::instruction::InstructionClient;
use crate::pin::change::ChangePinStorage;
<<<<<<< HEAD
use crate::storage::RegistrationData;
=======
use crate::repository::Repository;
>>>>>>> c5a850bb
use crate::storage::Storage;

use super::Wallet;

<<<<<<< HEAD
impl<CR, S, AKH, APC, DS, IS, MDS, WIC> Wallet<CR, S, AKH, APC, DS, IS, MDS, WIC>
=======
impl<CR, S, PEK, APC, DS, IC, MDS, WIC, UR> Wallet<CR, S, PEK, APC, DS, IC, MDS, WIC, UR>
>>>>>>> c5a850bb
where
    CR: Repository<Arc<WalletConfiguration>>,
    S: Storage,
    AKH: AttestedKeyHolder,
    APC: AccountProviderClient,
    WIC: Default,
    UR: Repository<VersionState>,
{
    /// Construct an [`InstructionClient`] for this [`Wallet`].
    /// This is the recommended way to obtain an [`InstructionClient`], because this function
    /// will try to finalize any unfinished PIN change process.
    pub(super) async fn new_instruction_client<'a>(
        &'a self,
        pin: String,
        attested_key: &'a AttestedKey<AKH::AppleKey, AKH::GoogleKey>,
        registration_data: &'a RegistrationData,
        client_config: &'a TlsPinningConfig,
        instruction_result_public_key: &'a EcdsaDecodingKey,
    ) -> Result<InstructionClient<'a, S, AKH::AppleKey, AKH::GoogleKey, APC>, ChangePinError> {
        tracing::info!("Try to finalize PIN change if it is in progress");

        if self.storage.get_change_pin_state().await?.is_some() {
            self.continue_change_pin(pin.clone()).await?;
        }

        let client = InstructionClient::new(
            pin,
            &self.storage,
            attested_key,
            &self.account_provider_client,
            registration_data,
            client_config,
            instruction_result_public_key,
        );

        Ok(client)
    }
}<|MERGE_RESOLUTION|>--- conflicted
+++ resolved
@@ -1,11 +1,7 @@
-<<<<<<< HEAD
+use std::sync::Arc;
+
 use platform_support::attested_key::AttestedKey;
 use platform_support::attested_key::AttestedKeyHolder;
-=======
-use std::sync::Arc;
-
-use platform_support::hw_keystore::PlatformEcdsaKey;
->>>>>>> c5a850bb
 use wallet_common::config::http::TlsPinningConfig;
 use wallet_common::config::wallet_config::WalletConfiguration;
 use wallet_common::jwt::EcdsaDecodingKey;
@@ -15,27 +11,20 @@
 use crate::errors::ChangePinError;
 use crate::instruction::InstructionClient;
 use crate::pin::change::ChangePinStorage;
-<<<<<<< HEAD
+use crate::repository::Repository;
 use crate::storage::RegistrationData;
-=======
-use crate::repository::Repository;
->>>>>>> c5a850bb
 use crate::storage::Storage;
 
 use super::Wallet;
 
-<<<<<<< HEAD
-impl<CR, S, AKH, APC, DS, IS, MDS, WIC> Wallet<CR, S, AKH, APC, DS, IS, MDS, WIC>
-=======
-impl<CR, S, PEK, APC, DS, IC, MDS, WIC, UR> Wallet<CR, S, PEK, APC, DS, IC, MDS, WIC, UR>
->>>>>>> c5a850bb
+impl<CR, UR, S, AKH, APC, DS, IS, MDS, WIC> Wallet<CR, UR, S, AKH, APC, DS, IS, MDS, WIC>
 where
     CR: Repository<Arc<WalletConfiguration>>,
+    UR: Repository<VersionState>,
     S: Storage,
     AKH: AttestedKeyHolder,
     APC: AccountProviderClient,
     WIC: Default,
-    UR: Repository<VersionState>,
 {
     /// Construct an [`InstructionClient`] for this [`Wallet`].
     /// This is the recommended way to obtain an [`InstructionClient`], because this function
