use std::sync::Arc;

use http::header;
use http::HeaderMap;
use http::HeaderValue;
use p256::ecdsa::signature;
use tracing::info;
use tracing::instrument;
use url::Url;

use error_category::sentry_capture_error;
use error_category::ErrorCategory;
use nl_wallet_mdoc::utils::cose::CoseError;
use nl_wallet_mdoc::utils::issuer_auth::IssuerRegistration;
use nl_wallet_mdoc::utils::x509::MdocCertificateExtension;
use openid4vc::credential::MdocCopies;
use openid4vc::issuance_session::HttpIssuanceSession;
use openid4vc::issuance_session::IssuanceSession;
use openid4vc::issuance_session::IssuanceSessionError;
use openid4vc::jwt::JwtCredentialError;
use openid4vc::token::CredentialPreviewError;
<<<<<<< HEAD
use platform_support::attested_key::AttestedKeyHolder;
=======
use platform_support::hw_keystore::PlatformEcdsaKey;
use wallet_common::config::http::TlsPinningConfig;
use wallet_common::config::wallet_config::WalletConfiguration;
>>>>>>> c5a850bb
use wallet_common::jwt::JwtError;
use wallet_common::reqwest::default_reqwest_client_builder;
use wallet_common::update_policy::VersionState;
use wallet_common::urls;

use crate::account_provider::AccountProviderClient;
use crate::config::UNIVERSAL_LINK_BASE_URL;
use crate::document::Document;
use crate::document::DocumentMdocError;
use crate::document::PID_DOCTYPE;
use crate::errors::ChangePinError;
use crate::errors::UpdatePolicyError;
use crate::instruction::InstructionError;
use crate::instruction::RemoteEcdsaKeyError;
use crate::instruction::RemoteEcdsaKeyFactory;
use crate::issuance::DigidSession;
use crate::issuance::DigidSessionError;
use crate::issuance::HttpDigidSession;
use crate::repository::Repository;
use crate::repository::UpdateableRepository;
use crate::storage::Storage;
use crate::storage::StorageError;
use crate::storage::WalletEvent;
use crate::wte::WteIssuanceClient;

use super::documents::DocumentsError;
use super::history::EventStorageError;
use super::Wallet;

pub(super) enum PidIssuanceSession<DS = HttpDigidSession, IS = HttpIssuanceSession> {
    Digid(DS),
    Openid4vci(IS),
}

#[derive(Debug, thiserror::Error, ErrorCategory)]
#[category(defer)]
pub enum PidIssuanceError {
    #[category(expected)]
    #[error("app version is blocked")]
    VersionBlocked,
    #[error("wallet is not registered")]
    #[category(expected)]
    NotRegistered,
    #[error("wallet is locked")]
    #[category(expected)]
    Locked,
    #[error("issuance session is not in the correct state")]
    #[category(expected)]
    SessionState,
    #[error("PID already present")]
    #[category(expected)]
    PidAlreadyPresent,
    #[error("could not start DigiD session: {0}")]
    DigidSessionStart(#[source] DigidSessionError),
    #[error("could not finish DigiD session: {0}")]
    DigidSessionFinish(#[source] DigidSessionError),
    #[error("could not retrieve PID from issuer: {0}")]
    PidIssuer(#[from] IssuanceSessionError),
    #[error("error sending instruction to Wallet Provider: {0}")]
    Instruction(#[from] InstructionError),
    #[error("invalid signature received from Wallet Provider: {0}")]
    #[category(critical)]
    Signature(#[from] signature::Error),
    #[error("no signature received from Wallet Provider")]
    #[category(critical)]
    MissingSignature,
    #[error("could not interpret mdoc attributes: {0}")]
    MdocDocument(#[from] DocumentMdocError),
    #[error("could not insert mdocs in database: {0}")]
    MdocStorage(#[source] StorageError),
    #[error("could not store event in history database: {0}")]
    EventStorage(#[source] EventStorageError),
    #[error("key '{0}' not found in Wallet Provider")]
    #[category(pd)]
    KeyNotFound(String),
    #[error("invalid issuer certificate: {0}")]
    InvalidIssuerCertificate(#[source] CoseError),
    #[error("issuer not authenticated")]
    #[category(critical)]
    MissingIssuerRegistration,
    #[error("could not read documents from storage: {0}")]
    Document(#[source] DocumentsError),
    #[error("failed to read issuer registration from issuer certificate: {0}")]
    AttestationPreview(#[from] CredentialPreviewError),
    #[error("error finalizing pin change: {0}")]
    ChangePin(#[from] ChangePinError),
    #[error("JWT credential error: {0}")]
    JwtCredential(#[from] JwtCredentialError),
    #[error("error fetching update policy: {0}")]
    UpdatePolicy(#[from] UpdatePolicyError),
}

<<<<<<< HEAD
impl<CR, S, AKH, APC, DS, IS, MDS, WIC> Wallet<CR, S, AKH, APC, DS, IS, MDS, WIC>
where
    CR: ConfigurationRepository,
    AKH: AttestedKeyHolder,
=======
impl<CR, S, PEK, APC, DS, IS, MDS, WIC, UR> Wallet<CR, S, PEK, APC, DS, IS, MDS, WIC, UR>
where
    CR: Repository<Arc<WalletConfiguration>>,
>>>>>>> c5a850bb
    DS: DigidSession,
    IS: IssuanceSession,
    S: Storage,
    APC: AccountProviderClient,
    UR: Repository<VersionState>,
{
    #[instrument(skip_all)]
    #[sentry_capture_error]
    pub async fn create_pid_issuance_auth_url(&mut self) -> Result<Url, PidIssuanceError> {
        info!("Generating DigiD auth URL, starting OpenID connect discovery");

        info!("Checking if blocked");
        if self.is_blocked() {
            return Err(PidIssuanceError::VersionBlocked);
        }

        info!("Checking if registered");
        if !self.registration.is_registered() {
            return Err(PidIssuanceError::NotRegistered);
        }

        info!("Checking if locked");
        if self.lock.is_locked() {
            return Err(PidIssuanceError::Locked);
        }

        info!("Checking if there is an active issuance session");
        if self.issuance_session.is_some() {
            return Err(PidIssuanceError::SessionState);
        }

        info!("Checking if a pid is already present");
        let has_pid = self
            .storage
            .get_mut()
            .has_any_mdocs_with_doctype(PID_DOCTYPE)
            .await
            .map_err(PidIssuanceError::MdocStorage)?;
        if has_pid {
            return Err(PidIssuanceError::PidAlreadyPresent);
        }

        let pid_issuance_config = &self.config_repository.get().pid_issuance;
        let (session, auth_url) = DS::start(
            pid_issuance_config.digid.clone(),
            &pid_issuance_config.digid_http_config,
            urls::issuance_base_uri(&UNIVERSAL_LINK_BASE_URL).as_ref().to_owned(),
        )
        .await
        .map_err(PidIssuanceError::DigidSessionStart)?;

        info!("DigiD auth URL generated");
        self.issuance_session.replace(PidIssuanceSession::Digid(session));

        Ok(auth_url)
    }

    #[instrument(skip_all)]
    #[sentry_capture_error]
    pub fn has_active_pid_issuance_session(&self) -> Result<bool, PidIssuanceError> {
        info!("Checking for active PID issuance session");

        info!("Checking if blocked");
        if self.is_blocked() {
            return Err(PidIssuanceError::VersionBlocked);
        }

        info!("Checking if registered");
        if !self.registration.is_registered() {
            return Err(PidIssuanceError::NotRegistered);
        }

        info!("Checking if locked");
        if self.lock.is_locked() {
            return Err(PidIssuanceError::Locked);
        }

        let has_active_session = self.issuance_session.is_some();

        Ok(has_active_session)
    }

    #[instrument(skip_all)]
    #[sentry_capture_error]
    pub async fn cancel_pid_issuance(&mut self) -> Result<(), PidIssuanceError> {
        info!("PID issuance cancelled / rejected");

        info!("Checking if blocked");
        if self.is_blocked() {
            return Err(PidIssuanceError::VersionBlocked);
        }

        info!("Checking if registered");
        if !self.registration.is_registered() {
            return Err(PidIssuanceError::NotRegistered);
        }

        info!("Checking if locked");
        if self.lock.is_locked() {
            return Err(PidIssuanceError::Locked);
        }

        info!("Checking if there is an active issuance session");
        let issuance_session = self.issuance_session.take().ok_or(PidIssuanceError::SessionState)?;

        if let PidIssuanceSession::Openid4vci(pid_issuer) = issuance_session {
            info!("Rejecting PID");
            pid_issuer.reject_issuance().await?;
        }

        Ok(())
    }

    #[instrument(skip_all)]
    #[sentry_capture_error]
    pub async fn continue_pid_issuance(&mut self, redirect_uri: Url) -> Result<Vec<Document>, PidIssuanceError> {
        info!("Received DigiD redirect URI, processing URI and retrieving access token");

        info!("Checking if blocked");
        if self.is_blocked() {
            return Err(PidIssuanceError::VersionBlocked);
        }

        info!("Checking if registered");
        if !self.registration.is_registered() {
            return Err(PidIssuanceError::NotRegistered);
        }

        info!("Checking if locked");
        if self.lock.is_locked() {
            return Err(PidIssuanceError::Locked);
        }

        info!("Checking if there is an active DigiD issuance session");
        if !matches!(self.issuance_session, Some(PidIssuanceSession::Digid(_))) {
            return Err(PidIssuanceError::SessionState);
        }

        // Take ownership of the active session, now that we know that it exists.
        let session = match self.issuance_session.take().unwrap() {
            PidIssuanceSession::Digid(session) => session,
            PidIssuanceSession::Openid4vci(_) => panic!(),
        };

        let token_request = session
            .into_token_request(redirect_uri)
            .await
            .map_err(PidIssuanceError::DigidSessionFinish)?;

        let pid_issuer_http_client = default_reqwest_client_builder()
            .default_headers(HeaderMap::from_iter([(
                header::ACCEPT,
                HeaderValue::from_static(mime::APPLICATION_JSON.as_ref()),
            )]))
            .build()
            .expect("Could not build reqwest HTTP client");
        let config = self.config_repository.get();

        let (pid_issuer, attestation_previews) = IS::start_issuance(
            pid_issuer_http_client.into(),
            config.pid_issuance.pid_issuer_url.clone(),
            token_request,
            &config.mdoc_trust_anchors(),
        )
        .await?;

        info!("PID received successfully from issuer, returning preview documents");
        let mut documents = attestation_previews
            .into_iter()
            .map(|preview| {
                let (unsigned_mdoc, issuer) = preview.try_into()?;
                Ok(Document::from_unsigned_mdoc(unsigned_mdoc, *issuer)?)
            })
            .collect::<Result<Vec<_>, PidIssuanceError>>()?;
        documents.sort_by_key(Document::priority);

        self.issuance_session
            .replace(PidIssuanceSession::Openid4vci(pid_issuer));

        Ok(documents)
    }

    #[instrument(skip_all)]
    #[sentry_capture_error]
    pub async fn accept_pid_issuance(&mut self, pin: String) -> Result<(), PidIssuanceError>
    where
        S: Storage,
        APC: AccountProviderClient,
        WIC: WteIssuanceClient + Default,
        UR: UpdateableRepository<VersionState, TlsPinningConfig, Error = UpdatePolicyError>,
    {
        info!("Accepting PID issuance");

        let config = &self.config_repository.get().update_policy_server;

        info!("Fetching update policy");
        self.update_policy_repository.fetch(&config.http_config).await?;

        info!("Checking if blocked");
        if self.is_blocked() {
            return Err(PidIssuanceError::VersionBlocked);
        }

        info!("Checking if registered");
        let (attested_key, registration_data) = self
            .registration
            .as_key_and_registration_data()
            .ok_or_else(|| PidIssuanceError::NotRegistered)?;

        info!("Checking if locked");
        if self.lock.is_locked() {
            return Err(PidIssuanceError::Locked);
        }

        info!("Checking if there is an active PID issuance session");
        let pid_issuer = match self.issuance_session.as_ref().ok_or(PidIssuanceError::SessionState)? {
            PidIssuanceSession::Digid(_) => Err(PidIssuanceError::SessionState)?,
            PidIssuanceSession::Openid4vci(pid_issuer) => pid_issuer,
        };

        let config = self.config_repository.get();

        let instruction_result_public_key = config.account_server.instruction_result_public_key.clone().into();

        let remote_instruction = self
            .new_instruction_client(
                pin,
                attested_key,
                registration_data,
                &config.account_server.http_config,
                &instruction_result_public_key,
            )
            .await?;

        let remote_key_factory = RemoteEcdsaKeyFactory::new(&remote_instruction);

        let wte = self
            .wte_issuance_client
            .obtain_wte(&config.account_server.wte_public_key.0, &remote_instruction)
            .await?;

        info!("Accepting PID by signing mdoc using Wallet Provider");

        let issuance_result = pid_issuer
            .accept_issuance(
                &config.mdoc_trust_anchors(),
                &remote_key_factory,
                Some(wte),
                config.pid_issuance.pid_issuer_url.clone(),
            )
            .await
            .map_err(|error| {
                match error {
                    // We knowingly call unwrap() on the downcast to `RemoteEcdsaKeyError` here because we know
                    // that it is the error type of the `RemoteEcdsaKeyFactory` we provide above.
                    IssuanceSessionError::PrivateKeyGeneration(error)
                    | IssuanceSessionError::Jwt(JwtError::Signing(error)) => {
                        match *error.downcast::<RemoteEcdsaKeyError>().unwrap() {
                            RemoteEcdsaKeyError::Instruction(error) => PidIssuanceError::Instruction(error),
                            RemoteEcdsaKeyError::Signature(error) => PidIssuanceError::Signature(error),
                            RemoteEcdsaKeyError::KeyNotFound(identifier) => PidIssuanceError::KeyNotFound(identifier),
                            RemoteEcdsaKeyError::MissingSignature => PidIssuanceError::MissingSignature,
                        }
                    }
                    _ => PidIssuanceError::PidIssuer(error),
                }
            });

        // If the Wallet Provider returns either a PIN timeout or a permanent block,
        // wipe the contents of the wallet and return it to its initial state.
        if matches!(
            issuance_result,
            Err(PidIssuanceError::Instruction(
                InstructionError::Timeout { .. } | InstructionError::Blocked
            ))
        ) {
            self.reset_to_initial_state().await;
        }
        let issued_mdocs = issuance_result?
            .into_iter()
            .map(|mdocs| mdocs.try_into())
            .collect::<Result<Vec<_>, _>>()?;

        info!("Isuance succeeded; removing issuance session state");
        self.issuance_session.take();

        // Prepare events before storing mdocs, to avoid cloning mdocs
        let event = {
            // Extract first copy from each issued mdoc
            let mdocs = issued_mdocs
                .iter()
                .map(|mdoc: &MdocCopies| mdoc.first().clone())
                .collect::<Vec<_>>();

            // Validate all issuer_certificates
            for mdoc in &mdocs {
                let certificate = mdoc
                    .issuer_certificate()
                    .map_err(PidIssuanceError::InvalidIssuerCertificate)?;

                // Verify that the certificate contains IssuerRegistration
                if matches!(IssuerRegistration::from_certificate(&certificate), Err(_) | Ok(None)) {
                    return Err(PidIssuanceError::MissingIssuerRegistration);
                }
            }
            WalletEvent::new_issuance(mdocs.try_into().map_err(PidIssuanceError::InvalidIssuerCertificate)?)
        };

        info!("PID accepted, storing mdoc in database");
        self.storage
            .get_mut()
            .insert_mdocs(issued_mdocs)
            .await
            .map_err(PidIssuanceError::MdocStorage)?;

        self.store_history_event(event)
            .await
            .map_err(PidIssuanceError::EventStorage)?;

        self.emit_documents().await.map_err(PidIssuanceError::Document)?;

        Ok(())
    }
}

#[cfg(test)]
mod tests {
    use assert_matches::assert_matches;
    use mockall::predicate::*;
    use openid4vc::issuance_session::IssuedCredential;
    use openid4vc::mock::MockIssuanceSession;
    use openid4vc::oidc::OidcError;
    use openid4vc::token::CredentialPreview;
    use openid4vc::token::TokenRequest;
    use openid4vc::token::TokenRequestGrantType;
    use rstest::rstest;
    use serial_test::serial;
    use url::Url;

    use wallet_common::config::http::TlsPinningConfig;

    use crate::document::DocumentPersistence;
    use crate::document::{self};
    use crate::issuance::MockDigidSession;
    use crate::storage::StorageState;
    use crate::wallet::history::HistoryEvent;

    use super::super::test::WalletWithMocks;
    use super::super::test::ISSUER_KEY;
    use super::super::test::{self};
    use super::*;

    #[tokio::test]
    #[serial(MockDigidSession)]
    async fn test_create_pid_issuance_auth_url() {
        const AUTH_URL: &str = "http://example.com/auth";

        let mut wallet = WalletWithMocks::new_registered_and_unlocked_apple();

        assert!(wallet.issuance_session.is_none());

        // Set up a mock DigiD session.
        let session_start_context = MockDigidSession::start_context();
        session_start_context.expect().returning(|_, _: &TlsPinningConfig, _| {
            let client = MockDigidSession::default();
            Ok((client, Url::parse(AUTH_URL).unwrap()))
        });

        // Have the `Wallet` generate a DigiD authentication URL and test it.
        let auth_url = wallet
            .create_pid_issuance_auth_url()
            .await
            .expect("Could not generate PID issuance auth URL");

        assert_eq!(auth_url.as_str(), AUTH_URL);
        assert!(wallet.issuance_session.is_some());
    }

    #[tokio::test]
    async fn test_create_pid_issuance_auth_url_error_locked() {
        let mut wallet = WalletWithMocks::new_registered_and_unlocked_apple();

        wallet.lock();

        // Creating a DigiD authentication URL on
        // a locked wallet should result in an error.
        let error = wallet
            .create_pid_issuance_auth_url()
            .await
            .expect_err("PID issuance auth URL generation should have resulted in error");

        assert_matches!(error, PidIssuanceError::Locked);
    }

    #[tokio::test]
    async fn test_create_pid_issuance_auth_url_error_unregistered() {
        // Prepare an unregistered wallet.
        let mut wallet = WalletWithMocks::new_unregistered();

        // Creating a DigiD authentication URL on an
        // unregistered wallet should result in an error.
        let error = wallet
            .create_pid_issuance_auth_url()
            .await
            .expect_err("PID issuance auth URL generation should have resulted in error");

        assert_matches!(error, PidIssuanceError::NotRegistered);
    }

    #[tokio::test]
    async fn test_create_pid_issuance_auth_url_error_session_state_digid() {
        let mut wallet = WalletWithMocks::new_registered_and_unlocked_apple();

        // Set up a mock DigiD session.
        wallet.issuance_session = Some(PidIssuanceSession::Digid(MockDigidSession::default()));

        // Creating a DigiD authentication URL on a `Wallet` that
        // has an active DigiD session should return an error.
        let error = wallet
            .create_pid_issuance_auth_url()
            .await
            .expect_err("PID issuance auth URL generation should have resulted in error");

        assert_matches!(error, PidIssuanceError::SessionState);
    }

    #[tokio::test]
    async fn test_create_pid_issuance_auth_url_error_session_state_pid_issuer() {
        let mut wallet = WalletWithMocks::new_registered_and_unlocked_apple();

        // Setup a mock OpenID4VCI session.
        wallet.issuance_session = Some(PidIssuanceSession::Openid4vci(MockIssuanceSession::default()));

        // Creating a DigiD authentication URL on a `Wallet` that has
        // an active OpenID4VCI session should return an error.
        let error = wallet
            .create_pid_issuance_auth_url()
            .await
            .expect_err("PID issuance auth URL generation should have resulted in error");

        assert_matches!(error, PidIssuanceError::SessionState);
    }

    #[tokio::test]
    #[serial(MockDigidSession)]
    async fn test_create_pid_issuance_auth_url_error_digid_session_start() {
        let mut wallet = WalletWithMocks::new_registered_and_unlocked_apple();

        // Make DigiD session starting return an error.
        let session_start_context = MockDigidSession::start_context();
        session_start_context
            .expect()
            .return_once(|_, _: &TlsPinningConfig, _| Err(OidcError::NoAuthCode.into()));

        // The error should be forwarded when attempting to create a DigiD authentication URL.
        let error = wallet
            .create_pid_issuance_auth_url()
            .await
            .expect_err("PID issuance auth URL generation should have resulted in error");

        assert_matches!(error, PidIssuanceError::DigidSessionStart(_));
    }

    #[tokio::test]
    async fn test_cancel_pid_issuance_digid() {
        let mut wallet = WalletWithMocks::new_registered_and_unlocked_apple();

        // Set up a mock DigiD session.
        wallet.issuance_session = Some(PidIssuanceSession::Digid(MockDigidSession::default()));

        assert!(wallet.issuance_session.is_some());

        // Cancelling PID issuance should clear this session.
        wallet
            .cancel_pid_issuance()
            .await
            .expect("Could not cancel PID issuance");

        assert!(wallet.issuance_session.is_none());
    }

    #[tokio::test]
    async fn test_cancel_pid_issuance_pid() {
        // Prepare a registered and unlocked wallet.
        let mut wallet = WalletWithMocks::new_registered_and_unlocked_apple();

        // Set up the `PidIssuerClient`
        let pid_issuer = {
            let mut client = MockIssuanceSession::new();
            client.expect_reject().return_once(|| Ok(()));
            client
        };
        wallet.issuance_session = Some(PidIssuanceSession::Openid4vci(pid_issuer));

        // Cancelling PID issuance should not fail.
        wallet
            .cancel_pid_issuance()
            .await
            .expect("Could not cancel PID issuance");

        assert!(wallet.issuance_session.is_none());
    }

    #[tokio::test]
    async fn test_cancel_pid_issuance_error_locked() {
        // Prepare a registered and locked wallet.
        let mut wallet = WalletWithMocks::new_registered_and_unlocked_apple();

        wallet.lock();

        // Cancelling PID issuance on a locked wallet should result in an error.
        let error = wallet
            .cancel_pid_issuance()
            .await
            .expect_err("Cancelling PID issuance should have resulted in an error");

        assert_matches!(error, PidIssuanceError::Locked);
    }

    #[tokio::test]
    async fn test_cancel_pid_issuance_error_unregistered() {
        // Prepare an unregistered wallet.
        let mut wallet = WalletWithMocks::new_unregistered();

        // Cancelling PID issuance on an unregistered wallet should result in an error.
        let error = wallet
            .cancel_pid_issuance()
            .await
            .expect_err("Cancelling PID issuance should have resulted in an error");

        assert_matches!(error, PidIssuanceError::NotRegistered);
    }

    #[tokio::test]
    async fn test_cancel_pid_issuance_error_session_state() {
        // Prepare a registered and unlocked wallet.
        let mut wallet = WalletWithMocks::new_registered_and_unlocked_apple();

        // Cancelling PID issuance on a wallet with no
        // active DigiD session should result in an error.
        let error = wallet
            .cancel_pid_issuance()
            .await
            .expect_err("Cancelling PID issuance should have resulted in an error");

        assert_matches!(error, PidIssuanceError::SessionState);
    }

    const REDIRECT_URI: &str = "redirect://here";

    #[tokio::test]
    #[serial(MockIssuanceSession)]
    async fn test_continue_pid_issuance() {
        let mut wallet = setup_wallet_with_digid_session();

        // Set up the `MockIssuanceSession` to return one `AttestationPreview`.
        let start_context = MockIssuanceSession::start_context();
        start_context.expect().return_once(|| {
            Ok((
                MockIssuanceSession::new(),
                vec![CredentialPreview::MsoMdoc {
                    unsigned_mdoc: document::create_full_unsigned_pid_mdoc(),
                    issuer: ISSUER_KEY.issuance_key.certificate().clone(),
                }],
            ))
        });

        // Continuing PID issuance should result in one preview `Document`.
        let documents = wallet
            .continue_pid_issuance(Url::parse(REDIRECT_URI).unwrap())
            .await
            .expect("Could not continue PID issuance");

        assert_eq!(documents.len(), 1);
        assert_matches!(documents[0].persistence, DocumentPersistence::InMemory);
    }

    #[tokio::test]
    async fn test_continue_pid_issuance_error_locked() {
        // Prepare a registered and locked wallet.
        let mut wallet = WalletWithMocks::new_registered_and_unlocked_apple();

        wallet.lock();

        // Continuing PID issuance on a locked wallet should result in an error.
        let error = wallet
            .continue_pid_issuance(Url::parse(REDIRECT_URI).unwrap())
            .await
            .expect_err("Continuing PID issuance should have resulted in error");

        assert_matches!(error, PidIssuanceError::Locked);
    }

    #[tokio::test]
    async fn test_continue_pid_issuance_error_unregistered() {
        // Prepare an unregistered wallet.
        let mut wallet = WalletWithMocks::new_unregistered();

        // Continuing PID issuance on an unregistered wallet should result in an error.
        let error = wallet
            .continue_pid_issuance(Url::parse(REDIRECT_URI).unwrap())
            .await
            .expect_err("Continuing PID issuance should have resulted in error");

        assert_matches!(error, PidIssuanceError::NotRegistered);
    }

    #[tokio::test]
    async fn test_continue_pid_issuance_error_session_state() {
        // Prepare a registered wallet.
        let mut wallet = WalletWithMocks::new_registered_and_unlocked_apple();

        // Continuing PID issuance on a wallet with no active `DigidSession` should result in an error.
        let error = wallet
            .continue_pid_issuance(Url::parse(REDIRECT_URI).unwrap())
            .await
            .expect_err("Continuing PID issuance should have resulted in error");

        assert_matches!(error, PidIssuanceError::SessionState);
    }

    fn setup_wallet_with_digid_session() -> WalletWithMocks {
        // Prepare a registered wallet.
        let mut wallet = WalletWithMocks::new_registered_and_unlocked_apple();

        // Set up a mock DigiD session that returns a token request.
        let digid_session = {
            let mut session = MockDigidSession::default();

            session.expect_into_token_request().return_once(|_uri| {
                Ok(TokenRequest {
                    grant_type: TokenRequestGrantType::PreAuthorizedCode {
                        pre_authorized_code: "123".to_string().into(),
                    },
                    code_verifier: None,
                    client_id: None,
                    redirect_uri: None,
                })
            });

            session
        };
        wallet.issuance_session = Some(PidIssuanceSession::Digid(digid_session));

        wallet
    }

    #[tokio::test]
    #[serial(MockIssuanceSession)]
    async fn test_continue_pid_issuance_error_pid_issuer() {
        let mut wallet = setup_wallet_with_digid_session();

        // Set up the `MockIssuanceSession` to return an error.
        let start_context = MockIssuanceSession::start_context();
        start_context
            .expect()
            .return_once(|| Err(IssuanceSessionError::MissingNonce));

        // Continuing PID issuance on a wallet should forward this error.
        let error = wallet
            .continue_pid_issuance(Url::parse(REDIRECT_URI).unwrap())
            .await
            .expect_err("Continuing PID issuance should have resulted in error");

        assert_matches!(error, PidIssuanceError::PidIssuer(_));
    }

    #[tokio::test]
    #[serial(MockIssuanceSession)]
    async fn test_continue_pid_issuance_error_document() {
        let mut wallet = setup_wallet_with_digid_session();

        // Set up the `MockIssuanceSession` to return an `AttestationPreview` with an unknown doctype.
        let start_context = MockIssuanceSession::start_context();
        start_context.expect().return_once(|| {
            let mut unsigned_mdoc = document::create_full_unsigned_pid_mdoc();
            unsigned_mdoc.doc_type = "foobar".to_string();

            Ok((
                MockIssuanceSession::new(),
                vec![CredentialPreview::MsoMdoc {
                    unsigned_mdoc,
                    issuer: ISSUER_KEY.issuance_key.certificate().clone(),
                }],
            ))
        });

        // Continuing PID issuance when receiving an unknown mdoc should result in an error.
        let error = wallet
            .continue_pid_issuance(Url::parse(REDIRECT_URI).unwrap())
            .await
            .expect_err("Continuing PID issuance should have resulted in error");

        assert_matches!(error, PidIssuanceError::MdocDocument(_));
    }

    #[tokio::test]
    async fn test_cancel_pid_issuance_error_pid_issuer() {
        // Prepare a registered and unlocked wallet.
        let mut wallet = WalletWithMocks::new_registered_and_unlocked_apple();

        // Set up a mock OpenID4VCI session that expects to be rejected, which returns an error.
        let pid_issuer = {
            let mut client = MockIssuanceSession::new();
            client
                .expect_reject()
                .return_once(|| Err(IssuanceSessionError::MissingNonce));
            client
        };
        wallet.issuance_session = Some(PidIssuanceSession::Openid4vci(pid_issuer));

        // Canceling PID issuance on a wallet should forward this error.
        let error = wallet
            .cancel_pid_issuance()
            .await
            .expect_err("Rejecting PID issuance should have resulted in an error");

        assert_matches!(error, PidIssuanceError::PidIssuer(_));
    }

    const PIN: &str = "051097";

    #[tokio::test]
    async fn test_accept_pid_issuance() {
        // Prepare a registered and unlocked wallet.
        let mut wallet = WalletWithMocks::new_registered_and_unlocked_apple();

        // Register mock document_callback
        let documents = test::setup_mock_documents_callback(&mut wallet).await.unwrap();

        // Register mock recent_history_callback
        let events = test::setup_mock_recent_history_callback(&mut wallet).await.unwrap();

        // Create a mock OpenID4VCI session that accepts the PID with a single
        // instance of `MdocCopies`, which contains a single valid `Mdoc`.
        let mdoc = test::create_full_pid_mdoc();
        let pid_issuer = {
            let mut client = MockIssuanceSession::new();
            client.expect_accept().return_once(|| {
                Ok(vec![vec![IssuedCredential::MsoMdoc(Box::new(mdoc))]
                    .try_into()
                    .unwrap()])
            });
            client
        };
        wallet.issuance_session = Some(PidIssuanceSession::Openid4vci(pid_issuer));

        // Accept the PID issuance with the PIN.
        wallet
            .accept_pid_issuance(PIN.to_string())
            .await
            .expect("Could not accept PID issuance");

        {
            // Test which `Document` instances we have received through the callback.
            let documents = documents.lock();

            // The first entry should be empty, because there are no mdocs in the database.
            assert_eq!(documents.len(), 2);
            assert!(documents[0].is_empty());

            // The second entry should contain a single document with the PID.
            assert_eq!(documents[1].len(), 1);
            let document = &documents[1][0];
            assert_matches!(document.persistence, DocumentPersistence::Stored(_));
            assert_eq!(document.doc_type, "com.example.pid");

            // Test that one successful issuance event is logged
            let events = events.lock();
            assert_eq!(events.len(), 2);
            assert!(events[0].is_empty());
            assert_eq!(events[1].len(), 1);
            assert_matches!(&events[1][0], HistoryEvent::Issuance { .. });

            assert!(wallet.has_registration());
            assert!(!wallet.is_locked());
        }

        // Starting another PID issuance should fail
        const AUTH_URL: &str = "http://example.com/auth";
        // Set up a mock DigiD session.
        let session_start_context = MockDigidSession::start_context();
        session_start_context.expect().returning(|_, _: &TlsPinningConfig, _| {
            let client = MockDigidSession::default();
            Ok((client, Url::parse(AUTH_URL).unwrap()))
        });

        let err = wallet
            .create_pid_issuance_auth_url()
            .await
            .expect_err("creating new PID issuance auth URL when there already is a PID should fail");
        assert_matches!(err, PidIssuanceError::PidAlreadyPresent);
    }

    #[tokio::test]
    async fn test_accept_pid_issuance_missing_issuer_registration() {
        // Prepare a registered and unlocked wallet.
        let mut wallet = WalletWithMocks::new_registered_and_unlocked_apple();

        // Create a mock OpenID4VCI session that accepts the PID with a single instance of `MdocCopies`, which contains
        // a single valid `Mdoc`, but signed with a Certificate that is missing IssuerRegistration
        let mdoc = test::create_full_pid_mdoc_unauthenticated();
        let pid_issuer = {
            let mut client = MockIssuanceSession::new();
            client.expect_accept().return_once(|| {
                Ok(vec![vec![IssuedCredential::MsoMdoc(Box::new(mdoc))]
                    .try_into()
                    .unwrap()])
            });
            client
        };
        wallet.issuance_session = Some(PidIssuanceSession::Openid4vci(pid_issuer));

        // Accept the PID issuance with the PIN.
        let error = wallet
            .accept_pid_issuance(PIN.to_string())
            .await
            .expect_err("Accepting PID issuance should have resulted in an error");

        assert_matches!(error, PidIssuanceError::MissingIssuerRegistration);

        // No issuance event is logged
        let events = wallet.storage.read().await.fetch_wallet_events().await.unwrap();
        assert!(events.is_empty());

        assert!(wallet.has_registration());
        assert!(!wallet.is_locked());
    }

    #[tokio::test]
    async fn test_accept_pid_issuance_unregistered() {
        // Prepare an unregistered wallet.
        let mut wallet = WalletWithMocks::new_unregistered();

        // Accepting PID issuance on an unregistered wallet should result in an error.
        let error = wallet
            .accept_pid_issuance(PIN.to_string())
            .await
            .expect_err("Accepting PID issuance should have resulted in an error");

        assert_matches!(error, PidIssuanceError::NotRegistered);
    }

    #[tokio::test]
    async fn test_accept_pid_issuance_locked() {
        // Prepare a registered and locked wallet.
        let mut wallet = WalletWithMocks::new_registered_and_unlocked_apple();

        wallet.lock();

        // Accepting PID issuance on a locked wallet should result in an error.
        let error = wallet
            .accept_pid_issuance(PIN.to_string())
            .await
            .expect_err("Accepting PID issuance should have resulted in an error");

        assert_matches!(error, PidIssuanceError::Locked);

        assert!(wallet.has_registration());
        assert!(wallet.is_locked());
    }

    #[tokio::test]
    async fn test_accept_pid_issuance_session_state() {
        // Prepare a registered and unlocked wallet.
        let mut wallet = WalletWithMocks::new_registered_and_unlocked_apple();

        // Accepting PID issuance on a `Wallet` with a `PidIssuerClient`
        // that has no session should result in an error.
        let error = wallet
            .accept_pid_issuance(PIN.to_string())
            .await
            .expect_err("Accepting PID issuance should have resulted in an error");

        assert_matches!(error, PidIssuanceError::SessionState);

        assert!(wallet.has_registration());
        assert!(!wallet.is_locked());
    }

    async fn test_accept_pid_issuance_error_remote_key(
        key_error: RemoteEcdsaKeyError,
    ) -> (WalletWithMocks, PidIssuanceError) {
        // Prepare a registered and unlocked wallet.
        let mut wallet = WalletWithMocks::new_registered_and_unlocked_apple();

        // Have the mock OpenID4VCI session return a particular `RemoteEcdsaKeyError` upon accepting.
        let pid_issuer = {
            let mut client = MockIssuanceSession::new();
            client
                .expect_accept()
                .return_once(|| Err(IssuanceSessionError::Jwt(JwtError::Signing(Box::new(key_error)))));
            client
        };
        wallet.issuance_session = Some(PidIssuanceSession::Openid4vci(pid_issuer));

        // Accepting PID issuance should result in an error.
        let error = wallet
            .accept_pid_issuance(PIN.to_string())
            .await
            .expect_err("Accepting PID issuance should have resulted in an error");

        (wallet, error)
    }

    #[rstest]
    #[case(InstructionError::IncorrectPin { attempts_left_in_round: 1, is_final_round: false }, false)]
    #[case(InstructionError::Timeout { timeout_millis: 10_000 }, true)]
    #[case(InstructionError::Blocked, true)]
    #[case(InstructionError::InstructionValidation, false)]
    #[tokio::test]
    async fn test_accept_pid_issuance_error_instruction(
        #[case] instruction_error: InstructionError,
        #[case] expect_reset: bool,
    ) {
        let (mut wallet, error) =
            test_accept_pid_issuance_error_remote_key(RemoteEcdsaKeyError::from(instruction_error)).await;

        // Test that this error is converted to the appropriate variant of `PidIssuanceError`.
        assert_matches!(error, PidIssuanceError::Instruction(_));

        // Test the state of the Wallet, based on if we expect a reset for this InstructionError.
        if expect_reset {
            assert!(!wallet.has_registration());
            assert!(wallet.is_locked());
            assert_matches!(
                wallet.storage.get_mut().state().await.unwrap(),
                StorageState::Uninitialized
            );
        } else {
            assert!(wallet.has_registration());
            assert!(!wallet.is_locked());
            assert_matches!(wallet.storage.get_mut().state().await.unwrap(), StorageState::Opened);
        }
    }

    #[tokio::test]
    async fn test_accept_pid_issuance_error_signature() {
        let (wallet, error) =
            test_accept_pid_issuance_error_remote_key(RemoteEcdsaKeyError::from(signature::Error::default())).await;

        // Test that this error is converted to the appropriate variant of `PidIssuanceError`.
        assert_matches!(error, PidIssuanceError::Signature(_));

        assert!(wallet.has_registration());
        assert!(!wallet.is_locked());
    }

    #[tokio::test]
    async fn test_accept_pid_issuance_error_key_not_found() {
        let (wallet, error) =
            test_accept_pid_issuance_error_remote_key(RemoteEcdsaKeyError::KeyNotFound("not found".to_string())).await;

        // Test that this error is converted to the appropriate variant of `PidIssuanceError`.
        assert_matches!(error, PidIssuanceError::KeyNotFound(_));

        assert!(wallet.has_registration());
        assert!(!wallet.is_locked());
    }

    #[tokio::test]
    async fn test_accept_pid_issuance_error_pid_issuer() {
        // Prepare a registered and unlocked wallet.
        let mut wallet = WalletWithMocks::new_registered_and_unlocked_apple();

        // Have the mock OpenID4VCI session return an error upon accepting.
        let pid_issuer = {
            let mut client = MockIssuanceSession::new();
            client
                .expect_accept()
                .return_once(|| Err(IssuanceSessionError::MissingNonce));
            client
        };
        wallet.issuance_session = Some(PidIssuanceSession::Openid4vci(pid_issuer));

        // Accepting PID issuance should result in an error.
        let error = wallet
            .accept_pid_issuance(PIN.to_string())
            .await
            .expect_err("Accepting PID issuance should have resulted in an error");

        assert_matches!(error, PidIssuanceError::PidIssuer(_));

        assert!(wallet.has_registration());
        assert!(!wallet.is_locked());
    }

    #[tokio::test]
    async fn test_accept_pid_issuance_error_storage() {
        // Prepare a registered and unlocked wallet.
        let mut wallet = WalletWithMocks::new_registered_and_unlocked_apple();

        // Have the mock OpenID4VCI session report some mdocs upon accepting.
        let mdoc = test::create_full_pid_mdoc();
        let pid_issuer = {
            let mut client = MockIssuanceSession::new();
            client.expect_accept().return_once(|| {
                Ok(vec![vec![IssuedCredential::MsoMdoc(Box::new(mdoc))]
                    .try_into()
                    .unwrap()])
            });
            client
        };
        wallet.issuance_session = Some(PidIssuanceSession::Openid4vci(pid_issuer));

        // Have the mdoc storage return an error on query.
        wallet.storage.get_mut().has_query_error = true;

        // Accepting PID issuance should result in an error.
        let error = wallet
            .accept_pid_issuance(PIN.to_string())
            .await
            .expect_err("Accepting PID issuance should have resulted in an error");

        assert_matches!(error, PidIssuanceError::MdocStorage(_));

        assert!(wallet.has_registration());
        assert!(!wallet.is_locked());
    }
}<|MERGE_RESOLUTION|>--- conflicted
+++ resolved
@@ -19,13 +19,9 @@
 use openid4vc::issuance_session::IssuanceSessionError;
 use openid4vc::jwt::JwtCredentialError;
 use openid4vc::token::CredentialPreviewError;
-<<<<<<< HEAD
 use platform_support::attested_key::AttestedKeyHolder;
-=======
-use platform_support::hw_keystore::PlatformEcdsaKey;
 use wallet_common::config::http::TlsPinningConfig;
 use wallet_common::config::wallet_config::WalletConfiguration;
->>>>>>> c5a850bb
 use wallet_common::jwt::JwtError;
 use wallet_common::reqwest::default_reqwest_client_builder;
 use wallet_common::update_policy::VersionState;
@@ -118,21 +114,15 @@
     UpdatePolicy(#[from] UpdatePolicyError),
 }
 
-<<<<<<< HEAD
-impl<CR, S, AKH, APC, DS, IS, MDS, WIC> Wallet<CR, S, AKH, APC, DS, IS, MDS, WIC>
-where
-    CR: ConfigurationRepository,
-    AKH: AttestedKeyHolder,
-=======
-impl<CR, S, PEK, APC, DS, IS, MDS, WIC, UR> Wallet<CR, S, PEK, APC, DS, IS, MDS, WIC, UR>
+impl<CR, UR, S, AKH, APC, DS, IS, MDS, WIC> Wallet<CR, UR, S, AKH, APC, DS, IS, MDS, WIC>
 where
     CR: Repository<Arc<WalletConfiguration>>,
->>>>>>> c5a850bb
+    UR: Repository<VersionState>,
+    AKH: AttestedKeyHolder,
     DS: DigidSession,
     IS: IssuanceSession,
     S: Storage,
     APC: AccountProviderClient,
-    UR: Repository<VersionState>,
 {
     #[instrument(skip_all)]
     #[sentry_capture_error]
@@ -314,10 +304,10 @@
     #[sentry_capture_error]
     pub async fn accept_pid_issuance(&mut self, pin: String) -> Result<(), PidIssuanceError>
     where
+        UR: UpdateableRepository<VersionState, TlsPinningConfig, Error = UpdatePolicyError>,
         S: Storage,
         APC: AccountProviderClient,
         WIC: WteIssuanceClient + Default,
-        UR: UpdateableRepository<VersionState, TlsPinningConfig, Error = UpdatePolicyError>,
     {
         info!("Accepting PID issuance");
 
