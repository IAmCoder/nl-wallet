use http::{header, HeaderMap, HeaderValue};
use openid4vc::issuance_client::{HttpOpenidMessageClient, IssuerClient};
use p256::ecdsa::signature;
use tracing::{info, instrument};
use url::Url;

<<<<<<< HEAD
use nl_wallet_mdoc::{basic_sa_ext::UnsignedMdoc, utils::issuer_auth::IssuerRegistration};
=======
use nl_wallet_mdoc::{
    server_keys::KeysError,
    utils::{cose::CoseError, issuer_auth::IssuerRegistration, x509::MdocCertificateExtension},
};
>>>>>>> a1a32a62
use platform_support::hw_keystore::PlatformEcdsaKey;
use wallet_common::config::wallet_config::ISSUANCE_REDIRECT_URI;

use crate::{
    account_provider::AccountProviderClient,
    config::ConfigurationRepository,
    digid::{DigidError, DigidSession},
    document::{Document, DocumentMdocError},
    instruction::{InstructionClient, InstructionError, RemoteEcdsaKeyFactory},
    storage::{Storage, StorageError, WalletEvent},
    utils::reqwest::default_reqwest_client_builder,
};

use super::{documents::DocumentsError, Wallet};

#[derive(Debug, thiserror::Error)]
pub enum PidIssuanceError {
    #[error("wallet is not registered")]
    NotRegistered,
    #[error("wallet is locked")]
    Locked,
    #[error("issuance session is not in the correct state")]
    SessionState,
    #[error("could not start DigiD session: {0}")]
    DigidSessionStart(#[source] DigidError),
    #[error("could not finish DigiD session: {0}")]
    DigidSessionFinish(#[source] DigidError),
    #[error("could not retrieve PID from issuer: {0}")]
    PidIssuer(#[from] openid4vc::IssuerClientError),
    #[error("error sending instruction to Wallet Provider: {0}")]
    Instruction(#[from] InstructionError),
    #[error("invalid signature received from Wallet Provider: {0}")]
    Signature(#[from] signature::Error),
    #[error("could not interpret mdoc attributes: {0}")]
    MdocDocument(#[from] DocumentMdocError),
    #[error("could not insert mdocs in database: {0}")]
    MdocStorage(#[source] StorageError),
    #[error("could not store history in database: {0}")]
    HistoryStorage(#[source] StorageError),
    #[error("key '{0}' not found in Wallet Provider")]
    KeyNotFound(String),
    #[error("invalid issuer certificate: {0}")]
    InvalidIssuerCertificate(#[source] CoseError),
    #[error("issuer not authenticated")]
    MissingIssuerRegistration,
    #[error("could not read documents from storage: {0}")]
    Document(#[source] DocumentsError),
}

// TODO: Remove this once issuer certificate can be known early in the issuance protocol
pub fn rvig_registration() -> IssuerRegistration {
    serde_json::from_str(r#"
        {
          "organization": {
            "displayName": {
              "nl": "Rijksdienst voor Identiteitsgegevens"
            },
            "legalName": {
              "nl": "RvIG"
            },
            "description": {
                "nl": "Opvragen van PID (Person Identification Data)"
            },
            "webUrl": "https://www.rvig.nl",
            "city": {
              "nl": "'s-Gravenhage"
            },
            "category": {
              "nl": "Overheid"
            },
            "logo": {
              "mimeType": "image/png",
              "imageData": "iVBORw0KGgoAAAANSUhEUgAAAEAAAABACAYAAACqaXHeAAAACXBIWXMAAAsTAAALEwEAmpwYAAAAAXNSR0IArs4c6QAAAARnQU1BAACxjwv8YQUAAAR6SURBVHgB7ZtNbFRVHMXPffUDByNtnCIktlMXMqELWtNCIoYiAaUmIAQ0uiGRhcHIRraYiBBjTFyIGyPBBBMw0UQabUlEAlGmESPSMGWB0g2dYiKlQ2ZMYCofncv/3M59vGlo6DwYCL3vlzTzvnJnzrn//7kvnXkKExjJXXtRe94arbEW0E2YFqi0Ujo9VqzZPrdODZadsRtnc7p2plfcprV+D9MYT6mdl4re9mfqVJ77xgCKj6niLzLjrXAClS5obxlN8LjLmXdHPNGtjxvNYsW/Od3kqbGzcBBP62VejTe2DY4yBqwVE5RDpV+OUmqNGs5f13AYD44TGQDHiQyA40QGwHEiA+A4kQFwnMgAOE5kABzHeQMeQgj2d6fQ1dNrtr/Z/T4eZKIWwD1g5GLe/E3lukLhyl0bbyqEaoGpsl/a5OfDx3G58L/Zr39yFta92oGOxQv8ayh473eH0Jce8K+Lx2v981vefQ1NDU+Z7YNHjqOru9e/bmZsBlauWIT1q5cgLFUz4Ms9B9B7rN9sx+OzMCpCRy7+h117enB59ApeWb7QnNv1dTdOnBxAQkSulGNZuSZ17BRiIq699Vn/uzua2SXZQyic0Agey2bz2LRxNcJQFQMowIp/Z+MqLFncYsTvk5mmWH7opc8vELF5s0+2bH7dVAgpiLATUhHzk03GGJpixXO2WUWEx2gM349VNT+ZQKVUJQP6Tp4xr23PJY14QnGdyxeZbQq8IOIvBVrDiifx0vZIdrzPj/7WX7qu1hdPOqX8bTUMnhtGGKpiQLYUUImnZ5cdT5R6mYyKePY2BbA6fjrypwm202cy6Osfr4r6UhbwPInHnygbj20Siz1qtgslMyulqiE4MdGzJSEWCtj01irJgQPY9+0h82dhtQTDcny8q5O+R6xUCZVSFQMaGuZISV5A6vdTWC8la2cpFShl26+nB4ZMmAVDrDnZKG1wcyVgpfC2K3PuvDHRtghXBbsitEu7heGODWCqB9nwxstYKjPXK8HEsty6YzfaWpPI/DOMv6S8SeeKhf71fenxvOA5K+yo9D7Lv1lM4jFWAu88KfajT/f65jH8zHhSLcEMqYRQ3w0Gb4UnsvOTzWaGbUIHYb+vkxRneN0cS5a3ntQtx6Kojz9421RQRkLusy++94PRQvEb3nwJYQllAD9MZpLUbZfZtiXP8BoaOm8SmjMaPGfH2brjKynfef4KQVg5zAXTGpIRHS+0+Oe4wnA8mslQDbP0BQnVAnzjYKJPhl3e2ibpT5sJscdmlAlhsNEoGlAfuCskHKstZL/fiqquArcj0TjHvLKXWS02yf+WPKD4sDc3lXBfDbDL3MHDf/gBydJubJiN5nmJspueahH9QAKOExkAx4kMgONEBsBxIgPgOJEBcJzIADhOZAAcJzJA/icyCEdRUGlP6+KPcBWlxQDgBzgKH6X15tY9/KvW+nM4BjXzOWLz+4NcTtdedfnR2TrZeEQOuFAJ1GjFc19NvMA8SotrH0LVtEyfilCDDHvmHVs+eOYGfAbtBPsp8XkAAAAASUVORK5CYII="
            },
            "countryCode": "nl",
            "kvk": "27373207",
            "privacyPolicyUrl": "https://www.rvig.nl/privacy"
          }
        }"#).unwrap()
}

impl<CR, S, PEK, APC, DGS, IC, MDS> Wallet<CR, S, PEK, APC, DGS, IC, MDS>
where
    CR: ConfigurationRepository,
    DGS: DigidSession,
    IC: IssuerClient,
    S: Storage,
{
    #[instrument(skip_all)]
    pub async fn create_pid_issuance_auth_url(&mut self) -> Result<Url, PidIssuanceError> {
        info!("Generating DigiD auth URL, starting OpenID connect discovery");

        info!("Checking if registered");
        if self.registration.is_none() {
            return Err(PidIssuanceError::NotRegistered);
        }

        info!("Checking if locked");
        if self.lock.is_locked() {
            return Err(PidIssuanceError::Locked);
        }

        info!("Checking if there is a DigidSession or PidIssuerClient has session");
        if self.digid_session.is_some() || self.pid_issuer.is_some() {
            return Err(PidIssuanceError::SessionState);
        }

        let pid_issuance_config = &self.config_repository.config().pid_issuance;
        let session = DGS::start(
            pid_issuance_config.digid_url.clone(),
            pid_issuance_config.digid_client_id.to_string(),
            ISSUANCE_REDIRECT_URI.to_owned(),
        )
        .await
        .map_err(PidIssuanceError::DigidSessionStart)?;

        info!("DigiD auth URL generated");

        let auth_url = session.auth_url();
        self.digid_session.replace(session);

        Ok(auth_url)
    }

    pub fn cancel_pid_issuance(&mut self) -> Result<(), PidIssuanceError> {
        info!("PID issuance cancelled");

        info!("Checking if registered");
        if self.registration.is_none() {
            return Err(PidIssuanceError::NotRegistered);
        }

        info!("Checking if locked");
        if self.lock.is_locked() {
            return Err(PidIssuanceError::Locked);
        }

        if self.digid_session.is_none() {
            return Err(PidIssuanceError::SessionState);
        }

        info!("Removing DigiD session");

        self.digid_session.take();

        Ok(())
    }

    #[instrument(skip_all)]
    pub async fn continue_pid_issuance(&mut self, redirect_uri: &Url) -> Result<Vec<Document>, PidIssuanceError> {
        info!("Received DigiD redirect URI, processing URI and retrieving access token");

        info!("Checking if registered");
        if self.registration.is_none() {
            return Err(PidIssuanceError::NotRegistered);
        }

        info!("Checking if locked");
        if self.lock.is_locked() {
            return Err(PidIssuanceError::Locked);
        }

        // Try to take ownership of any active `DigidSession`.
        let session = self.digid_session.take().ok_or(PidIssuanceError::SessionState)?;

        let token_request = session
            .into_token_request(redirect_uri)
            .map_err(PidIssuanceError::DigidSessionFinish)?;

        let http_client = default_reqwest_client_builder()
            .default_headers(HeaderMap::from_iter([(
                header::ACCEPT,
                HeaderValue::from_static(mime::APPLICATION_JSON.as_ref()),
            )]))
            .build()
            .expect("Could not build reqwest HTTP client");
        let config = self.config_repository.config();

        let (pid_issuer, attestation_previews) = IC::start_issuance(
            HttpOpenidMessageClient::new(http_client),
            &config.pid_issuance.pid_issuer_url,
            token_request,
        )
        .await?;

        self.pid_issuer.replace(pid_issuer);

        info!("PID received successfully from issuer, returning preview documents");
        let mut documents = attestation_previews
            .into_iter()
<<<<<<< HEAD
            .map(|preview| Document::try_from(UnsignedMdoc::from(preview)))
=======
            .map(|mdoc| Document::from_unsigned_mdoc(mdoc, rvig_registration())) // TODO: obtain IssuerRegistration via some Issuer Authentication mechanism
>>>>>>> a1a32a62
            .collect::<Result<Vec<_>, _>>()?;

        documents.sort_by_key(Document::priority);

        Ok(documents)
    }

    #[instrument(skip_all)]
    pub async fn reject_pid_issuance(&mut self) -> Result<(), PidIssuanceError> {
        info!("Checking if registered");
        if self.registration.is_none() {
            return Err(PidIssuanceError::NotRegistered);
        }

        info!("Checking if locked");
        if self.lock.is_locked() {
            return Err(PidIssuanceError::Locked);
        }

        info!("Checking if PidIssuerClient has session");
        let pid_issuer = self.pid_issuer.take().ok_or(PidIssuanceError::SessionState)?;

        info!("Rejecting any PID held in memory");
        pid_issuer.reject_issuance().await?;

        Ok(())
    }

    #[instrument(skip_all)]
    pub async fn accept_pid_issuance(&mut self, pin: String) -> Result<(), PidIssuanceError>
    where
        S: Storage,
        PEK: PlatformEcdsaKey,
        APC: AccountProviderClient,
    {
        info!("Accepting PID issuance");

        info!("Checking if registered");
        let registration_data = self
            .registration
            .as_ref()
            .ok_or_else(|| PidIssuanceError::NotRegistered)?;

        info!("Checking if locked");
        if self.lock.is_locked() {
            return Err(PidIssuanceError::Locked);
        }

        info!("Checking if PidIssuerClient has session");
        let pid_issuer = self.pid_issuer.take().ok_or(PidIssuanceError::SessionState)?;

        let config = self.config_repository.config();

        let instruction_result_public_key = config.account_server.instruction_result_public_key.clone().into();

        let remote_instruction = InstructionClient::new(
            pin,
            &self.storage,
            &self.hw_privkey,
            &self.account_provider_client,
            registration_data,
            &config.account_server.base_url,
            &instruction_result_public_key,
        );
        let remote_key_factory = RemoteEcdsaKeyFactory::new(&remote_instruction);

        info!("Accepting PID by signing mdoc using Wallet Provider");

        let mdocs = pid_issuer
            .accept_issuance(
                &config.mdoc_trust_anchors(),
                &remote_key_factory,
                &config.pid_issuance.pid_issuer_url,
            )
            .await?;

        // TODO: Wipe the wallet when receiving a PIN timeout from the WP or when it is blocked.

        // Prepare events before storing mdocs, to avoid cloning mdocs
        let event = {
            // Extract first copy from cred_copies
            let mdocs = mdocs
                .iter()
                .flat_map(|mdoc| mdoc.cred_copies.first())
                .cloned()
                .collect::<Vec<_>>();

            // Validate all issuer_certificates
            for mdoc in mdocs.iter() {
                let certificate = mdoc
                    .issuer_certificate()
                    .map_err(PidIssuanceError::InvalidIssuerCertificate)?;

                // Verify that the certificate contains IssuerRegistration
                if matches!(IssuerRegistration::from_certificate(&certificate), Err(_) | Ok(None)) {
                    return Err(PidIssuanceError::MissingIssuerRegistration);
                }
            }
            WalletEvent::new_issuance(mdocs.try_into().map_err(PidIssuanceError::InvalidIssuerCertificate)?)
        };

        info!("PID accepted, storing mdoc in database");
        self.storage
            .get_mut()
            .insert_mdocs(mdocs)
            .await
            .map_err(PidIssuanceError::MdocStorage)?;

        self.store_history_event(event)
            .await
            .map_err(PidIssuanceError::HistoryStorage)?;

        self.emit_documents().await.map_err(PidIssuanceError::Document)?;

        Ok(())
    }
}

#[cfg(test)]
mod tests {
    use std::sync::{Arc, Mutex};

    use assert_matches::assert_matches;
    use chrono::{Days, Utc};
    use mockall::predicate::*;
    use openid4vc::{
        mock::MockIssuerClient,
        token::{AttestationPreview, TokenRequest, TokenRequestGrantType},
    };
    use serial_test::serial;
    use url::Url;

    use nl_wallet_mdoc::{basic_sa_ext::UnsignedMdoc, Tdate};

    use crate::{
        digid::{MockDigidSession, OpenIdError},
        document::{self, DocumentPersistence},
        wallet::test,
    };

    use super::{super::test::WalletWithMocks, *};

    #[tokio::test]
    #[serial]
    async fn test_create_pid_issuance_auth_url() {
        const AUTH_URL: &str = "http://example.com/auth";

        let mut wallet = WalletWithMocks::new_registered_and_unlocked().await;

        assert!(wallet.digid_session.is_none());

        // Set up `DigidSession` to have `start()` and `auth_url()` called on it.
        let session_start_context = MockDigidSession::start_context();
        session_start_context.expect().returning(|_, _, _| {
            let mut session = MockDigidSession::default();

            session.expect_auth_url().return_const(Url::parse(AUTH_URL).unwrap());

            Ok(session)
        });

        // Have the `Wallet` generate a DigiD authentication URL and test it.
        let auth_url = wallet
            .create_pid_issuance_auth_url()
            .await
            .expect("Could not generate PID issuance auth URL");

        assert_eq!(auth_url.as_str(), AUTH_URL);
        assert!(wallet.digid_session.is_some());
    }

    #[tokio::test]
    async fn test_create_pid_issuance_auth_url_error_locked() {
        let mut wallet = WalletWithMocks::new_registered_and_unlocked().await;

        wallet.lock();

        // Creating a DigiD authentication URL on
        // a locked wallet should result in an error.
        let error = wallet
            .create_pid_issuance_auth_url()
            .await
            .expect_err("PID issuance auth URL generation should have resulted in error");

        assert_matches!(error, PidIssuanceError::Locked);
    }

    #[tokio::test]
    async fn test_create_pid_issuance_auth_url_error_unregistered() {
        // Prepare an unregistered wallet.
        let mut wallet = WalletWithMocks::new_unregistered().await;

        // Creating a DigiD authentication URL on an
        // unregistered wallet should result in an error.
        let error = wallet
            .create_pid_issuance_auth_url()
            .await
            .expect_err("PID issuance auth URL generation should have resulted in error");

        assert_matches!(error, PidIssuanceError::NotRegistered);
    }

    #[tokio::test]
    async fn test_create_pid_issuance_auth_url_error_session_state() {
        let mut wallet = WalletWithMocks::new_registered_and_unlocked().await;

        // Set up an active `DigidSession`.
        wallet.digid_session = MockDigidSession::default().into();

        // Creating a DigiD authentication URL on a `Wallet` that
        // has an active `DigidSession` should return an error.
        let error = wallet
            .create_pid_issuance_auth_url()
            .await
            .expect_err("PID issuance auth URL generation should have resulted in error");

        assert_matches!(error, PidIssuanceError::SessionState);

        // Prepare another wallet.
        let mut wallet = WalletWithMocks::new_registered_and_unlocked().await;

        // Have the `PidIssuerClient` report that it has an active session.
        wallet.pid_issuer = Some(MockIssuerClient::new());

        // Creating a DigiD authentication URL on a `Wallet` that has
        // an active `PidIssuerClient` session should return an error.
        let error = wallet
            .create_pid_issuance_auth_url()
            .await
            .expect_err("PID issuance auth URL generation should have resulted in error");

        assert_matches!(error, PidIssuanceError::SessionState);
    }

    #[tokio::test]
    #[serial]
    async fn test_create_pid_issuance_auth_url_error_digid_session_start() {
        let mut wallet = WalletWithMocks::new_registered_and_unlocked().await;

        // Set up `DigidSession` to have `start()` return an error.
        let session_start_context = MockDigidSession::start_context();
        session_start_context
            .expect()
            .return_once(|_, _, _| Err(OpenIdError::from(openid::error::Error::CannotBeABase).into()));

        // The error should be forwarded when attempting to create a DigiD authentication URL.
        let error = wallet
            .create_pid_issuance_auth_url()
            .await
            .expect_err("PID issuance auth URL generation should have resulted in error");

        assert_matches!(error, PidIssuanceError::DigidSessionStart(_));
    }

    #[tokio::test]
    async fn test_cancel_pid_issuance() {
        let mut wallet = WalletWithMocks::new_registered_and_unlocked().await;

        // Set up an active `DigidSession`.
        wallet.digid_session = MockDigidSession::default().into();

        assert!(wallet.digid_session.is_some());

        // Cancelling PID issuance should clear this session.
        wallet.cancel_pid_issuance().expect("Could not cancel PID issuance");

        assert!(wallet.digid_session.is_none());
    }

    #[tokio::test]
    async fn test_cancel_pid_issuance_error_locked() {
        // Prepare a registered and locked wallet.
        let mut wallet = WalletWithMocks::new_registered_and_unlocked().await;

        wallet.lock();

        // Cancelling PID issuance on a locked wallet should result in an error.
        let error = wallet
            .cancel_pid_issuance()
            .expect_err("Cancelling PID issuance should have resulted in an error");

        assert_matches!(error, PidIssuanceError::Locked);
    }

    #[tokio::test]
    async fn test_cancel_pid_issuance_error_unregistered() {
        // Prepare an unregistered wallet.
        let mut wallet = WalletWithMocks::new_unregistered().await;

        // Cancelling PID issuance on an unregistered wallet should result in an error.
        let error = wallet
            .cancel_pid_issuance()
            .expect_err("Cancelling PID issuance should have resulted in an error");

        assert_matches!(error, PidIssuanceError::NotRegistered);
    }

    #[tokio::test]
    async fn test_cancel_pid_issuance_error_session_state() {
        // Prepare a registered and unlocked wallet.
        let mut wallet = WalletWithMocks::new_registered_and_unlocked().await;

        // Cancelling PID issuance on a wallet with no
        // active DigiD session should result in an error.
        let error = wallet
            .cancel_pid_issuance()
            .expect_err("Cancelling PID issuance should have resulted in an error");

        assert_matches!(error, PidIssuanceError::SessionState);
    }

    const REDIRECT_URI: &str = "redirect://here";

    #[tokio::test]
    async fn test_continue_pid_issuance() {
        // Prepare a registered and unlocked wallet.
        let mut wallet = WalletWithMocks::new_registered_and_unlocked().await;

        // Set up a `DigidSession` that returns an access token.
        wallet.digid_session = {
            let mut session = MockDigidSession::default();

            session.expect_into_token_request().return_once(|_uri| {
                Ok(TokenRequest {
                    grant_type: TokenRequestGrantType::PreAuthorizedCode {
                        pre_authorized_code: "123".to_string().into(),
                    },
                    code_verifier: None,
                    client_id: None,
                    redirect_uri: None,
                })
            });

            session
        }
        .into();

        // Set up the `PidIssuerClient` to return one `UnsignedMdoc`.
        let start_context = MockIssuerClient::start_context();
        start_context.expect().return_once(|| {
            Ok((
                MockIssuerClient::new(),
                vec![AttestationPreview::MsoMdoc {
                    unsigned_mdoc: document::create_full_unsigned_pid_mdoc(),
                }],
            ))
        });

        // Continuing PID issuance should result in one preview `Document`.
        let documents = wallet
            .continue_pid_issuance(&Url::parse(REDIRECT_URI).unwrap())
            .await
            .expect("Could not continue PID issuance");

        assert_eq!(documents.len(), 1);
        assert_matches!(documents[0].persistence, DocumentPersistence::InMemory);
    }

    #[tokio::test]
    async fn test_continue_pid_issuance_error_locked() {
        // Prepare a registered and locked wallet.
        let mut wallet = WalletWithMocks::new_registered_and_unlocked().await;

        wallet.lock();

        // Continuing PID issuance on a locked wallet should result in an error.
        let error = wallet
            .continue_pid_issuance(&Url::parse(REDIRECT_URI).unwrap())
            .await
            .expect_err("Continuing PID issuance should have resulted in error");

        assert_matches!(error, PidIssuanceError::Locked);
    }

    #[tokio::test]
    async fn test_continue_pid_issuance_error_unregistered() {
        // Prepare an unregistered wallet.
        let mut wallet = WalletWithMocks::new_unregistered().await;

        // Continuing PID issuance on an unregistered wallet should result in an error.
        let error = wallet
            .continue_pid_issuance(&Url::parse(REDIRECT_URI).unwrap())
            .await
            .expect_err("Continuing PID issuance should have resulted in error");

        assert_matches!(error, PidIssuanceError::NotRegistered);
    }

    #[tokio::test]
    async fn test_continue_pid_issuance_error_session_state() {
        // Prepare a registered wallet.
        let mut wallet = WalletWithMocks::new_registered_and_unlocked().await;

        // Continuing PID issuance on a wallet with no active `DigidSession` should result in an error.
        let error = wallet
            .continue_pid_issuance(&Url::parse(REDIRECT_URI).unwrap())
            .await
            .expect_err("Continuing PID issuance should have resulted in error");

        assert_matches!(error, PidIssuanceError::SessionState);
    }

    #[tokio::test]
    async fn test_continue_pid_issuance_error_pid_issuer() {
        // Prepare a registered wallet.
        let mut wallet = WalletWithMocks::new_registered_and_unlocked().await;

        // Set up a `DigidSession` that returns an access token.
        wallet.digid_session = {
            let mut session = MockDigidSession::default();

            session.expect_into_token_request().return_once(|_uri| {
                Ok(TokenRequest {
                    grant_type: TokenRequestGrantType::PreAuthorizedCode {
                        pre_authorized_code: "123".to_string().into(),
                    },
                    code_verifier: None,
                    client_id: None,
                    redirect_uri: None,
                })
            });

            session
        }
        .into();

        // Set up the `PidIssuerClient` to return an error.
        let start_context = MockIssuerClient::start_context();
        start_context
            .expect()
            .return_once(|| Err(openid4vc::IssuerClientError::MissingNonce));

        // Continuing PID issuance on a wallet should forward this error.
        let error = wallet
            .continue_pid_issuance(&Url::parse(REDIRECT_URI).unwrap())
            .await
            .expect_err("Continuing PID issuance should have resulted in error");

        assert_matches!(error, PidIssuanceError::PidIssuer(_));
    }

    #[tokio::test]
    async fn test_continue_pid_issuance_error_document() {
        // Prepare a registered and unlocked wallet.
        let mut wallet = WalletWithMocks::new_registered_and_unlocked().await;

        // Set up a `DigidSession` that returns an access token.
        wallet.digid_session = {
            let mut session = MockDigidSession::default();

            session.expect_into_token_request().return_once(|_uri| {
                Ok(TokenRequest {
                    grant_type: TokenRequestGrantType::PreAuthorizedCode {
                        pre_authorized_code: "123".to_string().into(),
                    },
                    code_verifier: None,
                    client_id: None,
                    redirect_uri: None,
                })
            });

            session
        }
        .into();

        // Set up the `PidIssuerClient` to return an `UnsignedMdoc` with an unknown doctype.
        let start_context = MockIssuerClient::start_context();
        start_context.expect().return_once(|| {
            Ok((
                MockIssuerClient::new(),
                vec![AttestationPreview::MsoMdoc {
                    unsigned_mdoc: UnsignedMdoc {
                        doc_type: "foobar".to_string(),
                        valid_from: Tdate::now(),
                        valid_until: (Utc::now() + Days::new(365)).into(),
                        attributes: Default::default(),
                        copy_count: 1,
                    },
                }],
            ))
        });

        // Continuing PID issuance when receiving an unknown mdoc should result in an error.
        let error = wallet
            .continue_pid_issuance(&Url::parse(REDIRECT_URI).unwrap())
            .await
            .expect_err("Continuing PID issuance should have resulted in error");

        assert_matches!(error, PidIssuanceError::MdocDocument(_));
    }

    #[tokio::test]
    async fn test_reject_pid_issuance() {
        // Prepare a registered and unlocked wallet.
        let mut wallet = WalletWithMocks::new_registered_and_unlocked().await;

        // Set up the `PidIssuerClient`
        wallet.pid_issuer = Some({
            let mut client = MockIssuerClient::new();
            client.expect_reject().return_once(|| Ok(()));
            client
        });

        // Cancelling PID issuance should not fail.
        wallet
            .reject_pid_issuance()
            .await
            .expect("Could not reject PID issuance");
    }

    #[tokio::test]
    async fn test_reject_pid_issuance_error_locked() {
        // Prepare a registered and locked wallet.
        let mut wallet = WalletWithMocks::new_registered_and_unlocked().await;

        wallet.lock();

        // Rejecting PID issuance on a locked wallet should result in an error.
        let error = wallet
            .reject_pid_issuance()
            .await
            .expect_err("Rejecting PID issuance should have resulted in an error");

        assert_matches!(error, PidIssuanceError::Locked);
    }

    #[tokio::test]
    async fn test_reject_pid_issuance_error_not_registered() {
        // Prepare an unregistered wallet.
        let mut wallet = WalletWithMocks::new_unregistered().await;

        // Rejecting PID issuance on an unregistered wallet should result in an error.
        let error = wallet
            .reject_pid_issuance()
            .await
            .expect_err("Rejecting PID issuance should have resulted in an error");

        assert_matches!(error, PidIssuanceError::NotRegistered);
    }

    #[tokio::test]
    async fn test_reject_pid_issuance_error_session_state() {
        // Prepare a registered and unlocked wallet.
        let mut wallet = WalletWithMocks::new_registered_and_unlocked().await;

        // Rejecting PID issuance on a `Wallet` that has a
        // `PidIssuerClient` with no session should return an error.
        let error = wallet
            .reject_pid_issuance()
            .await
            .expect_err("Rejecting PID issuance should have resulted in an error");

        assert_matches!(error, PidIssuanceError::SessionState);
    }

    #[tokio::test]
    async fn test_reject_pid_issuance_error_pid_issuer() {
        // Prepare a registered and unlocked wallet.
        let mut wallet = WalletWithMocks::new_registered_and_unlocked().await;

        // Set up the `PidIssuerClient` to return an error
        wallet.pid_issuer = Some({
            let mut client = MockIssuerClient::new();
            client
                .expect_reject()
                .return_once(|| Err(openid4vc::IssuerClientError::MissingNonce));
            client
        });

        // Rejecting PID issuance on a wallet should forward this error.
        let error = wallet
            .reject_pid_issuance()
            .await
            .expect_err("Rejecting PID issuance should have resulted in an error");

        assert_matches!(error, PidIssuanceError::PidIssuer(_));
    }

    const PIN: &str = "051097";

    #[tokio::test]
    async fn test_accept_pid_issuance() {
        // Prepare a registered and unlocked wallet.
        let mut wallet = WalletWithMocks::new_registered_and_unlocked().await;

        // Wrap a `Vec<Document>` in both a `Mutex` and `Arc`,
        // so we can write to it from the closure.
        let documents = Arc::new(Mutex::new(Vec::<Vec<Document>>::with_capacity(2)));
        let callback_documents = Arc::clone(&documents);

        // Set the documents callback on the `Wallet`, which should
        // immediately be called with an empty `Vec`.
        wallet
            .set_documents_callback(move |documents| callback_documents.lock().unwrap().push(documents.clone()))
            .await
            .expect("Could not set documents callback");

        // Have the `PidIssuerClient` accept the PID with a single
        // instance of `MdocCopies`, which contains a single valid `Mdoc`.
<<<<<<< HEAD
        let mdoc = tests::create_full_pid_mdoc().await;
        wallet.pid_issuer = Some({
            let mut client = MockIssuerClient::new();
            client.expect_accept().return_once(|| Ok(vec![vec![mdoc].into()]));
            client
        });
=======
        wallet.pid_issuer.has_session = true;
        wallet.pid_issuer.mdoc_copies = vec![vec![test::create_full_pid_mdoc().await].into()];
>>>>>>> a1a32a62

        // Accept the PID issuance with the PIN.
        wallet
            .accept_pid_issuance(PIN.to_string())
            .await
            .expect("Could not accept PID issuance");

        // Test that one successful issuance event is logged
        let events = wallet.storage.read().await.fetch_wallet_events().await.unwrap();
        assert_eq!(events.len(), 1);
        assert_matches!(events.first().unwrap(), WalletEvent::Issuance { .. });

        // Test which `Document` instances we have received through the callback.
        let documents = documents.lock().unwrap();

        // The first entry should be empty, because there are no mdocs in the database.
        assert_eq!(documents.len(), 2);
        assert!(documents[0].is_empty());

        // The second entry should contain a single document with the PID.
        assert_eq!(documents[1].len(), 1);
        let document = &documents[1][0];
        assert_matches!(document.persistence, DocumentPersistence::Stored(_));
        assert_eq!(document.doc_type, "com.example.pid");
    }

    #[tokio::test]
    async fn test_accept_pid_issuance_missing_issuer_registration() {
        // Prepare a registered and unlocked wallet.
        let mut wallet = WalletWithMocks::new_registered_and_unlocked().await;

        // Have the `PidIssuerClient` accept the PID with a single instance of `MdocCopies`, which contains a single
        // valid `Mdoc`, but signed with a Certificate that is missing IssuerRegistration
<<<<<<< HEAD
        let mdoc = tests::create_full_pid_mdoc_unauthenticated().await;
        wallet.pid_issuer = Some({
            let mut client = MockIssuerClient::new();
            client.expect_accept().return_once(|| Ok(vec![vec![mdoc].into()]));
            client
        });
=======
        wallet.pid_issuer.has_session = true;
        wallet.pid_issuer.mdoc_copies = vec![vec![test::create_full_pid_mdoc_unauthenticated().await].into()];
>>>>>>> a1a32a62

        // Accept the PID issuance with the PIN.
        let error = wallet
            .accept_pid_issuance(PIN.to_string())
            .await
            .expect_err("Accepting PID issuance should have resulted in an error");

        assert_matches!(error, PidIssuanceError::MissingIssuerRegistration);

        // No issuance event is logged
        let events = wallet.storage.read().await.fetch_wallet_events().await.unwrap();
        assert!(events.is_empty());
    }

    #[tokio::test]
    async fn test_accept_pid_issuance_locked() {
        // Prepare a registered and locked wallet.
        let mut wallet = WalletWithMocks::new_registered_and_unlocked().await;

        wallet.lock();

        // Accepting PID issuance on a locked wallet should result in an error.
        let error = wallet
            .accept_pid_issuance(PIN.to_string())
            .await
            .expect_err("Accepting PID issuance should have resulted in an error");

        assert_matches!(error, PidIssuanceError::Locked);
    }

    #[tokio::test]
    async fn test_accept_pid_issuance_unregistered() {
        // Prepare an unregistered wallet.
        let mut wallet = WalletWithMocks::new_unregistered().await;

        // Accepting PID issuance on an unregistered wallet should result in an error.
        let error = wallet
            .accept_pid_issuance(PIN.to_string())
            .await
            .expect_err("Accepting PID issuance should have resulted in an error");

        assert_matches!(error, PidIssuanceError::NotRegistered);
    }

    #[tokio::test]
    async fn test_accept_pid_issuance_session_state() {
        // Prepare a registered and unlocked wallet.
        let mut wallet = WalletWithMocks::new_registered_and_unlocked().await;

        // Accepting PID issuance on a `Wallet` with a `PidIssuerClient`
        // that has no session should result in an error.
        let error = wallet
            .accept_pid_issuance(PIN.to_string())
            .await
            .expect_err("Accepting PID issuance should have resulted in an error");

        assert_matches!(error, PidIssuanceError::SessionState);
    }

    #[tokio::test]
    async fn test_accept_pid_issuance_error_pid_issuer() {
        // Prepare a registered and unlocked wallet.
        let mut wallet = WalletWithMocks::new_registered_and_unlocked().await;

        // Have the `PidIssuerClient` return an error.
        wallet.pid_issuer = Some({
            let mut client = MockIssuerClient::new();
            client
                .expect_accept()
                .return_once(|| Err(openid4vc::IssuerClientError::MissingNonce));
            client
        });

        // Accepting PID issuance should result in an error.
        let error = wallet
            .accept_pid_issuance(PIN.to_string())
            .await
            .expect_err("Accepting PID issuance should have resulted in an error");

        assert_matches!(error, PidIssuanceError::PidIssuer(_));
    }

    #[tokio::test]
    async fn test_accept_pid_issuance_error_storage() {
        // Prepare a registered and unlocked wallet.
        let mut wallet = WalletWithMocks::new_registered_and_unlocked().await;

        // Have the `PidIssuerClient` report a a session
        // and have the database return an error on query.
<<<<<<< HEAD
        let mdoc = tests::create_full_pid_mdoc().await;
        wallet.pid_issuer = Some({
            let mut client = MockIssuerClient::new();
            client.expect_accept().return_once(|| Ok(vec![vec![mdoc].into()]));
            client
        });
=======
        wallet.pid_issuer.has_session = true;
        wallet.pid_issuer.mdoc_copies = vec![vec![test::create_full_pid_mdoc().await].into()];
>>>>>>> a1a32a62
        wallet.storage.get_mut().has_query_error = true;

        // Accepting PID issuance should result in an error.
        let error = wallet
            .accept_pid_issuance(PIN.to_string())
            .await
            .expect_err("Accepting PID issuance should have resulted in an error");

        assert_matches!(error, PidIssuanceError::MdocStorage(_));
    }
}<|MERGE_RESOLUTION|>--- conflicted
+++ resolved
@@ -4,14 +4,10 @@
 use tracing::{info, instrument};
 use url::Url;
 
-<<<<<<< HEAD
-use nl_wallet_mdoc::{basic_sa_ext::UnsignedMdoc, utils::issuer_auth::IssuerRegistration};
-=======
 use nl_wallet_mdoc::{
-    server_keys::KeysError,
+    basic_sa_ext::UnsignedMdoc,
     utils::{cose::CoseError, issuer_auth::IssuerRegistration, x509::MdocCertificateExtension},
 };
->>>>>>> a1a32a62
 use platform_support::hw_keystore::PlatformEcdsaKey;
 use wallet_common::config::wallet_config::ISSUANCE_REDIRECT_URI;
 
@@ -200,13 +196,10 @@
         self.pid_issuer.replace(pid_issuer);
 
         info!("PID received successfully from issuer, returning preview documents");
+        // TODO: obtain IssuerRegistration via some Issuer Authentication mechanism
         let mut documents = attestation_previews
             .into_iter()
-<<<<<<< HEAD
-            .map(|preview| Document::try_from(UnsignedMdoc::from(preview)))
-=======
-            .map(|mdoc| Document::from_unsigned_mdoc(mdoc, rvig_registration())) // TODO: obtain IssuerRegistration via some Issuer Authentication mechanism
->>>>>>> a1a32a62
+            .map(|preview| Document::from_unsigned_mdoc(UnsignedMdoc::from(preview), rvig_registration()))
             .collect::<Result<Vec<_>, _>>()?;
 
         documents.sort_by_key(Document::priority);
@@ -521,6 +514,7 @@
     const REDIRECT_URI: &str = "redirect://here";
 
     #[tokio::test]
+    #[serial]
     async fn test_continue_pid_issuance() {
         // Prepare a registered and unlocked wallet.
         let mut wallet = WalletWithMocks::new_registered_and_unlocked().await;
@@ -610,6 +604,7 @@
     }
 
     #[tokio::test]
+    #[serial]
     async fn test_continue_pid_issuance_error_pid_issuer() {
         // Prepare a registered wallet.
         let mut wallet = WalletWithMocks::new_registered_and_unlocked().await;
@@ -649,6 +644,7 @@
     }
 
     #[tokio::test]
+    #[serial]
     async fn test_continue_pid_issuance_error_document() {
         // Prepare a registered and unlocked wallet.
         let mut wallet = WalletWithMocks::new_registered_and_unlocked().await;
@@ -806,17 +802,12 @@
 
         // Have the `PidIssuerClient` accept the PID with a single
         // instance of `MdocCopies`, which contains a single valid `Mdoc`.
-<<<<<<< HEAD
-        let mdoc = tests::create_full_pid_mdoc().await;
+        let mdoc = test::create_full_pid_mdoc().await;
         wallet.pid_issuer = Some({
             let mut client = MockIssuerClient::new();
             client.expect_accept().return_once(|| Ok(vec![vec![mdoc].into()]));
             client
         });
-=======
-        wallet.pid_issuer.has_session = true;
-        wallet.pid_issuer.mdoc_copies = vec![vec![test::create_full_pid_mdoc().await].into()];
->>>>>>> a1a32a62
 
         // Accept the PID issuance with the PIN.
         wallet
@@ -850,17 +841,12 @@
 
         // Have the `PidIssuerClient` accept the PID with a single instance of `MdocCopies`, which contains a single
         // valid `Mdoc`, but signed with a Certificate that is missing IssuerRegistration
-<<<<<<< HEAD
-        let mdoc = tests::create_full_pid_mdoc_unauthenticated().await;
+        let mdoc = test::create_full_pid_mdoc_unauthenticated().await;
         wallet.pid_issuer = Some({
             let mut client = MockIssuerClient::new();
             client.expect_accept().return_once(|| Ok(vec![vec![mdoc].into()]));
             client
         });
-=======
-        wallet.pid_issuer.has_session = true;
-        wallet.pid_issuer.mdoc_copies = vec![vec![test::create_full_pid_mdoc_unauthenticated().await].into()];
->>>>>>> a1a32a62
 
         // Accept the PID issuance with the PIN.
         let error = wallet
@@ -950,17 +936,12 @@
 
         // Have the `PidIssuerClient` report a a session
         // and have the database return an error on query.
-<<<<<<< HEAD
-        let mdoc = tests::create_full_pid_mdoc().await;
+        let mdoc = test::create_full_pid_mdoc().await;
         wallet.pid_issuer = Some({
             let mut client = MockIssuerClient::new();
             client.expect_accept().return_once(|| Ok(vec![vec![mdoc].into()]));
             client
         });
-=======
-        wallet.pid_issuer.has_session = true;
-        wallet.pid_issuer.mdoc_copies = vec![vec![test::create_full_pid_mdoc().await].into()];
->>>>>>> a1a32a62
         wallet.storage.get_mut().has_query_error = true;
 
         // Accepting PID issuance should result in an error.
