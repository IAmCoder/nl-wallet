--- conflicted
+++ resolved
@@ -140,13 +140,8 @@
     }
 
     #[instrument(skip_all)]
-<<<<<<< HEAD
-    pub fn cancel_pid_issuance(&mut self) -> Result<(), PidIssuanceError> {
-        info!("PID issuance cancelled");
-=======
     pub fn has_active_pid_issuance_session(&self) -> Result<bool, PidIssuanceError> {
         info!("Checking for active PID issuance session");
->>>>>>> 3b1ed0d9
 
         info!("Checking if registered");
         if self.registration.is_none() {
