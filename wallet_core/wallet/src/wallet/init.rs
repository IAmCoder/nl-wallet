--- conflicted
+++ resolved
@@ -54,15 +54,9 @@
         let storage_path = HardwareUtilities::storage_path().await?;
         let storage = DatabaseStorage::<HardwareEncryptionKey>::new(storage_path.clone());
         let config_repository = UpdatingConfigurationRepository::init(
-<<<<<<< HEAD
-            storage_path,
+            storage_path.clone(),
             default_config_server_config(),
             default_wallet_config(),
-=======
-            storage_path.clone(),
-            ConfigServerConfiguration::default(),
-            default_configuration(),
->>>>>>> 784128b7
         )
         .await?;
 
