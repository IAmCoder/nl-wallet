<<<<<<< HEAD
=======
use std::{any::Any, path::PathBuf, sync::Arc};

>>>>>>> 6de039dd
use async_trait::async_trait;
use dashmap::DashMap;

use crate::storage::RegistrationData;

use super::{data::KeyedData, Storage, StorageError, StorageState};

/// This is a mock implementation of [`Storage`], used for testing [`crate::Wallet`].
#[derive(Debug)]
pub struct MockStorage {
    pub state: StorageState,
<<<<<<< HEAD
    pub data: DashMap<&'static str, String>,
=======
    pub data: Arc<DashMap<&'static str, Box<dyn Any + Send + Sync>>>,
>>>>>>> 6de039dd
}

impl MockStorage {
    pub fn mock(state: StorageState, registration: Option<RegistrationData>) -> Self {
<<<<<<< HEAD
        let data = DashMap::new();
=======
        let data: Arc<DashMap<&str, Box<dyn Any + Send + Sync>>> = Arc::new(DashMap::new());
>>>>>>> 6de039dd

        if let Some(registration) = registration {
            data.insert(RegistrationData::KEY, serde_json::to_string(&registration).unwrap());
        }

        MockStorage { state, data }
    }
}

impl Default for MockStorage {
    fn default() -> Self {
        Self::mock(StorageState::Uninitialized, None)
    }
}

#[async_trait]
impl Storage for MockStorage {
    async fn state(&self) -> Result<StorageState, StorageError> {
        Ok(self.state)
    }

    async fn open(&mut self) -> Result<(), StorageError> {
        self.state = StorageState::Opened;

        Ok(())
    }

    async fn clear(&mut self) -> Result<(), StorageError> {
        self.state = StorageState::Uninitialized;

        Ok(())
    }

    async fn fetch_data<D: KeyedData>(&self) -> Result<Option<D>, StorageError> {
<<<<<<< HEAD
        let data = self.data.get(D::KEY).map(|s| serde_json::from_str(s.value()).unwrap());

        Ok(data)
    }

    async fn insert_data<D: KeyedData + Sync>(&self, data: &D) -> Result<(), StorageError> {
=======
        if !matches!(self.state, StorageState::Opened) {
            return Err(StorageError::NotOpened);
        }

        // If self.data contains the key for the requested type,
        // assume that its value is of that specific type.
        // Downcast it to the type using the Any trait, then return a cloned result.
        let data: Option<D> = self
            .data
            .get(D::KEY)
            .map(|m| m.value().downcast_ref::<D>().unwrap().clone());
        Ok(data)
    }

    async fn insert_data<D: KeyedData>(&self, data: &D) -> Result<(), StorageError> {
        if !matches!(self.state, StorageState::Opened) {
            return Err(StorageError::NotOpened);
        }

>>>>>>> 6de039dd
        if self.data.contains_key(D::KEY) {
            panic!("Registration already present");
        }

        self.data.insert(D::KEY, serde_json::to_string(&data).unwrap());

        Ok(())
    }

<<<<<<< HEAD
    async fn update_data<D: KeyedData + Sync>(&self, data: &D) -> Result<(), StorageError> {
=======
    async fn update_data<D: KeyedData>(&self, data: &D) -> Result<(), StorageError> {
        if !matches!(self.state, StorageState::Opened) {
            return Err(StorageError::NotOpened);
        }

>>>>>>> 6de039dd
        if !self.data.contains_key(D::KEY) {
            panic!("Registration not present");
        }

        self.data.insert(D::KEY, serde_json::to_string(&data).unwrap());

        Ok(())
    }
}

#[cfg(test)]
mod tests {
    use serde::{Deserialize, Serialize};

    use crate::storage::{KeyedData, Storage};

    use super::MockStorage;

    #[derive(Debug, Clone, Serialize, Deserialize, PartialEq)]
    struct Data {
        a: u8,
        b: String,
    }

    impl KeyedData for Data {
        const KEY: &'static str = "test_data";
    }

    #[tokio::test]
    async fn it_works() {
        let mut storage = MockStorage::default();
        storage.open().await.unwrap();

        let data = Data {
            a: 32,
            b: "foo".to_string(),
        };

        storage.insert_data(&data).await.unwrap();

        let fetched = storage.fetch_data::<Data>().await.unwrap().unwrap();
        assert_eq!(data, fetched);

        let updated = Data {
            a: 64,
            b: "bar".to_string(),
        };

        storage.update_data(&updated).await.unwrap();

        let fetched = storage.fetch_data::<Data>().await.unwrap().unwrap();
        assert_eq!(updated, fetched);
    }
}<|MERGE_RESOLUTION|>--- conflicted
+++ resolved
@@ -1,33 +1,21 @@
-<<<<<<< HEAD
-=======
-use std::{any::Any, path::PathBuf, sync::Arc};
-
->>>>>>> 6de039dd
 use async_trait::async_trait;
 use dashmap::DashMap;
 
-use crate::storage::RegistrationData;
-
-use super::{data::KeyedData, Storage, StorageError, StorageState};
+use super::{
+    data::{KeyedData, RegistrationData},
+    Storage, StorageError, StorageState,
+};
 
 /// This is a mock implementation of [`Storage`], used for testing [`crate::Wallet`].
 #[derive(Debug)]
 pub struct MockStorage {
     pub state: StorageState,
-<<<<<<< HEAD
     pub data: DashMap<&'static str, String>,
-=======
-    pub data: Arc<DashMap<&'static str, Box<dyn Any + Send + Sync>>>,
->>>>>>> 6de039dd
 }
 
 impl MockStorage {
     pub fn mock(state: StorageState, registration: Option<RegistrationData>) -> Self {
-<<<<<<< HEAD
         let data = DashMap::new();
-=======
-        let data: Arc<DashMap<&str, Box<dyn Any + Send + Sync>>> = Arc::new(DashMap::new());
->>>>>>> 6de039dd
 
         if let Some(registration) = registration {
             data.insert(RegistrationData::KEY, serde_json::to_string(&registration).unwrap());
@@ -62,34 +50,12 @@
     }
 
     async fn fetch_data<D: KeyedData>(&self) -> Result<Option<D>, StorageError> {
-<<<<<<< HEAD
         let data = self.data.get(D::KEY).map(|s| serde_json::from_str(s.value()).unwrap());
 
         Ok(data)
     }
 
     async fn insert_data<D: KeyedData + Sync>(&self, data: &D) -> Result<(), StorageError> {
-=======
-        if !matches!(self.state, StorageState::Opened) {
-            return Err(StorageError::NotOpened);
-        }
-
-        // If self.data contains the key for the requested type,
-        // assume that its value is of that specific type.
-        // Downcast it to the type using the Any trait, then return a cloned result.
-        let data: Option<D> = self
-            .data
-            .get(D::KEY)
-            .map(|m| m.value().downcast_ref::<D>().unwrap().clone());
-        Ok(data)
-    }
-
-    async fn insert_data<D: KeyedData>(&self, data: &D) -> Result<(), StorageError> {
-        if !matches!(self.state, StorageState::Opened) {
-            return Err(StorageError::NotOpened);
-        }
-
->>>>>>> 6de039dd
         if self.data.contains_key(D::KEY) {
             panic!("Registration already present");
         }
@@ -99,15 +65,7 @@
         Ok(())
     }
 
-<<<<<<< HEAD
     async fn update_data<D: KeyedData + Sync>(&self, data: &D) -> Result<(), StorageError> {
-=======
-    async fn update_data<D: KeyedData>(&self, data: &D) -> Result<(), StorageError> {
-        if !matches!(self.state, StorageState::Opened) {
-            return Err(StorageError::NotOpened);
-        }
-
->>>>>>> 6de039dd
         if !self.data.contains_key(D::KEY) {
             panic!("Registration not present");
         }
