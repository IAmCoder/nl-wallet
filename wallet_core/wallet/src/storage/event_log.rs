use chrono::{DateTime, Utc};
use indexmap::{IndexMap, IndexSet};
use uuid::Uuid;

pub use entity::history_event;
use nl_wallet_mdoc::{
    holder::{Mdoc, ProposedCard},
    utils::{
        cose::CoseError,
        serialization::{cbor_deserialize, cbor_serialize, CborError},
        x509::Certificate,
    },
};

#[derive(Clone, Debug, Eq, PartialEq)]
pub enum EventStatus {
    Success,
    Error(String),
    Cancelled,
}

impl EventStatus {
    pub fn description(&self) -> Option<&str> {
        if let EventStatus::Error(description) = self {
            Some(description)
        } else {
            None
        }
    }
}

impl From<EventStatus> for history_event::EventStatus {
    fn from(source: EventStatus) -> Self {
        match source {
            EventStatus::Success => Self::Success,
            EventStatus::Error(_) => Self::Error,
            EventStatus::Cancelled => Self::Cancelled,
        }
    }
}

impl From<&history_event::Model> for EventStatus {
    fn from(source: &history_event::Model) -> Self {
        match source.status {
            history_event::EventStatus::Success => Self::Success,
            history_event::EventStatus::Error => {
                // unwrap is safe here, assuming the data has been inserted using [EventStatus]
                Self::Error(source.status_description.as_ref().unwrap().to_owned())
            }
            history_event::EventStatus::Cancelled => Self::Cancelled,
        }
    }
}

#[derive(Debug, Clone, Default, PartialEq)]
pub struct DocTypeMap(pub IndexMap<String, ProposedCard>);

impl TryFrom<Vec<Mdoc>> for DocTypeMap {
    type Error = CoseError;
    fn try_from(source: Vec<Mdoc>) -> Result<Self, Self::Error> {
        let doc_type_map = source
            .into_iter()
            .map(|mdoc| {
                let issuer = mdoc.issuer_certificate()?;
                let attributes = mdoc.attributes(); // extracted to prevent borrow after move compilation error
                Ok((mdoc.doc_type, ProposedCard { issuer, attributes }))
            })
            .collect::<Result<IndexMap<_, _>, CoseError>>()?;
        Ok(Self(doc_type_map))
    }
}

#[derive(Clone, Debug, PartialEq)]
pub enum WalletEvent {
    Issuance {
        id: Uuid,
        mdocs: DocTypeMap,
        timestamp: DateTime<Utc>,
        issuer_certificate: Certificate,
    },
    Disclosure {
        id: Uuid,
        documents: Option<DocTypeMap>,
        timestamp: DateTime<Utc>,
        reader_certificate: Certificate,
        status: EventStatus,
    },
}

impl WalletEvent {
    pub fn new_issuance(mdocs: DocTypeMap, issuer_certificate: Certificate) -> Self {
        Self::Issuance {
            id: Uuid::new_v4(),
            mdocs,
            timestamp: Utc::now(),
            issuer_certificate,
        }
    }

    pub fn new_disclosure(documents: Option<DocTypeMap>, reader_certificate: Certificate, status: EventStatus) -> Self {
        Self::Disclosure {
            id: Uuid::new_v4(),
            documents,
            timestamp: Utc::now(),
            reader_certificate,
            status,
        }
    }

    /// Returns the associated doc_types for this event. Will return an empty set if there are no attributes.
    pub fn associated_doc_types(&self) -> IndexSet<&str> {
        match self {
            Self::Issuance {
                mdocs: DocTypeMap(mdocs),
                ..
            }
            | Self::Disclosure {
                documents: Some(DocTypeMap(mdocs)),
                ..
            } => mdocs.keys().map(String::as_str).collect(),
            Self::Disclosure { documents: None, .. } => Default::default(),
        }
    }

    pub fn timestamp(&self) -> &DateTime<Utc> {
        match self {
            Self::Issuance { timestamp, .. } => timestamp,
            Self::Disclosure { timestamp, .. } => timestamp,
        }
    }
}

impl TryFrom<history_event::Model> for WalletEvent {
    type Error = CborError;
    fn try_from(event: history_event::Model) -> Result<Self, Self::Error> {
        let result = match event.event_type {
            history_event::EventType::Issuance => Self::Issuance {
                id: event.id,
                mdocs: DocTypeMap(cbor_deserialize(event.attributes.unwrap().as_slice())?), // Unwrap is safe here
                timestamp: event.timestamp,
                issuer_certificate: event.remote_party_certificate.into(),
            },
            history_event::EventType::Disclosure => Self::Disclosure {
                id: event.id,
                status: EventStatus::from(&event),
                documents: event
                    .attributes
                    .map(|attributes| Ok::<DocTypeMap, CborError>(DocTypeMap(cbor_deserialize(attributes.as_slice())?)))
                    .transpose()?,
                timestamp: event.timestamp,
                reader_certificate: event.remote_party_certificate.into(),
            },
        };
        Ok(result)
    }
}

impl TryFrom<WalletEvent> for history_event::Model {
    type Error = CborError;
    fn try_from(source: WalletEvent) -> Result<Self, Self::Error> {
        let result = match source {
            WalletEvent::Issuance {
                id,
                mdocs: DocTypeMap(mdocs),
                timestamp,
                issuer_certificate,
            } => Self {
                attributes: Some(cbor_serialize(&mdocs)?),
                id,
                event_type: history_event::EventType::Issuance,
                timestamp,
                remote_party_certificate: issuer_certificate.into(),
                status_description: None,
                status: history_event::EventStatus::Success,
            },
            WalletEvent::Disclosure {
                id,
                status,
                documents,
                timestamp,
                reader_certificate,
            } => Self {
                attributes: documents.map(|DocTypeMap(mdocs)| cbor_serialize(&mdocs)).transpose()?,
                id,
                event_type: history_event::EventType::Disclosure,
                timestamp,
                remote_party_certificate: reader_certificate.into(),
                status_description: status.description().map(ToString::to_string),
                status: status.into(),
            },
        };
        Ok(result)
    }
}

#[cfg(test)]
mod test {
    use nl_wallet_mdoc::basic_sa_ext::UnsignedMdoc;

    use crate::document::{
        create_full_unsigned_address_mdoc, create_full_unsigned_pid_mdoc, create_minimal_unsigned_address_mdoc,
        create_minimal_unsigned_pid_mdoc,
    };

    use super::*;

    impl DocTypeMap {
        fn from_unsigned_mdocs_filtered(docs: Vec<UnsignedMdoc>, doc_types: &[&str]) -> Self {
            let map = docs
                .into_iter()
                .filter(|doc| doc_types.contains(&doc.doc_type.as_str()))
                .map(|doc| (doc.doc_type, doc.attributes))
                .collect();
            Self(map)
        }
    }

    impl WalletEvent {
        pub fn issuance_from_str(
            doc_types: Vec<&str>,
            timestamp: DateTime<Utc>,
            issuer_certificate: Certificate,
        ) -> Self {
            let docs = vec![create_full_unsigned_pid_mdoc(), create_full_unsigned_address_mdoc()];
<<<<<<< HEAD
            let map = docs
                .into_iter()
                .filter(|doc| doc_types.contains(&doc.doc_type.as_str()))
                .map(|doc| {
                    (
                        doc.doc_type,
                        ProposedCard {
                            issuer: issuer_certificate.clone(),
                            attributes: doc.attributes,
                        },
                    )
                })
                .collect();
=======
            let mdocs = DocTypeMap::from_unsigned_mdocs_filtered(docs, &doc_types);
>>>>>>> 61dd3b4c
            Self::Issuance {
                id: Uuid::new_v4(),
                mdocs,
                timestamp,
                issuer_certificate,
            }
        }

        pub fn disclosure_from_str(
            doc_types: Vec<&str>,
            timestamp: DateTime<Utc>,
            reader_certificate: Certificate,
            issuer_certificate: &Certificate,
        ) -> Self {
            let docs = vec![
                create_minimal_unsigned_pid_mdoc(),
                create_minimal_unsigned_address_mdoc(),
            ];
<<<<<<< HEAD
            let map = docs
                .into_iter()
                .filter(|doc| doc_types.contains(&doc.doc_type.as_str()))
                .map(|doc| {
                    (
                        doc.doc_type,
                        ProposedCard {
                            issuer: issuer_certificate.clone(),
                            attributes: doc.attributes,
                        },
                    )
                })
                .collect();
=======
            let documents = DocTypeMap::from_unsigned_mdocs_filtered(docs, &doc_types).into();
>>>>>>> 61dd3b4c
            Self::Disclosure {
                id: Uuid::new_v4(),
                documents,
                timestamp,
                reader_certificate,
                status: EventStatus::Success,
            }
        }

<<<<<<< HEAD
        pub fn disclosure_cancel(timestamp: DateTime<Utc>, reader_certificate: Certificate) -> Self {
=======
        pub fn disclosure_error_from_str(
            doc_types: Vec<&str>,
            timestamp: DateTime<Utc>,
            remote_party_certificate: Certificate,
            error_message: String,
        ) -> Self {
            let docs = vec![
                create_minimal_unsigned_pid_mdoc(),
                create_minimal_unsigned_address_mdoc(),
            ];
            let documents = DocTypeMap::from_unsigned_mdocs_filtered(docs, &doc_types).into();
            Self::Disclosure {
                id: Uuid::new_v4(),
                documents,
                timestamp,
                remote_party_certificate,
                status: EventStatus::Error(error_message),
            }
        }

        pub fn disclosure_cancel(timestamp: DateTime<Utc>, remote_party_certificate: Certificate) -> Self {
>>>>>>> 61dd3b4c
            Self::Disclosure {
                id: Uuid::new_v4(),
                documents: None,
                timestamp,
                reader_certificate,
                status: EventStatus::Cancelled,
            }
        }

        pub fn disclosure_error(
            timestamp: DateTime<Utc>,
            reader_certificate: Certificate,
            error_message: String,
        ) -> Self {
            Self::Disclosure {
                id: Uuid::new_v4(),
                documents: None,
                timestamp,
                reader_certificate,
                status: EventStatus::Error(error_message),
            }
        }
    }
}<|MERGE_RESOLUTION|>--- conflicted
+++ resolved
@@ -205,24 +205,11 @@
     use super::*;
 
     impl DocTypeMap {
-        fn from_unsigned_mdocs_filtered(docs: Vec<UnsignedMdoc>, doc_types: &[&str]) -> Self {
-            let map = docs
-                .into_iter()
-                .filter(|doc| doc_types.contains(&doc.doc_type.as_str()))
-                .map(|doc| (doc.doc_type, doc.attributes))
-                .collect();
-            Self(map)
-        }
-    }
-
-    impl WalletEvent {
-        pub fn issuance_from_str(
-            doc_types: Vec<&str>,
-            timestamp: DateTime<Utc>,
-            issuer_certificate: Certificate,
-        ) -> Self {
-            let docs = vec![create_full_unsigned_pid_mdoc(), create_full_unsigned_address_mdoc()];
-<<<<<<< HEAD
+        fn from_unsigned_mdocs_filtered(
+            docs: Vec<UnsignedMdoc>,
+            doc_types: &[&str],
+            issuer_certificate: &Certificate,
+        ) -> Self {
             let map = docs
                 .into_iter()
                 .filter(|doc| doc_types.contains(&doc.doc_type.as_str()))
@@ -236,9 +223,18 @@
                     )
                 })
                 .collect();
-=======
-            let mdocs = DocTypeMap::from_unsigned_mdocs_filtered(docs, &doc_types);
->>>>>>> 61dd3b4c
+            Self(map)
+        }
+    }
+
+    impl WalletEvent {
+        pub fn issuance_from_str(
+            doc_types: Vec<&str>,
+            timestamp: DateTime<Utc>,
+            issuer_certificate: Certificate,
+        ) -> Self {
+            let docs = vec![create_full_unsigned_pid_mdoc(), create_full_unsigned_address_mdoc()];
+            let mdocs = DocTypeMap::from_unsigned_mdocs_filtered(docs, &doc_types, &issuer_certificate);
             Self::Issuance {
                 id: Uuid::new_v4(),
                 mdocs,
@@ -257,23 +253,7 @@
                 create_minimal_unsigned_pid_mdoc(),
                 create_minimal_unsigned_address_mdoc(),
             ];
-<<<<<<< HEAD
-            let map = docs
-                .into_iter()
-                .filter(|doc| doc_types.contains(&doc.doc_type.as_str()))
-                .map(|doc| {
-                    (
-                        doc.doc_type,
-                        ProposedCard {
-                            issuer: issuer_certificate.clone(),
-                            attributes: doc.attributes,
-                        },
-                    )
-                })
-                .collect();
-=======
-            let documents = DocTypeMap::from_unsigned_mdocs_filtered(docs, &doc_types).into();
->>>>>>> 61dd3b4c
+            let documents = DocTypeMap::from_unsigned_mdocs_filtered(docs, &doc_types, issuer_certificate).into();
             Self::Disclosure {
                 id: Uuid::new_v4(),
                 documents,
@@ -283,31 +263,28 @@
             }
         }
 
-<<<<<<< HEAD
-        pub fn disclosure_cancel(timestamp: DateTime<Utc>, reader_certificate: Certificate) -> Self {
-=======
         pub fn disclosure_error_from_str(
             doc_types: Vec<&str>,
             timestamp: DateTime<Utc>,
-            remote_party_certificate: Certificate,
+            reader_certificate: Certificate,
+            issuer_certificate: &Certificate,
             error_message: String,
         ) -> Self {
             let docs = vec![
                 create_minimal_unsigned_pid_mdoc(),
                 create_minimal_unsigned_address_mdoc(),
             ];
-            let documents = DocTypeMap::from_unsigned_mdocs_filtered(docs, &doc_types).into();
+            let documents = DocTypeMap::from_unsigned_mdocs_filtered(docs, &doc_types, issuer_certificate).into();
             Self::Disclosure {
                 id: Uuid::new_v4(),
                 documents,
                 timestamp,
-                remote_party_certificate,
+                reader_certificate,
                 status: EventStatus::Error(error_message),
             }
         }
 
-        pub fn disclosure_cancel(timestamp: DateTime<Utc>, remote_party_certificate: Certificate) -> Self {
->>>>>>> 61dd3b4c
+        pub fn disclosure_cancel(timestamp: DateTime<Utc>, reader_certificate: Certificate) -> Self {
             Self::Disclosure {
                 id: Uuid::new_v4(),
                 documents: None,
