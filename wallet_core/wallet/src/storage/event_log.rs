--- conflicted
+++ resolved
@@ -196,15 +196,10 @@
     }
 }
 
-<<<<<<< HEAD
-#[cfg(any(test, feature = "mock"))]
-mod mock {
-    use nl_wallet_mdoc::basic_sa_ext::UnsignedMdoc;
-
-=======
 #[cfg(test)]
 mod test {
->>>>>>> fbb360e1
+    use nl_wallet_mdoc::basic_sa_ext::UnsignedMdoc;
+
     use crate::document::{
         create_full_unsigned_address_mdoc, create_full_unsigned_pid_mdoc, create_minimal_unsigned_address_mdoc,
         create_minimal_unsigned_pid_mdoc,
