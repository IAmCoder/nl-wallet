--- conflicted
+++ resolved
@@ -10,13 +10,8 @@
 };
 
 pub use self::{
-    client::InstructionClient,
-<<<<<<< HEAD
-    client::InstructionClientFactory,
-    keys::{RemoteEcdsaKeyError, RemoteEcdsaKeyFactory},
-=======
+    client::{InstructionClient, InstructionClientFactory},
     keys::{RemoteEcdsaKey, RemoteEcdsaKeyError, RemoteEcdsaKeyFactory},
->>>>>>> e9a6a642
 };
 
 #[derive(Debug, thiserror::Error, ErrorCategory)]
