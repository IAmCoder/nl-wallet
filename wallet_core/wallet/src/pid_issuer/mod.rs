use async_trait::async_trait;
use url::Url;

<<<<<<< HEAD
use nl_wallet_mdoc::holder::TrustAnchor;

pub use client::HttpPidIssuerClient;
=======
pub use client::PidIssuerClient;
use nl_wallet_mdoc::{basic_sa_ext::UnsignedMdoc, holder::TrustAnchor, utils::keys::KeyFactory};

mod client;
>>>>>>> 6de039dd

#[async_trait]
<<<<<<< HEAD
pub trait PidIssuerClient {
    async fn retrieve_pid<'a>(
        &self,
=======
pub trait PidRetriever {
    async fn start_retrieve_pid(
        &mut self,
>>>>>>> 6de039dd
        base_url: &Url,
        access_token: &str,
<<<<<<< HEAD
    ) -> Result<(), PidIssuerError>;
=======
    ) -> Result<Vec<UnsignedMdoc>, PidRetrieverError>;

    async fn accept_pid<'a>(
        &mut self,
        mdoc_trust_anchors: &[TrustAnchor<'_>],
        key_factory: &'a (impl KeyFactory<'a> + Sync),
    ) -> Result<(), PidRetrieverError>;
>>>>>>> 6de039dd
}

#[cfg(any(test, feature = "mock"))]
pub struct MockPidRetriever {}

#[cfg(any(test, feature = "mock"))]
#[async_trait]
impl PidRetriever for MockPidRetriever {
    async fn start_retrieve_pid(
        &mut self,
        _base_url: &Url,
        _access_token: &str,
    ) -> Result<Vec<UnsignedMdoc>, PidRetrieverError> {
        Ok(Default::default())
    }

    async fn accept_pid<'a>(
        &mut self,
        _mdoc_trust_anchors: &[TrustAnchor<'_>],
        _key_factory: &'a (impl KeyFactory<'a> + Sync),
    ) -> Result<(), PidRetrieverError> {
        Ok(())
    }
}

#[derive(Debug, thiserror::Error)]
pub enum PidIssuerError {
    #[error("could not get BSN from PID issuer: {0}")]
    Networking(#[from] reqwest::Error),
    #[error("could not get BSN from PID issuer: {0} - Response body: {1}")]
    Response(#[source] reqwest::Error, String),
    #[error("mdoc error: {0}")]
    MdocError(#[from] nl_wallet_mdoc::Error),
}<|MERGE_RESOLUTION|>--- conflicted
+++ resolved
@@ -1,64 +1,21 @@
+mod client;
+
+#[cfg(any(test, feature = "mock"))]
+mod mock;
+
 use async_trait::async_trait;
 use url::Url;
 
-<<<<<<< HEAD
-use nl_wallet_mdoc::holder::TrustAnchor;
+use nl_wallet_mdoc::{
+    basic_sa_ext::UnsignedMdoc,
+    holder::TrustAnchor,
+    utils::keys::{KeyFactory, MdocEcdsaKey},
+};
 
 pub use client::HttpPidIssuerClient;
-=======
-pub use client::PidIssuerClient;
-use nl_wallet_mdoc::{basic_sa_ext::UnsignedMdoc, holder::TrustAnchor, utils::keys::KeyFactory};
-
-mod client;
->>>>>>> 6de039dd
-
-#[async_trait]
-<<<<<<< HEAD
-pub trait PidIssuerClient {
-    async fn retrieve_pid<'a>(
-        &self,
-=======
-pub trait PidRetriever {
-    async fn start_retrieve_pid(
-        &mut self,
->>>>>>> 6de039dd
-        base_url: &Url,
-        access_token: &str,
-<<<<<<< HEAD
-    ) -> Result<(), PidIssuerError>;
-=======
-    ) -> Result<Vec<UnsignedMdoc>, PidRetrieverError>;
-
-    async fn accept_pid<'a>(
-        &mut self,
-        mdoc_trust_anchors: &[TrustAnchor<'_>],
-        key_factory: &'a (impl KeyFactory<'a> + Sync),
-    ) -> Result<(), PidRetrieverError>;
->>>>>>> 6de039dd
-}
 
 #[cfg(any(test, feature = "mock"))]
-pub struct MockPidRetriever {}
-
-#[cfg(any(test, feature = "mock"))]
-#[async_trait]
-impl PidRetriever for MockPidRetriever {
-    async fn start_retrieve_pid(
-        &mut self,
-        _base_url: &Url,
-        _access_token: &str,
-    ) -> Result<Vec<UnsignedMdoc>, PidRetrieverError> {
-        Ok(Default::default())
-    }
-
-    async fn accept_pid<'a>(
-        &mut self,
-        _mdoc_trust_anchors: &[TrustAnchor<'_>],
-        _key_factory: &'a (impl KeyFactory<'a> + Sync),
-    ) -> Result<(), PidRetrieverError> {
-        Ok(())
-    }
-}
+pub use self::mock::MockPidIssuerClient;
 
 #[derive(Debug, thiserror::Error)]
 pub enum PidIssuerError {
@@ -68,4 +25,19 @@
     Response(#[source] reqwest::Error, String),
     #[error("mdoc error: {0}")]
     MdocError(#[from] nl_wallet_mdoc::Error),
+}
+
+#[async_trait]
+pub trait PidIssuerClient {
+    async fn start_retrieve_pid(
+        &mut self,
+        base_url: &Url,
+        access_token: &str,
+    ) -> Result<Vec<UnsignedMdoc>, PidIssuerError>;
+
+    async fn accept_pid<'a, K: MdocEcdsaKey + Send + Sync>(
+        &mut self,
+        mdoc_trust_anchors: &[TrustAnchor<'_>],
+        key_factory: &'a (impl KeyFactory<'a, Key = K> + Sync),
+    ) -> Result<(), PidIssuerError>;
 }