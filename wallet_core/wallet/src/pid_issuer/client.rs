use futures::future::TryFutureExt;
use http::{
    header::{self},
    HeaderMap, HeaderValue,
};

use url::Url;

use nl_wallet_mdoc::{
    basic_sa_ext::UnsignedMdoc,
    holder::{CborHttpClient, MdocCopies, TrustAnchor, Wallet as MdocWallet},
    utils::keys::{KeyFactory, MdocEcdsaKey},
    ServiceEngagement,
};
use openid4vc::issuance_client::IssuanceClient;

use crate::{digid::DigidSession, utils::reqwest::default_reqwest_client_builder};

use super::{OpenidPidIssuerClient, PidIssuerClient, PidIssuerError};

pub struct HttpPidIssuerClient {
    http_client: reqwest::Client,
    mdoc_wallet: MdocWallet,
}

pub struct HttpOpenidPidIssuerClient {
    issuance_client: IssuanceClient,
}

impl Default for HttpOpenidPidIssuerClient {
    fn default() -> Self {
        let http_client = default_reqwest_client_builder()
            .default_headers(HeaderMap::from_iter([(
                header::ACCEPT,
                HeaderValue::from_static(mime::APPLICATION_JSON.as_ref()),
            )]))
            .build()
            .expect("Could not build reqwest HTTP client");

        HttpOpenidPidIssuerClient {
            issuance_client: IssuanceClient::new(http_client),
        }
    }
}

impl HttpPidIssuerClient {
    pub fn new(mdoc_wallet: MdocWallet) -> Self {
        let http_client = default_reqwest_client_builder()
            .default_headers(HeaderMap::from_iter([(
                header::ACCEPT,
                HeaderValue::from_static(mime::APPLICATION_JSON.as_ref()),
            )]))
            .build()
            .expect("Could not build reqwest HTTP client");

        HttpPidIssuerClient {
            http_client,
            mdoc_wallet,
        }
    }
}

impl Default for HttpPidIssuerClient {
    fn default() -> Self {
        let http_client = default_reqwest_client_builder()
            .build()
            .expect("Could not build reqwest HTTP client");

        Self::new(MdocWallet::new(CborHttpClient(http_client)))
    }
}

<<<<<<< HEAD
#[async_trait]
impl OpenidPidIssuerClient for HttpOpenidPidIssuerClient {
    fn has_session(&self) -> bool {
        self.issuance_client.has_issuance_session()
    }

    async fn start_retrieve_pid<DGS: DigidSession + Send + Sync>(
        &mut self,
        digid_session: DGS,
        base_url: &Url,
        pre_authorized_code: String,
    ) -> Result<Vec<UnsignedMdoc>, PidIssuerError> {
        let token_request = digid_session.into_pre_authorized_code_request(pre_authorized_code);
        let attestation_previews = self.issuance_client.start_issuance(base_url, token_request).await?;
        Ok(attestation_previews)
    }

    async fn accept_pid<'a, K: MdocEcdsaKey + Send + Sync>(
        &mut self,
        trust_anchors: &[TrustAnchor<'_>],
        key_factory: &'a (impl KeyFactory<'a, Key = K> + Sync),
        credential_issuer_identifier: &Url,
    ) -> Result<Vec<MdocCopies>, PidIssuerError> {
        let mdocs = self
            .issuance_client
            .finish_issuance(trust_anchors, key_factory, credential_issuer_identifier)
            .await?;

        Ok(mdocs)
    }

    async fn reject_pid(&mut self) -> Result<(), PidIssuerError> {
        self.issuance_client.stop_issuance().await?;

        Ok(())
    }
}

#[async_trait]
=======
>>>>>>> d044697e
impl PidIssuerClient for HttpPidIssuerClient {
    fn has_session(&self) -> bool {
        self.mdoc_wallet.has_issuance_session()
    }

    async fn start_retrieve_pid(
        &mut self,
        base_url: &Url,
        access_token: &str,
    ) -> Result<Vec<UnsignedMdoc>, PidIssuerError> {
        let url = base_url
            .join("start")
            .expect("Could not create \"start\" URL from PID issuer base URL");

        let service_engagement = self
            .http_client
            .post(url)
            .bearer_auth(access_token)
            .send()
            .map_err(PidIssuerError::from)
            .and_then(|response| async {
                // Try to get the body from any 4xx or 5xx error responses,
                // in order to create an Error::PidIssuerResponse.
                // TODO: Implement proper JSON-based error reporting
                //       for the mock PID issuer.
                match response.error_for_status_ref() {
                    Ok(_) => Ok(response),
                    Err(error) => {
                        let error = match response.text().await.ok() {
                            Some(body) => PidIssuerError::Response(error, body),
                            None => PidIssuerError::Networking(error),
                        };

                        Err(error)
                    }
                }
            })
            .await?
            .json::<ServiceEngagement>()
            .await?;

        let unsigned_mdocs = self.mdoc_wallet.start_issuance(service_engagement).await?;

        Ok(unsigned_mdocs.to_vec())
    }

    async fn accept_pid<K: MdocEcdsaKey>(
        &mut self,
        mdoc_trust_anchors: &[TrustAnchor<'_>],
        key_factory: &impl KeyFactory<Key = K>,
    ) -> Result<Vec<MdocCopies>, PidIssuerError> {
        let mdocs = self
            .mdoc_wallet
            .finish_issuance(mdoc_trust_anchors, key_factory)
            .await?;

        Ok(mdocs)
    }

    async fn reject_pid(&mut self) -> Result<(), PidIssuerError> {
        self.mdoc_wallet.stop_issuance().await?;

        Ok(())
    }
}<|MERGE_RESOLUTION|>--- conflicted
+++ resolved
@@ -70,8 +70,6 @@
     }
 }
 
-<<<<<<< HEAD
-#[async_trait]
 impl OpenidPidIssuerClient for HttpOpenidPidIssuerClient {
     fn has_session(&self) -> bool {
         self.issuance_client.has_issuance_session()
@@ -88,10 +86,10 @@
         Ok(attestation_previews)
     }
 
-    async fn accept_pid<'a, K: MdocEcdsaKey + Send + Sync>(
+    async fn accept_pid<K: MdocEcdsaKey + Send + Sync>(
         &mut self,
         trust_anchors: &[TrustAnchor<'_>],
-        key_factory: &'a (impl KeyFactory<'a, Key = K> + Sync),
+        key_factory: &(impl KeyFactory<Key = K> + Sync),
         credential_issuer_identifier: &Url,
     ) -> Result<Vec<MdocCopies>, PidIssuerError> {
         let mdocs = self
@@ -109,9 +107,6 @@
     }
 }
 
-#[async_trait]
-=======
->>>>>>> d044697e
 impl PidIssuerClient for HttpPidIssuerClient {
     fn has_session(&self) -> bool {
         self.mdoc_wallet.has_issuance_session()
