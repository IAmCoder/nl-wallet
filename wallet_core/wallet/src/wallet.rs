use anyhow::{anyhow, Result};

use platform_support::hw_keystore::PlatformEcdsaKey;
<<<<<<< HEAD
use wallet_common::account::{instructions::Registration, jwt::EcdsaDecodingKey, AccountServerClient};

use crate::{
=======
use wallet_common::account::{
    auth::{Registration, WalletCertificate},
    jwt::EcdsaDecodingKey,
};

use crate::{
    account_server::AccountServerClient,
>>>>>>> c84c6438
    pin::{
        key::{new_pin_salt, PinKey},
        validation::validate_pin,
    },
<<<<<<< HEAD
    storage::{data, Storage, StorageState},
=======
>>>>>>> c84c6438
};

const WALLET_KEY_ID: &str = "wallet";

/// Attempts to fetch the registration from storage,
/// without creating a database if there is none.
pub async fn fetch_registration(storage: &mut impl Storage) -> Result<Option<data::Registration>> {
    match storage.state().await? {
        // If there is no database file, we can conclude early that there is no registration.
        StorageState::Uninitialized => return Ok(None),
        // Open the database, if necessary.
        StorageState::Unopened => storage.open().await?,
        _ => (),
    }

    // Finally, fetch the registration.
    let registration = storage.fetch_data::<data::Registration>().await?;

    Ok(registration)
}

#[derive(Debug, thiserror::Error)]
pub enum WalletRegistrationError {
    #[error("Wallet is already registered")]
    AlreadyRegistered,
    #[error("Public key received from account server does not match the hardware public key")]
    PublicKeyMismatch,
}

pub struct Wallet<A, S, K> {
    account_server: A,
    account_server_pubkey: EcdsaDecodingKey,
    storage: S,
    hw_privkey: K,
    registration: Option<data::Registration>,
}

impl<A, S, K> Wallet<A, S, K>
where
    A: AccountServerClient,
    S: Storage,
    K: PlatformEcdsaKey,
{
    // Initialize the wallet by loading initial state.
    pub async fn new(account_server: A, account_server_pubkey: EcdsaDecodingKey, mut storage: S) -> Result<Self> {
        let registration = fetch_registration(&mut storage).await?;
        let hw_privkey = K::new(WALLET_KEY_ID);

        let wallet = Wallet {
            account_server,
            account_server_pubkey,
            storage,
            hw_privkey,
            registration,
        };

        Ok(wallet)
    }

    pub fn has_registration(&self) -> bool {
        self.registration.is_some()
    }

    pub async fn register(&mut self, pin: String) -> Result<()> {
        // Registration is only allowed if we do not currently have a registration on record.
        if self.has_registration() {
            return Err(anyhow!(WalletRegistrationError::AlreadyRegistered));
        }

        // Make sure the PIN adheres to the requirements.
        validate_pin(&pin)?; // TODO: do not keep PIN in memory while request is in flight

        // Retrieve a challenge from the account server
        let challenge = self.account_server.registration_challenge()?;

        // Generate a new PIN salt and derrive the private key from the provided PIN
        let pin_salt = new_pin_salt();
        let pin_key = PinKey::new(&pin, &pin_salt);

        // Create a registration message and double sign it with the challenge,
        // send that to the account server and receive the wallet certificate in response.
        let registration_message = Registration::new_signed(&self.hw_privkey, &pin_key, &challenge)?;
        let cert = self.account_server.register(registration_message)?;

        // Double check that the public key returned in the wallet certificate
        // matches that of our hardware key.
        let cert_claims = cert.parse_and_verify(&self.account_server_pubkey)?;
        if cert_claims.hw_pubkey.0 != self.hw_privkey.verifying_key()? {
            return Err(anyhow!(WalletRegistrationError::PublicKeyMismatch));
        }

        // If the storage datbase does not exist, create it now
        let storage_state = self.storage.state().await?;
        if !matches!(storage_state, StorageState::Opened) {
            self.storage.open().await?;
        }

        // Save the registration data in storage
        let registration = data::Registration {
            pin_salt: pin_salt.into(),
            wallet_certificate: cert,
        };
        self.storage.insert_data(&registration).await?;
        self.registration = Some(registration);

        Ok(())
    }
}

#[cfg(test)]
mod tests {
    use platform_support::hw_keystore::software::SoftwareEcdsaKey;
    use wallet_provider::account_server::AccountServer;

    use crate::storage::MockStorage;

    use super::*;

    async fn init_wallet(storage: Option<MockStorage>) -> Result<Wallet<AccountServer, MockStorage, SoftwareEcdsaKey>> {
        let account_server = AccountServer::new_stub();
        let pubkey = account_server.pubkey.clone();

        Wallet::new(account_server, pubkey, storage.unwrap_or_default()).await
    }

    #[tokio::test]
    async fn test_init() {
        // Test with a wallet without a database file.
        let wallet = init_wallet(None).await.expect("Could not initialize wallet");

        // The wallet should have no registration, and no database should be opened.
        assert!(wallet.registration.is_none());
        assert!(!wallet.has_registration());
        assert!(matches!(
            wallet.storage.state().await.unwrap(),
            StorageState::Uninitialized
        ));

        // Test with a wallet with a database file, no registration.
        let wallet = init_wallet(Some(MockStorage::new(StorageState::Unopened, None)))
            .await
            .expect("Could not initialize wallet");

        // The wallet should have no registration, the database should be opened.
        assert!(wallet.registration.is_none());
        assert!(!wallet.has_registration());
        assert!(matches!(wallet.storage.state().await.unwrap(), StorageState::Opened));

        // Test with a wallet with a database file, contains registration.
        let pin_salt = new_pin_salt();
        let wallet = init_wallet(Some(MockStorage::new(
            StorageState::Unopened,
            Some(data::Registration {
                pin_salt: pin_salt.clone().into(),
                wallet_certificate: "thisisjwt".to_string().into(),
            }),
        )))
        .await
        .expect("Could not initialize wallet");

        // The wallet should have a registration, the database should be opened.
        assert!(wallet.registration.is_some());
        assert!(wallet.has_registration());
        assert!(matches!(wallet.storage.state().await.unwrap(), StorageState::Opened));

        // The registration data should now be available.
        assert_eq!(wallet.registration.unwrap().pin_salt.0, pin_salt);
    }

    #[tokio::test]
    async fn test_register() {
        let mut wallet = init_wallet(None).await.expect("Could not initialize wallet");

        // No registration should be loaded initially.
        assert!(!wallet.has_registration());

        // An invalid PIN should result in an error.
        assert!(wallet.register("123456".to_owned()).await.is_err());

        // Actually register with a valid PIN.
        wallet
            .register("112233".to_owned())
            .await
            .expect("Could not register wallet");

        // The registration should now be loaded.
        assert!(wallet.has_registration());

        // Registering again should result in an error.
        assert!(wallet.register("112233".to_owned()).await.is_err());
    }
}<|MERGE_RESOLUTION|>--- conflicted
+++ resolved
@@ -1,27 +1,15 @@
 use anyhow::{anyhow, Result};
 
 use platform_support::hw_keystore::PlatformEcdsaKey;
-<<<<<<< HEAD
-use wallet_common::account::{instructions::Registration, jwt::EcdsaDecodingKey, AccountServerClient};
-
-use crate::{
-=======
-use wallet_common::account::{
-    auth::{Registration, WalletCertificate},
-    jwt::EcdsaDecodingKey,
-};
+use wallet_common::account::{auth::Registration, jwt::EcdsaDecodingKey};
 
 use crate::{
     account_server::AccountServerClient,
->>>>>>> c84c6438
     pin::{
         key::{new_pin_salt, PinKey},
         validation::validate_pin,
     },
-<<<<<<< HEAD
     storage::{data, Storage, StorageState},
-=======
->>>>>>> c84c6438
 };
 
 const WALLET_KEY_ID: &str = "wallet";
