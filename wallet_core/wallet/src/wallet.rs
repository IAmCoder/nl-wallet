--- conflicted
+++ resolved
@@ -148,22 +148,8 @@
     S: Storage,
     K: PlatformEcdsaKey + Clone + Send + 'static,
 {
-<<<<<<< HEAD
     pub async fn init_all<U: PlatformUtilities>(config_repository: C) -> Result<Self, WalletInitError> {
         Self::init_wp_and_storage::<U>(config_repository, DigidClient::default(), PidIssuerClient::default()).await
-=======
-    async fn new(config_repository: C, account_server: A, storage: S) -> Self {
-        Wallet {
-            config_repository,
-            account_server,
-            storage,
-            hw_privkey: K::new(WALLET_KEY_ID),
-            registration: None,
-            lock: WalletLock::new(true),
-            config_callback: None,
-            digid_connector: OnceCell::new(),
-        }
->>>>>>> 47ec7f15
     }
 }
 
@@ -190,7 +176,6 @@
         let account_server = A::new(&config_repository.config().account_server.base_url).await;
         let storage = S::new(storage_path);
 
-<<<<<<< HEAD
         let mut wallet = Wallet {
             config_repository,
             account_server,
@@ -202,9 +187,6 @@
             lock: WalletLock::new(true),
             config_callback: None,
         };
-=======
-        let mut wallet = Self::new(config_repository, account_server, storage).await;
->>>>>>> 47ec7f15
 
         wallet.fetch_registration().await?;
 
@@ -533,7 +515,6 @@
 
         config_repository.0.account_server.certificate_public_key = account_server.certificate_pubkey.clone();
 
-<<<<<<< HEAD
         let mut wallet = Wallet {
             config_repository,
             account_server,
@@ -545,9 +526,6 @@
             lock: WalletLock::new(true),
             config_callback: None,
         };
-=======
-        let mut wallet = Wallet::new(config_repository, account_server, storage).await;
->>>>>>> 47ec7f15
 
         wallet.fetch_registration().await?;
 
