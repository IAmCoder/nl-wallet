use chrono::NaiveDate;
use ciborium::value::Integer;
use indexmap::IndexMap;

use nl_wallet_mdoc::{
    holder::ProposedDocumentAttributes,
    identifiers::AttributeIdentifier,
    unsigned::{Entry, UnsignedMdoc},
    utils::{
        issuer_auth::IssuerRegistration,
        x509::{CertificateError, MdocCertificateExtension},
    },
    DataElementIdentifier, DataElementValue, NameSpace,
};

use super::{
    mapping::{AttributeMapping, DataElementValueMapping, MappingDocType, MDOC_DOCUMENT_MAPPING},
    Attribute, AttributeValue, DisclosureDocument, Document, DocumentAttributes, DocumentPersistence,
    GenderAttributeValue, MissingDisclosureAttributes,
};

#[derive(Debug, thiserror::Error)]
pub enum DocumentMdocError {
    #[error("unknown doc type \"{doc_type}\"")]
    UnknownDocType { doc_type: String },
    #[error("mandatory attributes for \"{doc_type}\" not found at \"{name_space} / {name}\"")]
    MissingAttribute {
        doc_type: String,
        name_space: NameSpace,
        name: DataElementIdentifier,
    },
    #[error(
        "attribute for \"{doc_type}\" encountered at \"{name_space} / {name}\" \
         does not match expected type {expected_type:?}: {value:?}"
    )]
    AttributeValueTypeMismatch {
        doc_type: String,
        name_space: NameSpace,
        name: DataElementIdentifier,
        expected_type: AttributeValueType,
        value: DataElementValue,
    },
    #[error("unknown attribute for \"{doc_type}\" encounted at \"{name_space} / {name}\": {value:?}")]
    UnknownAttribute {
        doc_type: String,
        name_space: NameSpace,
        name: DataElementIdentifier,
        value: Option<DataElementValue>,
    },
    #[error("certificate error for \"{doc_type}\": {error}")]
    Certificate { error: CertificateError, doc_type: String },
}

#[derive(Debug, Clone, Copy)]
pub enum AttributeValueType {
    String,
    Bool,
    Date,
    Gender,
}

/// Get the correct `AttributeMapping` or return an error if it cannot be found for the `doc_type`.
fn mapping_for_doc_type(doc_type: &str) -> Result<(MappingDocType, &'static AttributeMapping), DocumentMdocError> {
    let (doc_type, attribute_mapping) =
        MDOC_DOCUMENT_MAPPING
            .get_key_value(doc_type)
            .ok_or_else(|| DocumentMdocError::UnknownDocType {
                doc_type: doc_type.to_string(),
            })?;

    Ok((*doc_type, attribute_mapping))
}

fn document_attributes_from_mdoc_attributes(
    doc_type: &str,
    mut attributes: IndexMap<NameSpace, Vec<Entry>>,
    error_on_missing: bool,
) -> Result<(MappingDocType, DocumentAttributes), DocumentMdocError> {
    let (doc_type, attribute_mapping) = mapping_for_doc_type(doc_type)?;

    // Loop through the attributes in the mapping in order and find
    // the corresponding entry in the input attributes, based on the
    // name space and the entry name. If found, move the entry value
    // out of the input attributes and try to convert it to an `Attribute`.
    let document_attributes = attribute_mapping
        .iter()
        // Loop through the all the mapped attributes in order and remove any
        // returned instances of `None` for non-mandatory attributes.
        .flat_map(|((name_space, element_id), value_mapping)| {
            // Get a mutable reference to the `Vec<Entry>` for the name space,
            // then find the index within the vector for the entry that has the
            // matching name. If found, remove the `Entry` at that index so that
            // we have ownership over it.
            let entry = attributes.get_mut(*name_space).and_then(|entries| {
                entries
                    .iter()
                    .position(|entry| entry.name == *element_id)
                    .map(|index| entries.swap_remove(index))
            });

            // If the entry is not found in the mdoc attributes, but it is not
            // mandatory or we are not processing mandatory attributes, we can
            // return `None` early here.
            if entry.is_none() && (!value_mapping.is_mandatory || !error_on_missing) {
                return None;
            }

            // Otherwise, create the `Result<>` and return an error if the entry
            // is not found.
            let attribute_result = entry
                .ok_or_else(|| DocumentMdocError::MissingAttribute {
                    doc_type: doc_type.to_string(),
                    name_space: (*name_space).to_string(),
                    name: (*element_id).to_string(),
                })
                .and_then(|entry| {
                    // If the entry is found, try to to convert it to a document
                    // attribute, which could also result in an error.
                    let Entry { name, value } = entry;

                    Attribute::try_from((value, value_mapping)).map_err(|value| {
                        DocumentMdocError::AttributeValueTypeMismatch {
                            doc_type: doc_type.to_string(),
                            name_space: (*name_space).to_string(),
                            name,
                            expected_type: value_mapping.value_type,
                            value,
                        }
                    })
                })
                // Finally, make sure the attribute is returned with the key,
                // so that we can create an `IndexMap<>` for it.
                .map(|attribute| (value_mapping.key, attribute));

            Some(attribute_result)
        })
        .collect::<Result<_, _>>()?;

    // Find the first remaining mdoc attributes and convert it to an error.
    let unknown_error = attributes
        .into_iter()
        .flat_map(|(name_space, mut entries)| {
            entries.pop().map(|entry| DocumentMdocError::UnknownAttribute {
                doc_type: doc_type.to_string(),
                name_space,
                name: entry.name,
                value: entry.value.into(),
            })
        })
        .next();

    // Return the error if at least one mdoc attributes still remained.
    if let Some(missing_error) = unknown_error {
        return Err(missing_error);
    }

    Ok((doc_type, document_attributes))
}

impl Document {
    pub(crate) fn from_mdoc_attributes(
        persistence: DocumentPersistence,
        doc_type: &str,
        attributes: IndexMap<NameSpace, Vec<Entry>>,
        issuer_registration: IssuerRegistration,
    ) -> Result<Self, DocumentMdocError> {
        let (doc_type, document_attributes) = document_attributes_from_mdoc_attributes(doc_type, attributes, true)?;

        let document = Document {
            persistence,
            doc_type,
            attributes: document_attributes,
            issuer_registration,
        };

        Ok(document)
    }

    pub(crate) fn from_unsigned_mdoc(
        mdoc: UnsignedMdoc,
        issuer_registration: IssuerRegistration,
    ) -> Result<Self, DocumentMdocError> {
        Document::from_mdoc_attributes(
            DocumentPersistence::InMemory,
            &mdoc.doctype,
            mdoc.attributes,
            issuer_registration,
        )
    }
}

impl TryFrom<(DataElementValue, &DataElementValueMapping)> for Attribute {
    type Error = DataElementValue;

    fn try_from((value, value_mapping): (DataElementValue, &DataElementValueMapping)) -> Result<Self, Self::Error> {
        let value = (value_mapping.value_type, value).try_into()?;

        let attribute = Attribute {
            key_labels: value_mapping.key_labels.clone(),
            value,
        };

        Ok(attribute)
    }
}

impl TryFrom<(AttributeValueType, DataElementValue)> for AttributeValue {
    type Error = DataElementValue;

    fn try_from(value: (AttributeValueType, DataElementValue)) -> Result<Self, Self::Error> {
        match value {
            (AttributeValueType::String, DataElementValue::Text(s)) => Ok(Self::String(s)),
            (AttributeValueType::Bool, DataElementValue::Bool(b)) => Ok(Self::Boolean(b)),
            (AttributeValueType::Date, DataElementValue::Text(ref s)) => {
                let date = NaiveDate::parse_from_str(s, "%Y-%m-%d").map_err(|_| value.1)?;

                Ok(Self::Date(date))
            }
            (AttributeValueType::Gender, DataElementValue::Integer(i)) => {
                let gender = GenderAttributeValue::try_from(i).map_err(|_| value.1)?;

                Ok(Self::Gender(gender))
            }
            _ => Err(value.1),
        }
    }
}

impl TryFrom<Integer> for GenderAttributeValue {
    type Error = ();

    fn try_from(value: Integer) -> Result<Self, Self::Error> {
        match value.into() {
            0 => Ok(Self::Unknown),
            1 => Ok(Self::Male),
            2 => Ok(Self::Female),
            9 => Ok(Self::NotApplicable),
            _ => Err(()),
        }
    }
}

impl MissingDisclosureAttributes {
    // Use the Mdoc document mapping to translate a `Vec<AttributeIdentifier>` to
    // a `Vec<MissingDisclosureAttributes>`. If any attribute cannot be found a
    // `DocumentMdocError` is returned.
    pub(crate) fn from_mdoc_missing_attributes(
        missing_attributes: Vec<AttributeIdentifier>,
    ) -> Result<Vec<Self>, DocumentMdocError> {
        // Create an `IndexMap` that contains `IndexMap`s of attributes per doc type.
        let attributes_by_doc_type =
            missing_attributes
                .into_iter()
                .try_fold(IndexMap::<_, IndexMap<_, _>>::new(), {
                    |mut attributes_by_doc_type, missing_attribute| {
                        let (doc_type, attribute_mapping) = mapping_for_doc_type(missing_attribute.doc_type.as_str())?;
                        let value_mapping = attribute_mapping
                            .get(&(
                                missing_attribute.namespace.as_str(),
                                missing_attribute.attribute.as_str(),
                            ))
                            .ok_or_else(|| DocumentMdocError::UnknownAttribute {
                                doc_type: missing_attribute.doc_type,
                                name_space: missing_attribute.namespace.clone(),
                                name: missing_attribute.attribute.clone(),
                                value: None,
                            })?;

                        attributes_by_doc_type
                            .entry(doc_type)
                            .or_default()
                            .insert(value_mapping.key, value_mapping.key_labels.clone());

                        Ok(attributes_by_doc_type)
                    }
                })?;

        // Convert these `IndexMap`s to a `Vec<MissingDisclosureAttributes>`.
        let mut missing_disclosure_attributes = attributes_by_doc_type
            .into_iter()
            .map(|(doc_type, attributes)| MissingDisclosureAttributes { doc_type, attributes })
            .collect::<Vec<_>>();

        // Make sure that the resulting doc types are sorted canonically.
        missing_disclosure_attributes.sort_by_key(|attributes| super::doc_type_priority(attributes.doc_type));

        Ok(missing_disclosure_attributes)
    }
}

impl DisclosureDocument {
    pub(crate) fn from_mdoc_attributes(
        doc_type: &str,
        attributes: ProposedDocumentAttributes,
    ) -> Result<Self, DocumentMdocError> {
        let issuer_registration = IssuerRegistration::from_certificate(&attributes.issuer)
            .map_err(|error| DocumentMdocError::Certificate {
                doc_type: doc_type.to_owned(),
                error,
            })?
            .expect("IssuerRegistration must exist after successful issuance");
        let (doc_type, document_attributes) =
            document_attributes_from_mdoc_attributes(doc_type, attributes.attributes, false)?;

        let document = DisclosureDocument {
            issuer_registration,
            doc_type,
            attributes: document_attributes,
        };

        Ok(document)
    }
}

#[cfg(test)]
pub mod tests {
    use std::{collections::HashMap, mem, num::NonZeroU8};

    use assert_matches::assert_matches;
    use chrono::{Days, Utc};
    use once_cell::sync::Lazy;
    use rstest::rstest;

    use nl_wallet_mdoc::{server_keys::KeyPair, Tdate};

    use super::{
        super::{ADDRESS_DOCTYPE, PID_DOCTYPE},
        *,
    };

    static ISSUER_KEY: Lazy<KeyPair> = Lazy::new(|| {
        let ca = KeyPair::generate_issuer_mock_ca().unwrap();
        ca.generate_issuer_mock(IssuerRegistration::new_mock().into()).unwrap()
    });

    /// This creates a minimal `UnsignedMdoc` that is valid.
    pub fn create_minimal_unsigned_pid_mdoc() -> UnsignedMdoc {
        UnsignedMdoc {
<<<<<<< HEAD
            doctype: PID_DOCTYPE.to_string(),
            copy_count: 1,
=======
            doc_type: PID_DOCTYPE.to_string(),
            copy_count: NonZeroU8::new(1).unwrap(),
>>>>>>> 28129bc0
            valid_from: Tdate::now(),
            valid_until: (Utc::now() + Days::new(365)).into(),
            attributes: IndexMap::from([(
                PID_DOCTYPE.to_string(),
                vec![
                    Entry {
                        name: "bsn".to_string(),
                        value: DataElementValue::Text("999999999".to_string()),
                    },
                    Entry {
                        name: "family_name".to_string(),
                        value: DataElementValue::Text("De Bruijn".to_string()),
                    },
                    Entry {
                        name: "given_name".to_string(),
                        value: DataElementValue::Text("Willeke Liselotte".to_string()),
                    },
                    Entry {
                        name: "birth_date".to_string(),
                        value: DataElementValue::Text("1997-05-10".to_string()),
                    },
                    Entry {
                        name: "age_over_18".to_string(),
                        value: DataElementValue::Bool(true),
                    },
                ],
            )]),
        }
    }

    /// This creates a full `UnsignedMdoc` that is valid.
    pub fn create_full_unsigned_pid_mdoc() -> UnsignedMdoc {
        let mut unsigned_mdoc = create_minimal_unsigned_pid_mdoc();

        unsigned_mdoc.attributes.get_mut(PID_DOCTYPE).unwrap().extend(vec![
            Entry {
                name: "family_name_birth".to_string(),
                value: DataElementValue::Text("Molenaar".to_string()),
            },
            Entry {
                name: "given_name_birth".to_string(),
                value: DataElementValue::Text("Liselotte Willeke".to_string()),
            },
            Entry {
                name: "birth_place".to_string(),
                value: DataElementValue::Text("Delft".to_string()),
            },
            Entry {
                name: "birth_country".to_string(),
                value: DataElementValue::Text("NL".to_string()),
            },
            Entry {
                name: "birth_state".to_string(),
                value: DataElementValue::Text("Zuid-Holland".to_string()),
            },
            Entry {
                name: "birth_city".to_string(),
                value: DataElementValue::Text("Delft".to_string()),
            },
            Entry {
                name: "gender".to_string(),
                value: DataElementValue::Integer(2.into()),
            },
        ]);

        unsigned_mdoc
    }

    /// This creates a minimal `UnsignedMdoc` that is valid.
    pub fn create_minimal_unsigned_address_mdoc() -> UnsignedMdoc {
        UnsignedMdoc {
<<<<<<< HEAD
            doctype: ADDRESS_DOCTYPE.to_string(),
            copy_count: 1,
=======
            doc_type: ADDRESS_DOCTYPE.to_string(),
            copy_count: NonZeroU8::new(1).unwrap(),
>>>>>>> 28129bc0
            valid_from: Tdate::now(),
            valid_until: (Utc::now() + Days::new(365)).into(),
            attributes: IndexMap::from([(
                ADDRESS_DOCTYPE.to_string(),
                vec![
                    Entry {
                        name: "resident_street".to_string(),
                        value: DataElementValue::Text("Turfmarkt".to_string()),
                    },
                    Entry {
                        name: "resident_house_number".to_string(),
                        value: DataElementValue::Text("147".to_string()),
                    },
                    Entry {
                        name: "resident_postal_code".to_string(),
                        value: DataElementValue::Text("2511 DP".to_string()),
                    },
                    Entry {
                        name: "resident_city".to_string(),
                        value: DataElementValue::Text("Den Haag".to_string()),
                    },
                ],
            )]),
        }
    }

    /// This creates a full `UnsignedMdoc` that is valid.
    pub fn create_full_unsigned_address_mdoc() -> UnsignedMdoc {
        let mut unsigned_mdoc = create_minimal_unsigned_address_mdoc();

        unsigned_mdoc.attributes.get_mut(ADDRESS_DOCTYPE).unwrap().extend(vec![
            Entry {
                name: "resident_address".to_string(),
                value: DataElementValue::Text("Turfmarkt 147".to_string()),
            },
            Entry {
                name: "resident_state".to_string(),
                value: DataElementValue::Text("Zuid-Holland".to_string()),
            },
            Entry {
                name: "resident_country".to_string(),
                value: DataElementValue::Text("NL".to_string()),
            },
        ]);

        unsigned_mdoc
    }

    #[test]
    fn test_minimal_unsigned_mdoc_to_document_mapping() {
        let unsigned_mdoc = create_minimal_unsigned_pid_mdoc();

        let document = Document::from_unsigned_mdoc(unsigned_mdoc, IssuerRegistration::new_mock())
            .expect("Could not convert minimal mdoc to document");

        assert_matches!(document.persistence, DocumentPersistence::InMemory);
        assert_eq!(document.doc_type, PID_DOCTYPE);
        assert_eq!(
            document.attributes.keys().cloned().collect::<Vec<_>>(),
            vec!["given_name", "family_name", "birth_date", "age_over_18", "bsn"]
        );
        assert_matches!(
            document.attributes.get("given_name").unwrap(),
            Attribute {
                key_labels,
                value: AttributeValue::String(given_name),
            } if key_labels == &HashMap::from([("en", "First names"), ("nl", "Voornamen")]) &&
                 given_name == "Willeke Liselotte"
        );
        assert_matches!(
            document.attributes.get("family_name").unwrap(),
            Attribute {
                key_labels: _,
                value: AttributeValue::String(family_name),
            } if family_name == "De Bruijn"
        );
        assert_matches!(
            document.attributes.get("birth_date").unwrap(),
            Attribute {
                key_labels: _,
                value: AttributeValue::Date(birth_date),
            } if birth_date == &NaiveDate::parse_from_str("1997-05-10", "%Y-%m-%d").unwrap()
        );
        assert_matches!(
            document.attributes.get("age_over_18").unwrap(),
            Attribute {
                key_labels: _,
                value: AttributeValue::Boolean(true),
            }
        );
        assert_matches!(
            document.attributes.get("bsn").unwrap(),
            Attribute {
                key_labels: _,
                value: AttributeValue::String(given_name),
            } if given_name == "999999999"
        );
    }

    #[test]
    fn test_full_unsigned_mdoc_to_document_mapping() {
        let unsigned_mdoc = create_full_unsigned_pid_mdoc();

        let document = Document::from_unsigned_mdoc(unsigned_mdoc, IssuerRegistration::new_mock())
            .expect("Could not convert full mdoc to document");

        assert_matches!(
            document.attributes.get("gender").unwrap(),
            Attribute {
                key_labels: _,
                value: AttributeValue::Gender(GenderAttributeValue::Female),
            }
        );
    }

    #[test]
    fn test_unsigned_mdoc_to_document_mapping_doc_type_error() {
        // Test changing the doc_type.
        let mut unsigned_mdoc = create_minimal_unsigned_pid_mdoc();
        unsigned_mdoc.doctype = "com.example.foobar".to_string();

        let result = Document::from_unsigned_mdoc(unsigned_mdoc, IssuerRegistration::new_mock());

        assert_matches!(
            result,
            Err(DocumentMdocError::UnknownDocType { doc_type }) if doc_type == "com.example.foobar"
        );
    }

    #[test]
    fn test_unsigned_mdoc_to_document_mapping_missing_attribute_error() {
        // Test removing the `age_over_18` attribute.
        let mut unsigned_mdoc = create_minimal_unsigned_pid_mdoc();
        unsigned_mdoc.attributes.get_mut(PID_DOCTYPE).unwrap().pop();

        let result = Document::from_unsigned_mdoc(unsigned_mdoc, IssuerRegistration::new_mock());

        assert_matches!(
            result,
            Err(DocumentMdocError::MissingAttribute {
                doc_type,
                name_space,
                name
            }) if doc_type == PID_DOCTYPE && name_space == PID_DOCTYPE && name == "age_over_18"
        );

        // Test removing the "gender" attribute, conversion should still succeed.
        unsigned_mdoc = create_full_unsigned_pid_mdoc();
        unsigned_mdoc.attributes.get_mut(PID_DOCTYPE).unwrap().pop();

        _ = Document::from_unsigned_mdoc(unsigned_mdoc, IssuerRegistration::new_mock())
            .expect("Could not convert full mdoc to document");
    }

    #[test]
    fn test_unsigned_mdoc_to_document_mapping_attribute_value_type_mismatch_error() {
        // Test changing the "bsn" attribute to an integer.
        let mut unsigned_mdoc = create_minimal_unsigned_pid_mdoc();
        _ = mem::replace(
            &mut unsigned_mdoc.attributes.get_mut(PID_DOCTYPE).unwrap()[0],
            Entry {
                name: "bsn".to_string(),
                value: DataElementValue::Integer(1234.into()),
            },
        );

        let result = Document::from_unsigned_mdoc(unsigned_mdoc, IssuerRegistration::new_mock());

        assert_matches!(
            result,
            Err(DocumentMdocError::AttributeValueTypeMismatch {
                doc_type,
                name_space,
                name,
                expected_type: AttributeValueType::String,
                value,
            }) if doc_type == PID_DOCTYPE && name_space == PID_DOCTYPE &&
                  name == "bsn" && value == DataElementValue::Integer(1234.into())
        );

        // Test changing the "birth_date" attribute to an invalid date.
        let mut unsigned_mdoc = create_minimal_unsigned_pid_mdoc();
        _ = mem::replace(
            &mut unsigned_mdoc.attributes.get_mut(PID_DOCTYPE).unwrap()[3],
            Entry {
                name: "birth_date".to_string(),
                value: DataElementValue::Text("1997-04-31".to_string()),
            },
        );

        let result = Document::from_unsigned_mdoc(unsigned_mdoc, IssuerRegistration::new_mock());

        assert_matches!(
            result,
            Err(DocumentMdocError::AttributeValueTypeMismatch {
                doc_type,
                name_space,
                name,
                expected_type: AttributeValueType::Date,
                value,
            }) if doc_type == PID_DOCTYPE && name_space == PID_DOCTYPE &&
                  name == "birth_date" && value == DataElementValue::Text("1997-04-31".to_string())
        );

        // Test changing the "gender" attribute to an invalid value.
        let mut unsigned_mdoc = create_full_unsigned_pid_mdoc();
        _ = mem::replace(
            unsigned_mdoc
                .attributes
                .get_mut(PID_DOCTYPE)
                .unwrap()
                .last_mut()
                .unwrap(),
            Entry {
                name: "gender".to_string(),
                value: DataElementValue::Integer(5.into()),
            },
        );

        let result = Document::from_unsigned_mdoc(unsigned_mdoc, IssuerRegistration::new_mock());

        assert_matches!(
            result,
            Err(DocumentMdocError::AttributeValueTypeMismatch {
                doc_type,
                name_space,
                name,
                expected_type: AttributeValueType::Gender,
                value,
            }) if doc_type == PID_DOCTYPE && name_space == PID_DOCTYPE &&
                  name == "gender" && value == DataElementValue::Integer(5.into())
        );
    }

    #[test]
    fn test_unsigned_mdoc_to_document_mapping_unknown_attribute_error() {
        // Test adding an unknown entry.
        let mut unsigned_mdoc = create_minimal_unsigned_pid_mdoc();
        unsigned_mdoc.attributes.get_mut(PID_DOCTYPE).unwrap().push(Entry {
            name: "foobar".to_string(),
            value: DataElementValue::Text("Foo Bar".to_string()),
        });

        let result = Document::from_unsigned_mdoc(unsigned_mdoc, IssuerRegistration::new_mock());

        assert_matches!(
            result,
            Err(DocumentMdocError::UnknownAttribute {
                doc_type,
                name_space,
                name,
                value,
            }) if doc_type == PID_DOCTYPE && name_space == PID_DOCTYPE &&
                  name == "foobar" && value == Some(DataElementValue::Text("Foo Bar".to_string()))
        );
    }

    #[test]
    fn test_mdoc_to_proposed_disclosure_document_mapping_minimal() {
        let unsigned_mdoc = create_minimal_unsigned_pid_mdoc();

        let disclosure_document = DisclosureDocument::from_mdoc_attributes(
            &unsigned_mdoc.doctype,
            ProposedDocumentAttributes {
                attributes: unsigned_mdoc.attributes,
                issuer: ISSUER_KEY.certificate().clone(),
            },
        )
        .expect("Could not convert attributes to proposed disclosure document");

        assert_eq!(disclosure_document.doc_type, PID_DOCTYPE);
        assert_eq!(
            disclosure_document.attributes.keys().cloned().collect::<Vec<_>>(),
            vec!["given_name", "family_name", "birth_date", "age_over_18", "bsn"]
        );
        assert_matches!(
            disclosure_document.attributes.get("given_name").unwrap(),
            Attribute {
                key_labels,
                value: AttributeValue::String(given_name),
            } if key_labels == &HashMap::from([("en", "First names"), ("nl", "Voornamen")]) &&
                 given_name == "Willeke Liselotte"
        );
        assert_matches!(
            disclosure_document.attributes.get("family_name").unwrap(),
            Attribute {
                key_labels: _,
                value: AttributeValue::String(family_name),
            } if family_name == "De Bruijn"
        );
        assert_matches!(
            disclosure_document.attributes.get("birth_date").unwrap(),
            Attribute {
                key_labels: _,
                value: AttributeValue::Date(birth_date),
            } if birth_date == &NaiveDate::parse_from_str("1997-05-10", "%Y-%m-%d").unwrap()
        );
        assert_matches!(
            disclosure_document.attributes.get("age_over_18").unwrap(),
            Attribute {
                key_labels: _,
                value: AttributeValue::Boolean(true),
            }
        );
        assert_matches!(
            disclosure_document.attributes.get("bsn").unwrap(),
            Attribute {
                key_labels: _,
                value: AttributeValue::String(given_name),
            } if given_name == "999999999"
        );
    }

    #[test]
    fn test_mdoc_to_proposed_disclosure_document_mapping_age_over_18() {
        let attributes = IndexMap::from([(
            PID_DOCTYPE.to_string(),
            vec![Entry {
                name: "age_over_18".to_string(),
                value: DataElementValue::Bool(true),
            }],
        )]);

        // This should not result in a `DocumentMdocError::MissingAttribute` error.
        let disclosure_document = DisclosureDocument::from_mdoc_attributes(
            PID_DOCTYPE,
            ProposedDocumentAttributes {
                attributes,
                issuer: ISSUER_KEY.certificate().clone(),
            },
        )
        .expect("Could not convert attributes to proposed disclosure document");

        assert_eq!(disclosure_document.doc_type, PID_DOCTYPE);
        assert_eq!(
            disclosure_document.attributes.keys().cloned().collect::<Vec<_>>(),
            vec!["age_over_18"]
        );
        assert_matches!(
            disclosure_document.attributes.get("age_over_18").unwrap(),
            Attribute {
                key_labels: _,
                value: AttributeValue::Boolean(true),
            }
        );
    }

    #[test]
    fn test_mdoc_to_proposed_disclosure_document_mapping_error_unknown_doc_type() {
        let attributes = IndexMap::from([(
            PID_DOCTYPE.to_string(),
            vec![Entry {
                name: "age_over_18".to_string(),
                value: DataElementValue::Bool(true),
            }],
        )]);

        let result = DisclosureDocument::from_mdoc_attributes(
            "com.example.foobar",
            ProposedDocumentAttributes {
                attributes,
                issuer: ISSUER_KEY.certificate().clone(),
            },
        );

        assert_matches!(
            result,
            Err(DocumentMdocError::UnknownDocType { doc_type }) if doc_type == "com.example.foobar"
        );
    }

    #[test]
    fn test_mdoc_to_proposed_disclosure_document_mapping_error_attribute_value_type_mismatch() {
        let attributes = IndexMap::from([(
            PID_DOCTYPE.to_string(),
            vec![Entry {
                name: "age_over_18".to_string(),
                value: DataElementValue::Text("Yes".to_string()),
            }],
        )]);

        let result = DisclosureDocument::from_mdoc_attributes(
            PID_DOCTYPE,
            ProposedDocumentAttributes {
                attributes,
                issuer: ISSUER_KEY.certificate().clone(),
            },
        );

        assert_matches!(
            result,
            Err(DocumentMdocError::AttributeValueTypeMismatch {
                doc_type,
                name_space,
                name,
                expected_type: AttributeValueType::Bool,
                value,
            }) if doc_type == PID_DOCTYPE && name_space == PID_DOCTYPE &&
                  name == "age_over_18" && value == DataElementValue::Text("Yes".to_string())
        );
    }

    #[test]
    fn test_mdoc_to_proposed_disclosure_document_mapping_error_unknown_attribute() {
        let attributes = IndexMap::from([(
            PID_DOCTYPE.to_string(),
            vec![Entry {
                name: "favourite_colour".to_string(),
                value: DataElementValue::Text("Red".to_string()),
            }],
        )]);

        let result = DisclosureDocument::from_mdoc_attributes(
            PID_DOCTYPE,
            ProposedDocumentAttributes {
                attributes,
                issuer: ISSUER_KEY.certificate().clone(),
            },
        );

        assert_matches!(
            result,
            Err(DocumentMdocError::UnknownAttribute {
                doc_type,
                name_space,
                name,
                value,
            }) if doc_type == PID_DOCTYPE && name_space == PID_DOCTYPE &&
                  name == "favourite_colour" && value == Some(DataElementValue::Text("Red".to_string()))
        );
    }

    #[rstest]
    #[case(vec![], vec![].into())]
    #[case(vec!["com.example.pid/com.example.pid/bsn"], vec![("com.example.pid", vec!["bsn"])].into())]
    #[case(
        vec!["com.example.pid/com.example.pid/bsn", "com.example.pid/com.example.pid/age_over_18"],
        vec![("com.example.pid", vec!["bsn", "age_over_18"])].into())
    ]
    #[case(
        vec![
            "com.example.address/com.example.address/resident_country",
            "com.example.pid/com.example.pid/bsn",
            "com.example.address/com.example.address/resident_state",
            "com.example.pid/com.example.pid/gender",
        ],
        vec![("com.example.pid", vec!["bsn", "gender"]), ("com.example.address", vec!["resident_country", "resident_state"])].into())
    ]
    #[case(vec!["com.example.foo/com.example.bar/something"], None)] // DocumentMdocError::UnknownDocType
    #[case(vec!["com.example.pid/com.example.pid/favorite_colour"], None)] // DocumentMdocError::UnknownAttribute
    fn test_missing_disclosure_attributes_from_mdoc_missing_attributes(
        #[case] attribute_identifiers: Vec<&str>,
        #[case] expected_result: Option<Vec<(&str, Vec<&str>)>>,
    ) {
        // Convert the input attribute identifier strings to actual `AttributeIdentifier`s.
        let attribute_identifiers: Vec<AttributeIdentifier> = attribute_identifiers
            .into_iter()
            .map(|attribute| attribute.parse().unwrap())
            .collect();

        // Attempt to convert the identifiers to a `Vec<MissingDisclosureAttributes>`.
        let result = MissingDisclosureAttributes::from_mdoc_missing_attributes(attribute_identifiers);

        // If `expected_result` contains a `Vec`, match the expected `doc_type` and keys against the result.
        // Note that the returned order is relevant.
        if let Some(expected_result) = expected_result {
            let missing = result.expect("Could not convert attribute identifiers to missing disclosure attributes");

            assert_eq!(missing.len(), expected_result.len());
            missing.into_iter().zip(expected_result).for_each(
                |(missing_attributes, (expected_doc_type, expected_attributes))| {
                    assert_eq!(missing_attributes.doc_type, expected_doc_type);
                    assert_eq!(
                        missing_attributes.attributes.into_keys().collect::<Vec<_>>(),
                        expected_attributes
                    );
                },
            );

            return;
        }

        // If `expected_result` is None, the result should be an error.
        assert!(result.is_err());
    }
}<|MERGE_RESOLUTION|>--- conflicted
+++ resolved
@@ -336,13 +336,8 @@
     /// This creates a minimal `UnsignedMdoc` that is valid.
     pub fn create_minimal_unsigned_pid_mdoc() -> UnsignedMdoc {
         UnsignedMdoc {
-<<<<<<< HEAD
             doctype: PID_DOCTYPE.to_string(),
-            copy_count: 1,
-=======
-            doc_type: PID_DOCTYPE.to_string(),
             copy_count: NonZeroU8::new(1).unwrap(),
->>>>>>> 28129bc0
             valid_from: Tdate::now(),
             valid_until: (Utc::now() + Days::new(365)).into(),
             attributes: IndexMap::from([(
@@ -414,13 +409,8 @@
     /// This creates a minimal `UnsignedMdoc` that is valid.
     pub fn create_minimal_unsigned_address_mdoc() -> UnsignedMdoc {
         UnsignedMdoc {
-<<<<<<< HEAD
             doctype: ADDRESS_DOCTYPE.to_string(),
-            copy_count: 1,
-=======
-            doc_type: ADDRESS_DOCTYPE.to_string(),
             copy_count: NonZeroU8::new(1).unwrap(),
->>>>>>> 28129bc0
             valid_from: Tdate::now(),
             valid_until: (Utc::now() + Days::new(365)).into(),
             attributes: IndexMap::from([(
