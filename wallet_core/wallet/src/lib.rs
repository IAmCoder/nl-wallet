mod account_provider;
mod config;
mod disclosure;
mod document;
mod instruction;
mod issuance;
mod lock;
mod pin;
mod repository;
mod storage;
mod update_policy;
mod wallet;
mod wte;

pub mod errors;

pub use crate::disclosure::DisclosureUriSource;
pub use crate::document::Attribute;
pub use crate::document::AttributeLabel;
pub use crate::document::AttributeLabelLanguage;
pub use crate::document::AttributeLabels;
pub use crate::document::AttributeValue;
pub use crate::document::DisclosureDocument;
pub use crate::document::DisclosureType;
pub use crate::document::Document;
pub use crate::document::DocumentAttributes;
pub use crate::document::DocumentPersistence;
pub use crate::document::DocumentType;
pub use crate::document::GenderAttributeValue;
pub use crate::document::MissingDisclosureAttributes;
pub use crate::pin::validation::validate_pin;
pub use crate::wallet::DisclosureProposal;
pub use crate::wallet::DocumentsCallback;
pub use crate::wallet::EventStatus;
pub use crate::wallet::HistoryEvent;
pub use crate::wallet::LockCallback;
pub use crate::wallet::UnlockMethod;
pub use crate::wallet::UriType;
pub use crate::wallet::Wallet;

pub mod mdoc {
    pub use nl_wallet_mdoc::utils::auth::Image;
    pub use nl_wallet_mdoc::utils::auth::ImageType;
    pub use nl_wallet_mdoc::utils::auth::LocalizedStrings;
    pub use nl_wallet_mdoc::utils::auth::Organization;
    pub use nl_wallet_mdoc::utils::reader_auth::DeletionPolicy;
    pub use nl_wallet_mdoc::utils::reader_auth::ReaderRegistration;
    pub use nl_wallet_mdoc::utils::reader_auth::RetentionPolicy;
    pub use nl_wallet_mdoc::utils::reader_auth::SharingPolicy;
}

pub mod openid4vc {
    pub use openid4vc::verifier::SessionType;
}

pub mod wallet_common {
    pub use wallet_common::built_info::version_string;
    pub use wallet_common::config::wallet_config::AccountServerConfiguration;
    pub use wallet_common::config::wallet_config::DisclosureConfiguration;
    pub use wallet_common::config::wallet_config::LockTimeoutConfiguration;
    pub use wallet_common::config::wallet_config::PidIssuanceConfiguration;
    pub use wallet_common::config::wallet_config::WalletConfiguration;
    pub use wallet_common::update_policy::VersionState;
    pub use wallet_common::urls::BaseUrl;
}

#[cfg(feature = "wallet_deps")]
pub mod wallet_deps {
    pub use crate::account_provider::AccountProviderClient;
    pub use crate::account_provider::HttpAccountProviderClient;
    pub use crate::config::ConfigServerConfiguration;
    pub use crate::config::FileStorageConfigurationRepository;
    pub use crate::config::HttpConfigurationRepository;
    pub use crate::config::WalletConfigurationRepository;
    pub use crate::disclosure::MdocDisclosureMissingAttributes;
    pub use crate::disclosure::MdocDisclosureProposal;
    pub use crate::disclosure::MdocDisclosureSession;
    pub use crate::disclosure::MdocDisclosureSessionState;
    pub use crate::issuance::DigidSession;
    pub use crate::issuance::HttpDigidSession;
    pub use crate::repository::BackgroundUpdateableRepository;
    pub use crate::repository::Repository;
    pub use crate::repository::RepositoryUpdateState;
    pub use crate::repository::UpdateableRepository;
    pub use crate::storage::Storage;
<<<<<<< HEAD
=======
    pub use crate::update_policy::HttpUpdatePolicyRepository;
    pub use crate::update_policy::UpdatePolicyRepository;
>>>>>>> c5a850bb
    pub use crate::wte::WpWteIssuanceClient;
}

#[cfg(feature = "mock")]
pub mod mock {
    pub use crate::account_provider::MockAccountProviderClient;
    pub use crate::config::default_configuration;
    pub use crate::config::LocalConfigurationRepository;
    pub use crate::disclosure::MockMdocDisclosureMissingAttributes;
    pub use crate::disclosure::MockMdocDisclosureProposal;
    pub use crate::disclosure::MockMdocDisclosureSession;
    pub use crate::issuance::MockDigidSession;
    pub use crate::storage::MockStorage;
    pub use crate::update_policy::MockUpdatePolicyRepository;
}<|MERGE_RESOLUTION|>--- conflicted
+++ resolved
@@ -83,11 +83,8 @@
     pub use crate::repository::RepositoryUpdateState;
     pub use crate::repository::UpdateableRepository;
     pub use crate::storage::Storage;
-<<<<<<< HEAD
-=======
     pub use crate::update_policy::HttpUpdatePolicyRepository;
     pub use crate::update_policy::UpdatePolicyRepository;
->>>>>>> c5a850bb
     pub use crate::wte::WpWteIssuanceClient;
 }
 
