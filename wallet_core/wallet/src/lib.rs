mod account_server;
pub mod pin;
mod storage;
pub mod wallet;

<<<<<<< HEAD
use anyhow::Result;

use platform_support::preferred;
use storage::DatabaseStorage;
use wallet_provider::account_server::AccountServer;

pub type Wallet = wallet::Wallet<AccountServer, DatabaseStorage, preferred::PlatformEcdsaKey>;

pub async fn init_wallet() -> Result<Wallet> {
    let account_server = AccountServer::new_stub(); // TODO
    let storage = DatabaseStorage::default();
    let pubkey = account_server.pubkey.clone();
=======
use base64::{engine::general_purpose::STANDARD, Engine};
use platform_support::preferred;
use wallet_common::account::jwt::EcdsaDecodingKey;

use crate::account_server::remote::RemoteAccountServer;

// TODO: make these configurable
const ACCOUNT_SERVER_URL: &str = "https://localhost:3000";
const ACCOUNT_SERVER_PUB: &str = ""; // insert WP public key here

pub type Wallet = wallet::Wallet<RemoteAccountServer, preferred::PlatformEcdsaKey>;

pub fn init_wallet() -> Wallet {
    let account_server = RemoteAccountServer::new(ACCOUNT_SERVER_URL.to_string());
    let pubkey = EcdsaDecodingKey::from_sec1(&STANDARD.decode(ACCOUNT_SERVER_PUB).unwrap());
>>>>>>> c84c6438

    Wallet::new(account_server, pubkey, storage).await
}<|MERGE_RESOLUTION|>--- conflicted
+++ resolved
@@ -3,36 +3,24 @@
 mod storage;
 pub mod wallet;
 
-<<<<<<< HEAD
 use anyhow::Result;
+use base64::{engine::general_purpose::STANDARD, Engine};
 
-use platform_support::preferred;
-use storage::DatabaseStorage;
-use wallet_provider::account_server::AccountServer;
-
-pub type Wallet = wallet::Wallet<AccountServer, DatabaseStorage, preferred::PlatformEcdsaKey>;
-
-pub async fn init_wallet() -> Result<Wallet> {
-    let account_server = AccountServer::new_stub(); // TODO
-    let storage = DatabaseStorage::default();
-    let pubkey = account_server.pubkey.clone();
-=======
-use base64::{engine::general_purpose::STANDARD, Engine};
 use platform_support::preferred;
 use wallet_common::account::jwt::EcdsaDecodingKey;
 
-use crate::account_server::remote::RemoteAccountServer;
+use crate::{account_server::remote::RemoteAccountServer, storage::DatabaseStorage};
 
 // TODO: make these configurable
 const ACCOUNT_SERVER_URL: &str = "https://localhost:3000";
 const ACCOUNT_SERVER_PUB: &str = ""; // insert WP public key here
 
-pub type Wallet = wallet::Wallet<RemoteAccountServer, preferred::PlatformEcdsaKey>;
+pub type Wallet = wallet::Wallet<RemoteAccountServer, DatabaseStorage, preferred::PlatformEcdsaKey>;
 
-pub fn init_wallet() -> Wallet {
+pub async fn init_wallet() -> Result<Wallet> {
     let account_server = RemoteAccountServer::new(ACCOUNT_SERVER_URL.to_string());
+    let storage = DatabaseStorage::default();
     let pubkey = EcdsaDecodingKey::from_sec1(&STANDARD.decode(ACCOUNT_SERVER_PUB).unwrap());
->>>>>>> c84c6438
 
     Wallet::new(account_server, pubkey, storage).await
 }