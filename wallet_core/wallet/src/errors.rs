--- conflicted
+++ resolved
@@ -16,12 +16,7 @@
     pin::{key::PinKeyError, validation::PinValidationError},
     storage::{KeyFileError, StorageError},
     wallet::{
-<<<<<<< HEAD
-        DisclosureError, HistoryError, PidIssuanceError, ResetError, UriIdentificationError, WalletInitError,
-        WalletRegistrationError, WalletUnlockError,
-=======
-        DisclosureError, EventConversionError, EventStorageError, HistoryError, PidIssuanceError,
+        DisclosureError, EventConversionError, EventStorageError, HistoryError, PidIssuanceError, ResetError,
         UriIdentificationError, WalletInitError, WalletRegistrationError, WalletUnlockError,
->>>>>>> 3b1ed0d9
     },
 };