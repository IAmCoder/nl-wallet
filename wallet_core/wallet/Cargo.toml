--- conflicted
+++ resolved
@@ -17,13 +17,9 @@
 disable_tls_validation = []
 # Read an .env file with configuration overrides when compiling
 env_config = ["dep:dotenvy"]
-<<<<<<< HEAD
-mock = ["dep:mockall", "nl_wallet_mdoc/mock", "openid4vc/mock"]
-=======
 # Include mock implementations and constructors for testing
-mock = ["dep:mockall", "nl_wallet_mdoc/mdocs_map", "nl_wallet_mdoc/mock"]
+mock = ["dep:mockall", "nl_wallet_mdoc/mdocs_map", "nl_wallet_mdoc/mock", "openid4vc/mock"]
 # Export the traits and actual implementations of the Wallet dependencies
->>>>>>> a1a32a62
 wallet_deps = []
 
 [dependencies]
@@ -88,6 +84,7 @@
     "test",
     "mock",
 ] }
+openid4vc = { path = "../openid4vc", features = ["mock"] }
 # enable the "software" feature for platform_support when running tests
 platform_support = { path = "../platform_support", features = ["software"] }
 wallet_common = { path = "../wallet_common", features = ["mock_p256_keys"] }
