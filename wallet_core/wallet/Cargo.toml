--- conflicted
+++ resolved
@@ -8,14 +8,11 @@
 migration = { path = "migration" }
 wallet_common = { path = "../wallet_common" }
 anyhow = "1.0.66"
-<<<<<<< HEAD
 async-trait = "0.1.68"
+base64 = "0.21.0"
 libsqlite3-sys = { version = "0.24.2", features = [
     "bundled-sqlcipher-vendored-openssl",
 ] }
-=======
-base64 = "0.21.0"
->>>>>>> c84c6438
 p256 = { version = "0.12.0" }
 tokio = { version = "1.27.0", features = ["full"] }
 reqwest = { version = "0.11.16", default-features = false, features = [
