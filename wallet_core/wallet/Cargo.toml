--- conflicted
+++ resolved
@@ -16,11 +16,7 @@
 ciborium = { workspace = true }
 futures = { workspace = true }
 http = { workspace = true }
-<<<<<<< HEAD
 indexmap = { workspace = true }
-=======
-indexmap =  { workspace = true }
->>>>>>> 6df2d337
 libsqlite3-sys = { workspace = true, features = [
     "bundled-sqlcipher-vendored-openssl",
 ] }
