[package]
name = "wallet"
version.workspace = true
edition.workspace = true
rust-version.workspace = true

[features]
mock = []

[dependencies]
entity = { path = "entity" }
migration = { path = "migration" }
async-trait.workspace = true
base64.workspace = true
<<<<<<< HEAD
=======
chrono = { workspace = true, features = ["std", "clock"] }
futures.workspace = true
>>>>>>> ef9e0e5b
libsqlite3-sys = { workspace = true, features = [
    "bundled-sqlcipher-vendored-openssl",
] }
mime.workspace = true
once_cell.workspace = true
p256 = { workspace = true, features = ["ecdsa", "std"] }
openid = { workspace = true, features = ["rustls"] }
pkce.workspace = true
tokio = { workspace = true, features = [
    "rt-multi-thread",
    "parking_lot",
    "macros",
] }
tracing.workspace = true
reqwest = { workspace = true, features = ["json", "rustls-tls-webpki-roots"] }
ring.workspace = true
sea-orm = { workspace = true, features = [
    "sqlx-sqlite",
    "runtime-tokio-rustls",
] }
serde = { workspace = true, features = ["derive"] }
serde_json.workspace = true
thiserror.workspace = true
url.workspace = true

wallet_common = { path = "../wallet_common" }
platform_support = { path = "../platform_support" }

# enable the "software" feature for platform_support when running tests
[dev-dependencies]
wallet_provider = { path = "../wallet_provider", features = ["stub"] }
platform_support = { path = "../platform_support", features = ["software"] }

tempfile.workspace = true
wiremock.workspace = true<|MERGE_RESOLUTION|>--- conflicted
+++ resolved
@@ -12,11 +12,7 @@
 migration = { path = "migration" }
 async-trait.workspace = true
 base64.workspace = true
-<<<<<<< HEAD
-=======
 chrono = { workspace = true, features = ["std", "clock"] }
-futures.workspace = true
->>>>>>> ef9e0e5b
 libsqlite3-sys = { workspace = true, features = [
     "bundled-sqlcipher-vendored-openssl",
 ] }
