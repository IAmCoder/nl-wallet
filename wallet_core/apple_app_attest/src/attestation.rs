--- conflicted
+++ resolved
@@ -245,13 +245,7 @@
     use der::Encode;
     use derive_more::Debug;
     use p256::ecdsa::SigningKey;
-<<<<<<< HEAD
-    use p256::ecdsa::VerifyingKey;
     use p256::pkcs8::DecodePrivateKey;
-    use p256::pkcs8::DecodePublicKey;
-=======
-    use p256::pkcs8::DecodePrivateKey;
->>>>>>> 9b475bde
     use passkey_types::ctap2::AttestedCredentialData;
     use passkey_types::ctap2::AuthenticatorData;
     use rand::RngCore;
@@ -261,16 +255,10 @@
     use rcgen::CustomExtension;
     use rcgen::IsCa;
     use rcgen::KeyPair;
-<<<<<<< HEAD
-    use sha2::Digest;
-    use sha2::Sha256;
-    use webpki::types::CertificateDer;
-=======
     use rcgen::PKCS_ECDSA_P256_SHA256;
     use rcgen::PKCS_ECDSA_P384_SHA384;
     use sha2::Digest;
     use sha2::Sha256;
->>>>>>> 9b475bde
     use webpki::types::TrustAnchor;
 
     use crate::app_identifier::AppIdentifier;
@@ -285,34 +273,24 @@
 
     #[derive(Debug)]
     pub struct MockAttestationCa {
-<<<<<<< HEAD
-        #[debug(skip)]
-        certificate: Certificate,
-        certificate_der: CertificateDer<'static>,
-=======
         #[debug("{:?}", certificate.der())]
         certificate: Certificate,
         key_pair: KeyPair,
->>>>>>> 9b475bde
     }
 
     impl MockAttestationCa {
         pub fn generate() -> Self {
-<<<<<<< HEAD
+            let key_pair = KeyPair::generate_for(&PKCS_ECDSA_P384_SHA384).unwrap();
+
             let mut params = CertificateParams::default();
             params.is_ca = IsCa::Ca(BasicConstraints::Constrained(0));
-
-            let certificate = Certificate::from_params(params).unwrap();
-            let der = CertificateDer::from(certificate.serialize_der().unwrap());
-
-            Self {
-                certificate,
-                certificate_der: der,
-            }
+            let certificate = params.self_signed(&key_pair).unwrap();
+
+            Self { certificate, key_pair }
         }
 
         pub fn trust_anchor(&self) -> TrustAnchor {
-            webpki::anchor_from_trusted_cert(&self.certificate_der).unwrap()
+            webpki::anchor_from_trusted_cert(self.certificate.der()).unwrap()
         }
     }
 
@@ -348,29 +326,12 @@
                 Self::from_static_der(&MOCK_APPLE_ROOT_CA, &MOCK_APPLE_ROOT_CA_KEY)
                     .expect("could not decode mock Apple root CA")
             }
-=======
-            let key_pair = KeyPair::generate_for(&PKCS_ECDSA_P384_SHA384).unwrap();
-
-            let mut params = CertificateParams::default();
-            params.is_ca = IsCa::Ca(BasicConstraints::Constrained(0));
-            let certificate = params.self_signed(&key_pair).unwrap();
-
-            Self { certificate, key_pair }
-        }
-
-        pub fn trust_anchor(&self) -> TrustAnchor {
-            webpki::anchor_from_trusted_cert(self.certificate.der()).unwrap()
->>>>>>> 9b475bde
         }
     }
 
     impl AsRef<[u8]> for MockAttestationCa {
         fn as_ref(&self) -> &[u8] {
-<<<<<<< HEAD
-            self.certificate_der.as_ref()
-=======
             self.certificate.der().as_ref()
->>>>>>> 9b475bde
         }
     }
 
@@ -380,18 +341,9 @@
             challenge: &[u8],
             app_identifier: &AppIdentifier,
         ) -> (Self, SigningKey) {
-<<<<<<< HEAD
-            let mut params = CertificateParams::default();
-
-            // Generate an ECDSA key pair and get both the private and public key from it.
-            let key_pair = KeyPair::generate(params.alg).unwrap();
-            let signing_key = SigningKey::from_pkcs8_der(key_pair.serialized_der()).unwrap();
-            let verifying_key = VerifyingKey::from_public_key_der(&key_pair.public_key_der()).unwrap();
-=======
             // Generate an ECDSA key pair and get both the private and public key from it.
             let key_pair = KeyPair::generate_for(&PKCS_ECDSA_P256_SHA256).unwrap();
             let signing_key = SigningKey::from_pkcs8_der(key_pair.serialized_der()).unwrap();
->>>>>>> 9b475bde
 
             // Build `AuthenticatorData` with the following contents:
             // * The app identifier string as RP ID.
@@ -403,10 +355,7 @@
 
             let aaguid = AttestationEnvironment::Development.aaguid();
 
-<<<<<<< HEAD
-=======
             let verifying_key = signing_key.verifying_key();
->>>>>>> 9b475bde
             let encoded_point = verifying_key.to_encoded_point(false);
             let credential_id = Sha256::digest(encoded_point).to_vec();
 
@@ -432,29 +381,12 @@
             let extension = AppleAnonymousAttestationExtension { nonce: &nonce };
             let mut extension_content = Vec::new();
             extension.encode_to_vec(&mut extension_content).unwrap();
-<<<<<<< HEAD
-=======
 
             let mut params = CertificateParams::default();
->>>>>>> 9b475bde
             params.custom_extensions = vec![CustomExtension::from_oid_content(
                 &APPLE_ANONYMOUS_ATTESTATION_OID,
                 extension_content,
             )];
-<<<<<<< HEAD
-
-            params.key_pair = Some(key_pair);
-            let certificate = Certificate::from_params(params).unwrap();
-
-            // Sign the X.509 certificate with the CA private key, then serialize
-            // this and the CA certificate into a DER certificate chain.
-            let x509_certificates = vec![
-                certificate.serialize_der_with_signer(&ca.certificate).unwrap(),
-                ca.certificate_der.as_ref().to_vec(),
-            ]
-            .try_into()
-            .unwrap();
-=======
             let certificate = params.signed_by(&key_pair, &ca.certificate, &ca.key_pair).unwrap();
 
             // Sign the X.509 certificate with the CA private key, then serialize
@@ -462,7 +394,6 @@
             let x509_certificates = vec![certificate.der().to_vec(), ca.certificate.der().to_vec()]
                 .try_into()
                 .unwrap();
->>>>>>> 9b475bde
 
             // Generate random receipt data, as this is not validated.
             let mut receipt = vec![0u8; 32];
