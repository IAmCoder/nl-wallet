[package]
name = "apple_app_attest"
version.workspace = true
edition.workspace = true
rust-version.workspace = true

[lints]
workspace = true

[lib]
doctest = false

[[test]]
name = "assertion"
path = "tests/assertion.rs"
required-features = ["mock"]

[[test]]
name = "attestation"
path = "tests/attestation.rs"

[features]
# Have the main crate types implement serde::Serialize in addition to serde::Deserialize.
serialize = []
<<<<<<< HEAD
# Include mock constructors for for the main crate types for use in testing.
mock = ["serialize", "dep:rand", "dep:rcgen", "derive_more/debug"]
# Include support for the self-signed mock Apple CA (see the assets dir).
mock_ca = ["rcgen?/x509-parser"]
=======
mock = ["serialize", "dep:rand", "dep:rcgen", "derive_more/debug"]
>>>>>>> 9b475bde

[dependencies]
chrono = { workspace = true, features = ["now"] }
ciborium.workspace = true
const-decoder.workspace = true
coset.workspace = true
der = { workspace = true, features = ["std", "derive"] }
derive_more = { workspace = true, features = ["as_ref", "display"] }
nutype.workspace = true
p256 = { workspace = true, features = ["std", "ecdsa", "pkcs8"] }
passkey-types.workspace = true
serde = { workspace = true, features = ["derive"] }
serde_with.workspace = true
sha2.workspace = true
thiserror.workspace = true
x509-parser.workspace = true
rustls-webpki.workspace = true

rand = { workspace = true, optional = true }
<<<<<<< HEAD
rcgen = { workspace = true, optional = true }
=======
rcgen = { workspace = true, optional = true, features = ["ring"] }
>>>>>>> 9b475bde

[dev-dependencies]
assert_matches.workspace = true
rand_core.workspace = true
rstest.workspace = true<|MERGE_RESOLUTION|>--- conflicted
+++ resolved
@@ -22,14 +22,10 @@
 [features]
 # Have the main crate types implement serde::Serialize in addition to serde::Deserialize.
 serialize = []
-<<<<<<< HEAD
 # Include mock constructors for for the main crate types for use in testing.
 mock = ["serialize", "dep:rand", "dep:rcgen", "derive_more/debug"]
 # Include support for the self-signed mock Apple CA (see the assets dir).
 mock_ca = ["rcgen?/x509-parser"]
-=======
-mock = ["serialize", "dep:rand", "dep:rcgen", "derive_more/debug"]
->>>>>>> 9b475bde
 
 [dependencies]
 chrono = { workspace = true, features = ["now"] }
@@ -49,11 +45,7 @@
 rustls-webpki.workspace = true
 
 rand = { workspace = true, optional = true }
-<<<<<<< HEAD
-rcgen = { workspace = true, optional = true }
-=======
 rcgen = { workspace = true, optional = true, features = ["ring"] }
->>>>>>> 9b475bde
 
 [dev-dependencies]
 assert_matches.workspace = true
