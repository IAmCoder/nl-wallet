--- conflicted
+++ resolved
@@ -13,9 +13,8 @@
     logging::init_logging,
     models::{
         pin::PinValidationResult,
-        unlock::UnlockResult,
+        unlock::WalletUnlockResult,
         uri_flow_event::{DigidState, UriFlowEvent},
-        wallet::WalletUnlockResult,
     },
 };
 
@@ -89,26 +88,22 @@
     Ok(result)
 }
 
+/// Syncs the wallet lock status notifying the wallet_app through the [`WALLET_API_ENVIRONMENT`].
+fn sync_wallet_lock_status(wallet: RwLockWriteGuard<'_, Wallet>, lock_sink: &StreamSink<bool>) {
+    let is_locked = wallet.is_locked();
+    lock_sink.add(is_locked);
+}
+
 #[async_runtime]
-<<<<<<< HEAD
 #[flutter_api_error]
-pub async fn unlock_wallet(pin: String) -> Result<UnlockResult> {
+pub async fn unlock_wallet(pin: String) -> Result<WalletUnlockResult> {
     let wallet_env = wallet_environment();
     let mut wallet = wallet_env.wallet.write().await;
 
     let result = wallet.unlock(pin).await.try_into()?;
-
-    wallet_env.lock_sink.add(wallet.is_locked());
+    sync_wallet_lock_status(wallet, &wallet_env.lock_sink);
 
     Ok(result)
-=======
-pub async fn unlock_wallet(pin: String) -> Vec<u8> {
-    let mut wallet = wallet().write().await;
-    let unlock_result = wallet.unlock(pin).await;
-    let wallet_unlock_result = WalletUnlockResult::from(unlock_result);
-    sync_wallet_lock_status(wallet);
-    bincode::serialize(&wallet_unlock_result).unwrap()
->>>>>>> b4120206
 }
 
 #[async_runtime]
@@ -118,20 +113,9 @@
     let mut wallet = wallet_env.wallet.write().await;
 
     wallet.lock();
-<<<<<<< HEAD
-    wallet_env.lock_sink.add(wallet.is_locked());
+    sync_wallet_lock_status(wallet, &wallet_env.lock_sink);
 
     Ok(())
-=======
-    sync_wallet_lock_status(wallet);
-    Ok(())
-}
-
-/// Syncs the wallet lock status notifying the wallet_app through the [WALLET_API_ENVIRONMENT].
-fn sync_wallet_lock_status(wallet: RwLockWriteGuard<'_, Wallet>) {
-    let is_locked = wallet.is_locked();
-    wallet_lock_sink().add(is_locked);
->>>>>>> b4120206
 }
 
 #[async_runtime]
@@ -144,9 +128,12 @@
 #[async_runtime]
 #[flutter_api_error]
 pub async fn register(pin: String) -> Result<()> {
-    let mut wallet = wallet().write().await;
+    let wallet_env = wallet_environment();
+    let mut wallet = wallet_env.wallet.write().await;
+
     wallet.register(pin).await?;
-    sync_wallet_lock_status(wallet);
+    sync_wallet_lock_status(wallet, &wallet_env.lock_sink);
+
     Ok(())
 }
 
