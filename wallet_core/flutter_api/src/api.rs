use std::sync::Mutex;

use anyhow::Result;
use flutter_rust_bridge::StreamSink;
use once_cell::sync::Lazy;
use tokio::sync::{OnceCell, RwLock};
use tracing::{info, warn};
use url::Url;

use flutter_api_macros::{async_runtime, flutter_api_error};
use wallet::{self, errors::WalletInitError, RedirectUriType, Wallet};

use crate::{
    async_runtime::init_async_runtime,
    logging::init_logging,
    models::{
        card::{mock_cards, Card},
        config::FlutterConfiguration,
        instruction::WalletInstructionResult,
        pin::PinValidationResult,
        process_uri_event::{PidIssuanceEvent, ProcessUriEvent},
    },
    stream::ClosingStreamSink,
};

static WALLET: OnceCell<RwLock<Wallet>> = OnceCell::const_new();

fn wallet() -> &'static RwLock<Wallet> {
    WALLET
        .get()
        .expect("Wallet must be initialized. Please execute `init()` first.")
}

#[flutter_api_error]
pub fn init() -> Result<()> {
    // Initialize platform specific logging and set the log level.
    // As creating the wallet below could fail and init() could be called again,
    // init_logging() should not fail when being called more than once.
    init_logging();

    // Initialize the async runtime so the #[async_runtime] macro can be used.
    // This function may also be called safely more than once.
    init_async_runtime();

    let initialized = create_wallet()?;
    assert!(initialized, "Wallet can only be initialized once");

    Ok(())
}

pub fn is_initialized() -> bool {
    WALLET.initialized()
}

/// This is called by the public [`init()`] function above.
/// The returned `Result<bool>` is `true` if the wallet was successfully initialized,
/// otherwise it indicates that the wallet was already created.
#[async_runtime]
async fn create_wallet() -> std::result::Result<bool, WalletInitError> {
    let mut created = false;

    _ = WALLET
        .get_or_try_init(|| async {
            // This closure will only be called if WALLET_API_ENVIRONMENT is currently empty.
            let wallet = Wallet::init_all().await?;
            created = true;

            Ok::<_, WalletInitError>(RwLock::new(wallet))
        })
        .await?;

    Ok(created)
}

#[flutter_api_error]
pub fn is_valid_pin(pin: String) -> Result<PinValidationResult> {
    let result = wallet::validate_pin(&pin).into();

    Ok(result)
}

#[async_runtime]
pub async fn set_lock_stream(sink: StreamSink<bool>) {
    let sink = ClosingStreamSink::from(sink);

    wallet().write().await.set_lock_callback(move |locked| sink.add(locked));
}

#[async_runtime]
pub async fn clear_lock_stream() {
    wallet().write().await.clear_lock_callback();
}

#[async_runtime]
pub async fn set_configuration_stream(sink: StreamSink<FlutterConfiguration>) {
    let sink = ClosingStreamSink::from(sink);

    wallet()
        .write()
        .await
        .set_config_callback(move |config| sink.add(config.into()));
}

#[async_runtime]
pub async fn clear_configuration_stream() {
    wallet().write().await.clear_config_callback();
}

type CardsCallback = Box<dyn FnMut(Vec<Card>) + Send>;
static CARDS_CALLBACK: Lazy<Mutex<Option<CardsCallback>>> = Lazy::new(|| Mutex::new(None));

#[async_runtime]
pub async fn set_cards_stream(sink: StreamSink<Vec<Card>>) {
    let sink = ClosingStreamSink::from(sink);

    CARDS_CALLBACK.lock().unwrap().replace(Box::new(move |cards| {
        sink.add(cards);
    }));
}

#[async_runtime]
pub async fn clear_cards_stream() {
    CARDS_CALLBACK.lock().unwrap().take();
}

#[async_runtime]
#[flutter_api_error]
pub async fn unlock_wallet(pin: String) -> Result<WalletInstructionResult> {
    let mut wallet = wallet().write().await;

    let result = wallet.unlock(pin).await.try_into()?;

    Ok(result)
}

#[async_runtime]
pub async fn lock_wallet() {
    let mut wallet = wallet().write().await;

    wallet.lock();
}

#[async_runtime]
pub async fn has_registration() -> bool {
    wallet().read().await.has_registration()
}

#[async_runtime]
#[flutter_api_error]
pub async fn register(pin: String) -> Result<()> {
    let mut wallet = wallet().write().await;

    wallet.register(pin).await?;

    Ok(())
}

#[async_runtime]
#[flutter_api_error]
pub async fn create_pid_issuance_redirect_uri() -> Result<String> {
    let mut wallet = wallet().write().await;

    let auth_url = wallet.create_pid_issuance_redirect_uri().await?;

    Ok(auth_url.into())
}

#[async_runtime]
pub async fn cancel_pid_issuance() {
    let mut wallet = wallet().write().await;

    wallet.cancel_pid_issuance()
}

<<<<<<< HEAD
=======
#[async_runtime]
#[flutter_api_error]
pub async fn reject_pid_issuance() -> Result<()> {
    let mut wallet = wallet().write().await;

    wallet.reject_pid_issuance().await?;

    Ok(())
}

#[async_runtime]
#[flutter_api_error]
pub async fn accept_pid_issuance(pin: String) -> Result<WalletInstructionResult> {
    let mut wallet = wallet().write().await;

    let result = wallet.accept_pid_issuance(pin).await.try_into()?;

    // If PID issuance succeeded, send the mock cards through the cards stream.
    if let Some(cards_callback) = CARDS_CALLBACK.lock().unwrap().as_mut() {
        cards_callback(mock_cards());
    }

    Ok(result)
}

>>>>>>> 0b259f15
// Note that any return value from this function (success or error) is ignored in Flutter!
#[async_runtime]
pub async fn process_uri(uri: String, sink: StreamSink<ProcessUriEvent>) {
    let sink = ClosingStreamSink::from(sink);

    // Parse the URI we have received from Flutter.
    let url = match Url::parse(&uri) {
        Ok(url) => url,
        Err(_) => {
            // If URL parsing fails, this is probably an error on the Flutter side.
            // Rather than panicking we just return that we do not know this URI.
            sink.add(ProcessUriEvent::UnknownUri);

            return;
        }
    };

    // Have the wallet identify the type of redirect URI.
    // Note that the obtained read lock only exists temporarily.
    let uri_type = wallet().read().await.identify_redirect_uri(&url);

    let final_event = match uri_type {
        // This is a PID issuance redirect URI.
        RedirectUriType::PidIssuance => {
            // Send an event on the stream to indicate that we are in the PID issuance flow.
            let auth_event = ProcessUriEvent::PidIssuance {
                event: PidIssuanceEvent::Authenticating,
            };
            sink.add(auth_event);

            // Have the wallet actually process the redirect URI.
            let event = process_pid_issuance_redirect_uri(&url).await;

            ProcessUriEvent::PidIssuance { event }
        }
        // The wallet does not recognise the redirect URI.
        RedirectUriType::Unknown => ProcessUriEvent::UnknownUri,
    };

    sink.add(final_event);
}

async fn process_pid_issuance_redirect_uri(url: &Url) -> PidIssuanceEvent {
    let mut wallet = wallet().write().await;

    wallet.continue_pid_issuance(url).await.map_or_else(
        |error| {
            // Log the error, since this is not caught by the `#[flutter_api_error]` macro.
            warn!("PID issuance error: {}", error);
            info!("PID issuance error details: {:?}", error);

            // Then convert then error to JSON, wrapped inside a `PidIssuanceEvent::Error`.
            error.into()
        },
        |_mdocs| PidIssuanceEvent::Success {
            preview_cards: mock_cards(), // TODO: actually convert mdocs to card
        },
    )
}

// todo: handle inner instructions errors (regarding PIN) similarly to unlock_wallet above.
#[async_runtime]
#[flutter_api_error]
pub async fn accept_pid_issuance(pin: String) -> Result<()> {
    let mut wallet = wallet().write().await;

    wallet.accept_pid_issuance(pin).await?;

    // If PID issuance succeeded, send the mock cards through the cards stream.
    if let Some(cards_callback) = CARDS_CALLBACK.lock().unwrap().as_mut() {
        cards_callback(mock_cards());
    }

    Ok(())
}

#[async_runtime]
#[flutter_api_error]
pub async fn reject_pid_issuance() -> Result<()> {
    let mut wallet = wallet().write().await;

    wallet.reject_pid_issuance().await?;

    Ok(())
}

#[cfg(test)]
mod tests {
    use super::*;

    fn test_is_valid_pin(pin: &str) -> bool {
        matches!(
            is_valid_pin(pin.to_string()).expect("Could not validate PIN"),
            PinValidationResult::Ok
        )
    }

    #[test]
    fn check_valid_pin() {
        assert!(test_is_valid_pin("142032"));
    }

    #[test]
    fn check_invalid_pin() {
        assert!(!test_is_valid_pin("sdfioj"));
    }
}<|MERGE_RESOLUTION|>--- conflicted
+++ resolved
@@ -172,34 +172,6 @@
     wallet.cancel_pid_issuance()
 }
 
-<<<<<<< HEAD
-=======
-#[async_runtime]
-#[flutter_api_error]
-pub async fn reject_pid_issuance() -> Result<()> {
-    let mut wallet = wallet().write().await;
-
-    wallet.reject_pid_issuance().await?;
-
-    Ok(())
-}
-
-#[async_runtime]
-#[flutter_api_error]
-pub async fn accept_pid_issuance(pin: String) -> Result<WalletInstructionResult> {
-    let mut wallet = wallet().write().await;
-
-    let result = wallet.accept_pid_issuance(pin).await.try_into()?;
-
-    // If PID issuance succeeded, send the mock cards through the cards stream.
-    if let Some(cards_callback) = CARDS_CALLBACK.lock().unwrap().as_mut() {
-        cards_callback(mock_cards());
-    }
-
-    Ok(result)
-}
-
->>>>>>> 0b259f15
 // Note that any return value from this function (success or error) is ignored in Flutter!
 #[async_runtime]
 pub async fn process_uri(uri: String, sink: StreamSink<ProcessUriEvent>) {
@@ -260,20 +232,19 @@
     )
 }
 
-// todo: handle inner instructions errors (regarding PIN) similarly to unlock_wallet above.
-#[async_runtime]
-#[flutter_api_error]
-pub async fn accept_pid_issuance(pin: String) -> Result<()> {
-    let mut wallet = wallet().write().await;
-
-    wallet.accept_pid_issuance(pin).await?;
+#[async_runtime]
+#[flutter_api_error]
+pub async fn accept_pid_issuance(pin: String) -> Result<WalletInstructionResult> {
+    let mut wallet = wallet().write().await;
+
+    let result = wallet.accept_pid_issuance(pin).await.try_into()?;
 
     // If PID issuance succeeded, send the mock cards through the cards stream.
     if let Some(cards_callback) = CARDS_CALLBACK.lock().unwrap().as_mut() {
         cards_callback(mock_cards());
     }
 
-    Ok(())
+    Ok(result)
 }
 
 #[async_runtime]
