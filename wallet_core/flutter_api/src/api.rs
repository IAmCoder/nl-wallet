--- conflicted
+++ resolved
@@ -20,7 +20,6 @@
     stream::ClosingStreamSink,
 };
 
-<<<<<<< HEAD
 static WALLET: OnceCell<RwLock<Wallet>> = OnceCell::const_new();
 
 fn wallet() -> &'static RwLock<Wallet> {
@@ -29,37 +28,8 @@
         .expect("Wallet must be initialized. Please execute `init()` first.")
 }
 
+#[flutter_api_error]
 pub fn init() -> Result<()> {
-=======
-struct WalletApiEnvironment {
-    wallet: RwLock<Wallet>,
-    lock_sink: StreamSink<bool>,
-}
-
-impl WalletApiEnvironment {
-    fn new(wallet: Wallet, lock_sink: StreamSink<bool>) -> Self {
-        WalletApiEnvironment {
-            wallet: RwLock::new(wallet),
-            lock_sink,
-        }
-    }
-}
-
-static WALLET_API_ENVIRONMENT: OnceCell<WalletApiEnvironment> = OnceCell::const_new();
-
-fn wallet_environment() -> &'static WalletApiEnvironment {
-    WALLET_API_ENVIRONMENT
-        .get()
-        .expect("Wallet must be initialized. Please execute `init()` first.")
-}
-
-fn wallet() -> &'static RwLock<Wallet> {
-    &wallet_environment().wallet
-}
-
-#[flutter_api_error]
-pub fn init(wallet_lock_sink: StreamSink<bool>) -> Result<()> {
->>>>>>> df13b383
     // Initialize platform specific logging and set the log level.
     // As creating the wallet below could fail and init() could be called again,
     // init_logging() should not fail when being called more than once.
@@ -79,11 +49,7 @@
 /// The returned `Result<bool>` is `true` if the wallet was successfully initialized,
 /// otherwise it indicates that the wallet was already created.
 #[async_runtime]
-<<<<<<< HEAD
-async fn create_wallet() -> Result<bool> {
-=======
-async fn init_wallet_environment(lock_sink: StreamSink<bool>) -> std::result::Result<bool, WalletInitError> {
->>>>>>> df13b383
+async fn create_wallet() -> std::result::Result<bool, WalletInitError> {
     let mut created = false;
 
     _ = WALLET
@@ -92,13 +58,9 @@
             let wallet = init_wallet().await?;
             created = true;
 
-<<<<<<< HEAD
-            Ok(RwLock::new(wallet))
-=======
-            Ok::<_, WalletInitError>(WalletApiEnvironment::new(wallet, lock_sink))
->>>>>>> df13b383
+            Ok::<_, WalletInitError>(RwLock::new(wallet))
         })
-        .await;
+        .await?;
 
     Ok(created)
 }
@@ -110,14 +72,8 @@
     Ok(result)
 }
 
-/// Syncs the wallet lock status notifying the wallet_app through the [`WALLET_API_ENVIRONMENT`].
-fn sync_wallet_lock_status(wallet: RwLockWriteGuard<'_, Wallet>, lock_sink: &StreamSink<bool>) {
-    let is_locked = wallet.is_locked();
-    lock_sink.add(is_locked);
-}
-
-#[async_runtime]
-<<<<<<< HEAD
+#[async_runtime]
+#[flutter_api_error]
 pub async fn set_lock_stream(sink: StreamSink<bool>) -> Result<()> {
     let sink = ClosingStreamSink::from(sink);
 
@@ -127,6 +83,7 @@
 }
 
 #[async_runtime]
+#[flutter_api_error]
 pub async fn clear_lock_stream() -> Result<()> {
     wallet().write().await.clear_lock_callback();
 
@@ -134,6 +91,7 @@
 }
 
 #[async_runtime]
+#[flutter_api_error]
 pub async fn set_configuration_stream(sink: StreamSink<FlutterConfiguration>) -> Result<()> {
     let sink = ClosingStreamSink::from(sink);
 
@@ -146,6 +104,7 @@
 }
 
 #[async_runtime]
+#[flutter_api_error]
 pub async fn clear_configuration_stream() -> Result<()> {
     wallet().write().await.clear_config_callback();
 
@@ -153,40 +112,21 @@
 }
 
 #[async_runtime]
-pub async fn unlock_wallet(pin: String) -> Vec<u8> {
+#[flutter_api_error]
+pub async fn unlock_wallet(pin: String) -> Result<WalletUnlockResult> {
     let mut wallet = wallet().write().await;
 
-    let unlock_result = wallet.unlock(pin).await;
-    let wallet_unlock_result = WalletUnlockResult::from(unlock_result);
-
-    bincode::serialize(&wallet_unlock_result).unwrap()
-=======
-#[flutter_api_error]
-pub async fn unlock_wallet(pin: String) -> Result<WalletUnlockResult> {
-    let wallet_env = wallet_environment();
-    let mut wallet = wallet_env.wallet.write().await;
-
     let result = wallet.unlock(pin).await.try_into()?;
-    sync_wallet_lock_status(wallet, &wallet_env.lock_sink);
 
     Ok(result)
->>>>>>> df13b383
 }
 
 #[async_runtime]
 #[flutter_api_error]
 pub async fn lock_wallet() -> Result<()> {
-<<<<<<< HEAD
     let mut wallet = wallet().write().await;
 
     wallet.lock();
-=======
-    let wallet_env = wallet_environment();
-    let mut wallet = wallet_env.wallet.write().await;
-
-    wallet.lock();
-    sync_wallet_lock_status(wallet, &wallet_env.lock_sink);
->>>>>>> df13b383
 
     Ok(())
 }
@@ -201,17 +141,9 @@
 #[async_runtime]
 #[flutter_api_error]
 pub async fn register(pin: String) -> Result<()> {
-<<<<<<< HEAD
     let mut wallet = wallet().write().await;
 
     wallet.register(pin).await?;
-=======
-    let wallet_env = wallet_environment();
-    let mut wallet = wallet_env.wallet.write().await;
-
-    wallet.register(pin).await?;
-    sync_wallet_lock_status(wallet, &wallet_env.lock_sink);
->>>>>>> df13b383
 
     Ok(())
 }
