--- conflicted
+++ resolved
@@ -1,10 +1,6 @@
 {
     "@@locale": "en",
-<<<<<<< HEAD
-    "@@last_modified": "2024-02-14T13:26:53+01:00",
-=======
     "@@last_modified": "2024-02-15T15:56:03+01:00",
->>>>>>> 38972168
     "aboutScreenDescription": "This demo is realized by multiple parties and was commissioned by the dutch government. For more information see edi.pleio.nl.",
     "aboutScreenPrivacyCta": "Privacy policy",
     "aboutScreenTermsCta": "Terms and conditions",
