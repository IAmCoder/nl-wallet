--- conflicted
+++ resolved
@@ -35,19 +35,8 @@
       builder: (context, snapshot) {
         final isLocked = _lockedStreamCache = snapshot.data!;
         if (isLocked) {
-<<<<<<< HEAD
+          _dismissOpenDialogs(context);
           return _buildLockedState();
-=======
-          _dismissOpenDialogs(context);
-          return BlocProvider<PinBloc>(
-            create: (BuildContext context) => bloc ?? PinBloc(context.read<UnlockWalletWithPinUseCase>()),
-            child: PinScreen(
-              onUnlock: (_) {
-                /// Unused, locked state is observed above, causing this widget to be replaced
-              },
-            ),
-          );
->>>>>>> 749d7871
         } else {
           return child;
         }
@@ -55,7 +44,6 @@
     );
   }
 
-<<<<<<< HEAD
   Widget _buildLockedState() {
     return BlocProvider<PinBloc>(
       create: (context) => bloc ?? PinBloc(context.read<UnlockWalletWithPinUseCase>()),
@@ -65,7 +53,8 @@
         },
       ),
     );
-=======
+  }
+
   void _dismissOpenDialogs(BuildContext context) {
     Future.microtask(() {
       Navigator.of(context).popUntil((route) {
@@ -73,6 +62,5 @@
         return !isDialog;
       });
     });
->>>>>>> 749d7871
   }
 }