import 'dart:async';

import 'package:collection/collection.dart';
import 'package:equatable/equatable.dart';
import 'package:fimber/fimber.dart';
import 'package:flutter_bloc/flutter_bloc.dart';

import '../../../../data/repository/pid/pid_repository.dart';
import '../../../../domain/model/attribute/data_attribute.dart';
import '../../../../domain/model/wallet_card.dart';
import '../../../../domain/usecase/card/get_pid_issuance_response_usecase.dart';
import '../../../../domain/usecase/card/get_wallet_cards_usecase.dart';
import '../../../../domain/usecase/card/wallet_add_issued_cards_usecase.dart';
<<<<<<< HEAD
import '../../../../domain/usecase/pid/get_pid_issuance_url_usecase.dart';
import '../../../../domain/usecase/pid/observe_pid_issuance_status_usecase.dart';
=======
import '../../../../util/extension/bloc_extension.dart';
>>>>>>> 1e45ea02
import '../../../../wallet_constants.dart';

part 'wallet_personalize_event.dart';
part 'wallet_personalize_state.dart';

class WalletPersonalizeBloc extends Bloc<WalletPersonalizeEvent, WalletPersonalizeState> {
  final GetPidIssuanceResponseUseCase getPidIssuanceResponseUseCase;
  final WalletAddIssuedCardsUseCase walletAddIssuedCardsUseCase;
  final GetWalletCardsUseCase getWalletCardsUseCase;
  final GetPidIssuanceUrlUseCase getPidIssuanceUrlUseCase;
  final ObservePidIssuanceStatusUseCase observePidIssuanceStatusUseCase;

  StreamSubscription? _pidIssuanceStatusSubscription;

  WalletPersonalizeBloc(
    this.getPidIssuanceResponseUseCase,
    this.walletAddIssuedCardsUseCase,
    this.getWalletCardsUseCase,
    this.getPidIssuanceUrlUseCase,
    this.observePidIssuanceStatusUseCase,
  ) : super(const WalletPersonalizeInitial()) {
    on<WalletPersonalizeLoginWithDigidClicked>(_onLoginWithDigidClicked);
    on<WalletPersonalizeLoginWithDigidSucceeded>(_onLoginWithDigidSucceeded);
    on<WalletPersonalizeLoginWithDigidFailed>(_onLoginWithDigidFailed);
    on<WalletPersonalizeOfferingVerified>(_onOfferingVerified);
    on<WalletPersonalizePinConfirmed>(_onPinConfirmed);
    on<WalletPersonalizeOnBackPressed>(_onBackPressed);
    on<WalletPersonalizeOnRetryClicked>(_onRetryClicked);
    on<WalletPersonalizeAuthInProgress>(_onAuthInProgress);

    _pidIssuanceStatusSubscription = observePidIssuanceStatusUseCase.invoke().listen(_handlePidIssuanceStatusUpdate);
  }

  void _handlePidIssuanceStatusUpdate(event) {
    if (state is WalletPersonalizeDigidFailure) return; // Don't navigate when user cancelled.
    switch (event) {
      case PidIssuanceStatus.success:
        add(WalletPersonalizeLoginWithDigidSucceeded());
        break;
      case PidIssuanceStatus.error:
        add(WalletPersonalizeLoginWithDigidFailed());
        break;
      case PidIssuanceStatus.authenticating:
        add(WalletPersonalizeAuthInProgress());
        break;
    }
  }

  void _onLoginWithDigidClicked(event, emit) async {
<<<<<<< HEAD
    String url = await getPidIssuanceUrlUseCase.invoke();
    emit(WalletPersonalizeConnectDigid(url));
=======
    try {
      emit(const WalletPersonalizeLoadingIssuanceUrl());
      String url = await getDigidAuthUrlUseCase.invoke();
      emit(WalletPersonalizeConnectDigid(url));
    } catch (ex, stack) {
      Fimber.e('Failed to get authentication url', ex: ex, stacktrace: stack);
      handleError(
        ex,
        onUnhandledError: (ex) => emit(WalletPersonalizeDigidFailure()),
      );
    }
>>>>>>> 1e45ea02
  }

  void _onLoginWithDigidSucceeded(event, emit) async {
    try {
      final issuanceResponse = await getPidIssuanceResponseUseCase.invoke();
      final allAttributes = issuanceResponse.cards.map((e) => e.attributes).flattened;
      emit(WalletPersonalizeCheckData(availableAttributes: allAttributes.toList()));
    } catch (ex, stack) {
      Fimber.e('Failed to get PID', ex: ex, stacktrace: stack);
      emit(WalletPersonalizeFailure());
    }
  }

  void _onLoginWithDigidFailed(event, emit) async => emit(WalletPersonalizeDigidFailure());

  void _onOfferingVerified(WalletPersonalizeOfferingVerified event, emit) async {
    emit(const WalletPersonalizeConfirmPin());
  }

  void _onRetryClicked(event, emit) async => emit(const WalletPersonalizeInitial());

  void _onAuthInProgress(event, emit) async => emit(const WalletPersonalizeAuthenticating());

  void _onBackPressed(event, emit) async {
    final state = this.state;
    if (state.canGoBack) {
      if (state is WalletPersonalizeConfirmPin) {
        final issuanceResponse = await getPidIssuanceResponseUseCase.invoke();
        final allAttributes = issuanceResponse.cards.map((e) => e.attributes).flattened;
        emit(
          WalletPersonalizeCheckData(
            didGoBack: true,
            availableAttributes: allAttributes.toList(),
          ),
        );
      }
    }
  }

  Future<void> _onPinConfirmed(event, emit) async {
    final state = this.state;
    if (state is WalletPersonalizeConfirmPin) {
      emit(const WalletPersonalizeLoadInProgress(5));
      await Future.delayed(kDefaultMockDelay);
      try {
        final issuanceResponse = await getPidIssuanceResponseUseCase.invoke();
        await walletAddIssuedCardsUseCase.invoke(issuanceResponse.cards, issuanceResponse.organization);
        await _loadCardsAndEmitSuccessState(event, emit);
      } catch (ex, stack) {
        Fimber.e('Failed to add cards to wallet', ex: ex, stacktrace: stack);
        emit(WalletPersonalizeFailure());
      }
    }
  }

  Future<void> _loadCardsAndEmitSuccessState(event, emit) async {
    try {
      final cards = await getWalletCardsUseCase.invoke();
      emit(WalletPersonalizeSuccess(cards));
    } catch (ex, stack) {
      Fimber.e('Failed to fetch cards from wallet', ex: ex, stacktrace: stack);
      emit(WalletPersonalizeFailure());
    }
  }

  @override
  Future<void> close() async {
    _pidIssuanceStatusSubscription?.cancel();
    super.close();
  }
}<|MERGE_RESOLUTION|>--- conflicted
+++ resolved
@@ -11,12 +11,9 @@
 import '../../../../domain/usecase/card/get_pid_issuance_response_usecase.dart';
 import '../../../../domain/usecase/card/get_wallet_cards_usecase.dart';
 import '../../../../domain/usecase/card/wallet_add_issued_cards_usecase.dart';
-<<<<<<< HEAD
 import '../../../../domain/usecase/pid/get_pid_issuance_url_usecase.dart';
 import '../../../../domain/usecase/pid/observe_pid_issuance_status_usecase.dart';
-=======
 import '../../../../util/extension/bloc_extension.dart';
->>>>>>> 1e45ea02
 import '../../../../wallet_constants.dart';
 
 part 'wallet_personalize_event.dart';
@@ -66,13 +63,9 @@
   }
 
   void _onLoginWithDigidClicked(event, emit) async {
-<<<<<<< HEAD
-    String url = await getPidIssuanceUrlUseCase.invoke();
-    emit(WalletPersonalizeConnectDigid(url));
-=======
     try {
       emit(const WalletPersonalizeLoadingIssuanceUrl());
-      String url = await getDigidAuthUrlUseCase.invoke();
+      String url = await getPidIssuanceUrlUseCase.invoke();
       emit(WalletPersonalizeConnectDigid(url));
     } catch (ex, stack) {
       Fimber.e('Failed to get authentication url', ex: ex, stacktrace: stack);
@@ -81,7 +74,6 @@
         onUnhandledError: (ex) => emit(WalletPersonalizeDigidFailure()),
       );
     }
->>>>>>> 1e45ea02
   }
 
   void _onLoginWithDigidSucceeded(event, emit) async {
