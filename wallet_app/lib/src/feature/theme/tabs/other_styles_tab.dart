import 'package:flutter/material.dart';

import '../../../domain/model/app_image_data.dart';
import '../../../domain/model/attribute/attribute.dart';
import '../../../domain/model/attribute/data_attribute.dart';
import '../../../domain/model/attribute/missing_attribute.dart';
import '../../../domain/model/attribute/ui_attribute.dart';
import '../../../domain/model/card_front.dart';
import '../../../domain/model/organization.dart';
import '../../../domain/model/policy/policy.dart';
import '../../../domain/model/timeline/interaction_timeline_attribute.dart';
import '../../../domain/model/timeline/operation_timeline_attribute.dart';
import '../../../domain/model/wallet_card.dart';
import '../../../util/extension/string_extension.dart';
import '../../../wallet_assets.dart';
import '../../common/sheet/confirm_action_sheet.dart';
import '../../common/sheet/explanation_sheet.dart';
import '../../common/sheet/help_sheet.dart';
import '../../common/widget/activity_summary.dart';
import '../../common/widget/animated_linear_progress_indicator.dart';
import '../../common/widget/attribute/attribute_row.dart';
import '../../common/widget/bullet_list.dart';
import '../../common/widget/button/animated_visibility_back_button.dart';
import '../../common/widget/button/wallet_back_button.dart';
import '../../common/widget/card/shared_attributes_card.dart';
import '../../common/widget/card/wallet_card_item.dart';
import '../../common/widget/centered_loading_indicator.dart';
import '../../common/widget/fade_in_at_offset.dart';
import '../../common/widget/history/timeline_attribute_row.dart';
import '../../common/widget/history/timeline_section_header.dart';
import '../../common/widget/icon_row.dart';
import '../../common/widget/info_row.dart';
import '../../common/widget/loading_indicator.dart';
import '../../common/widget/numbered_list.dart';
import '../../common/widget/pin_field_demo.dart';
import '../../common/widget/pin_header.dart';
import '../../common/widget/policy/policy_row.dart';
import '../../common/widget/policy/policy_section.dart';
import '../../common/widget/select_card_row.dart';
import '../../common/widget/sliver_wallet_app_bar.dart';
import '../../common/widget/stacked_wallet_cards.dart';
import '../../common/widget/status_icon.dart';
import '../../common/widget/version_text.dart';
import '../../common/widget/wallet_app_bar.dart';
import '../../common/widget/wallet_logo.dart';
import '../../disclosure/widget/card_attribute_row.dart';
import '../theme_screen.dart';

final _kSampleCardFront = CardFront(
  title: 'Sample Card'.untranslated,
  backgroundImage: WalletAssets.svg_rijks_card_bg_dark,
  theme: CardFrontTheme.dark,
  info: 'Info'.untranslated,
  logoImage: WalletAssets.logo_card_rijksoverheid,
  subtitle: 'Subtitle'.untranslated,
);

final _kSampleAttributes = [
  DataAttribute(
    key: 'key1',
    label: 'Sample #1'.untranslated,
    value: const StringValue('1'),
    sourceCardDocType: 'sourceCardDocType',
  ),
  DataAttribute(
    key: 'key2',
    label: 'Sample #2'.untranslated,
    value: const StringValue('2'),
    sourceCardDocType: 'sourceCardDocType',
  )
];

final _kSampleCard = WalletCard(
  id: 'id',
  docType: 'docType',
  front: _kSampleCardFront,
  attributes: _kSampleAttributes,
  issuer: _kSampleOrganization,
);

final _kSampleOrganization = Organization(
  id: 'id',
  legalName: 'Organization Name'.untranslated,
  category: 'Category'.untranslated,
  displayName: 'This is a TimelineAttributeRow'.untranslated,
  description: 'Organization description'.untranslated,
  logo: const AppAssetImage(WalletAssets.logo_rijksoverheid),
);

final _kSampleOperationAttribute = OperationTimelineAttribute(
  dateTime: DateTime.now(),
  organization: Organization(
    id: 'id',
    legalName: 'Organization legalName'.untranslated,
    category: 'Category'.untranslated,
    displayName: 'Organization'.untranslated,
    description: 'Organization description'.untranslated,
    logo: const AppAssetImage(WalletAssets.logo_rijksoverheid),
  ),
  dataAttributes: const [],
  status: OperationStatus.issued,
  cardTitle: 'Card Title'.untranslated,
);

final _kSampleInteractionAttribute = InteractionTimelineAttribute(
  dateTime: DateTime.now(),
  organization: Organization(
    id: 'id',
    legalName: 'Organization legalName'.untranslated,
    category: 'Category'.untranslated,
    displayName: 'Organization'.untranslated,
    description: 'Organization description'.untranslated,
    logo: const AppAssetImage(WalletAssets.logo_rijksoverheid),
  ),
  dataAttributes: const [],
  status: InteractionStatus.success,
  policy: const Policy(
    storageDuration: Duration(days: 90),
    dataPurpose: 'Kaart uitgifte',
    dataIsShared: false,
    dataIsSignature: false,
    dataContainsSingleViewProfilePhoto: false,
    deletionCanBeRequested: true,
    privacyPolicyUrl: 'https://www.example.org',
  ),
  requestPurpose: 'Kaart uitgifte'.untranslated,
);

class OtherStylesTab extends StatelessWidget {
  const OtherStylesTab({Key? key}) : super(key: key);

  @override
  Widget build(BuildContext context) {
    return ListView(
      padding: const EdgeInsets.symmetric(horizontal: 16.0, vertical: 32),
      children: [
        _buildAppBarSection(context),
        _buildSheetSection(context),
        _buildAttributeSection(context),
        _buildCardSection(context),
        _buildHistorySection(context),
        _buildPolicySection(context),
        _buildMiscellaneousSection(context),
      ],
    );
  }

  Widget _buildAppBarSection(BuildContext context) {
    return Column(
      children: [
        const ThemeSectionHeader(title: 'App Bars'),
        const SizedBox(height: 12),
        const ThemeSectionSubHeader(title: 'Sliver Wallet App Bar'),
        TextButton(
          onPressed: () => _showSliverWalletAppBarPage(context),
          child: const Text('SliverWalletAppBar'),
        ),
        const ThemeSectionSubHeader(title: 'Wallet App Bar'),
        TextButton(
          onPressed: () => _showWalletAppBarPage(context),
          child: const Text('WalletAppBar'),
        ),
        const ThemeSectionSubHeader(title: 'Wallet App Bar + FadeInAtOffset'),
        TextButton(
          onPressed: () => _showWalletAppBarPageWithFadeInTitle(context),
          child: const Text('WalletAppBar + FadeInAtOffset'),
        ),
      ],
    );
  }

  Widget _buildSheetSection(BuildContext context) {
    return Column(
      children: [
        const ThemeSectionHeader(title: 'Sheets'),
        const SizedBox(height: 12),
        const ThemeSectionSubHeader(title: 'Explanation Sheet'),
        TextButton(
          onPressed: () {
            ExplanationSheet.show(
              context,
              title: 'Title goes here',
              description: 'Description goes here. This is a demo of the ExplanationSheet!',
              closeButtonText: 'close',
            );
          },
          child: const Text('Explanation Sheet'),
        ),
        const ThemeSectionSubHeader(title: 'Confirm Action Sheet'),
        TextButton(
          onPressed: () {
            ConfirmActionSheet.show(
              context,
              title: 'Title goes here',
              description: 'Description goes here. This is a demo of the ConfirmActionSheet!',
              cancelButtonText: 'cancel',
              confirmButtonText: 'confirm',
            );
          },
          child: const Text('Confirm Action Sheet'),
        ),
        const ThemeSectionSubHeader(title: '(Error) Help Sheet'),
        TextButton(
          onPressed: () {
            HelpSheet.show(
              context,
              errorCode: 'xxyyzz',
              supportCode: '1337',
            );
          },
          child: const Text('(Error) Help Sheet'),
        ),
      ],
    );
  }

  Widget _buildAttributeSection(BuildContext context) {
    return Column(
      crossAxisAlignment: CrossAxisAlignment.start,
      children: [
        const ThemeSectionHeader(title: 'Attributes'),
        const SizedBox(height: 12),
        const ThemeSectionSubHeader(title: 'DataAttributeRow - Type Text'),
        AttributeRow(
          attribute: DataAttribute.untranslated(
            value: const StringValue('This is a DataAttributeRow with type text'),
            label: 'Label',
            sourceCardDocType: 'id',
            key: 'mock.other',
          ),
        ),
        const ThemeSectionSubHeader(title: 'RequestedAttributeRow'),
        AttributeRow(
          attribute: MissingAttribute.untranslated(
            label: 'This is a RequestedAttributeRow',
            key: 'mock.other',
          ),
        ),
        const ThemeSectionSubHeader(title: 'UiAttributeRow'),
        AttributeRow(
          attribute: UiAttribute.untranslated(
            value: const StringValue('This is a UiAttributeRow'),
            key: 'mock.other',
            label: 'Label',
            icon: Icons.remove_red_eye,
          ),
        ),
        const ThemeSectionSubHeader(title: 'CardAttributeRow'),
        CardAttributeRow(
          entry: MapEntry(
            _kSampleCard,
            [
              DataAttribute.untranslated(
                label: 'Voornaam',
                value: const StringValue(''),
                sourceCardDocType: '',
                key: '',
              ),
              DataAttribute.untranslated(
                label: 'Achternaam',
                value: const StringValue(''),
                sourceCardDocType: '',
                key: '',
              ),
              DataAttribute.untranslated(
                label: 'Postcode',
                value: const StringValue(''),
                sourceCardDocType: '',
                key: '',
              ),
            ],
          ),
        ),
      ],
    );
  }

  Widget _buildCardSection(BuildContext context) {
    return Column(
      crossAxisAlignment: CrossAxisAlignment.start,
      children: [
        const ThemeSectionHeader(title: 'Cards'),
        const SizedBox(height: 12),
        const ThemeSectionSubHeader(title: 'WalletCardItem'),
        const WalletCardItem(
          title: 'Card Title',
          background: WalletAssets.svg_rijks_card_bg_dark,
          brightness: Brightness.dark,
          subtitle1: 'Card subtitle1',
          subtitle2: 'Card subtitle2',
          logo: WalletAssets.logo_card_rijksoverheid,
          holograph: WalletAssets.svg_rijks_card_holo,
        ),
        const ThemeSectionSubHeader(title: 'StackedWalletCards'),
        StackedWalletCards(cards: [
          _kSampleCard,
          _kSampleCard,
        ]),
        const ThemeSectionSubHeader(title: 'SharedWalletCard'),
        SharedAttributesCard(
          card: _kSampleCard,
          attributes: _kSampleCard.attributes,
        ),
      ],
    );
  }

  Widget _buildHistorySection(BuildContext context) {
    return Column(
      crossAxisAlignment: CrossAxisAlignment.start,
      children: [
        const ThemeSectionHeader(title: 'History'),
        const SizedBox(height: 12),
        const ThemeSectionSubHeader(title: 'TimelineAttributeRow'),
        TimelineAttributeRow(
<<<<<<< HEAD
          attribute: InteractionTimelineAttribute(
            dateTime: DateTime.now(),
            organization: _kSampleOrganization,
            dataAttributes: const [],
            status: InteractionStatus.success,
            policy: const Policy(
              storageDuration: Duration(days: 90),
              dataPurpose: 'Kaart uitgifte',
              dataIsShared: false,
              dataIsSignature: false,
              dataContainsSingleViewProfilePhoto: false,
              deletionCanBeRequested: true,
              privacyPolicyUrl: 'https://www.example.org',
            ),
            requestPurpose: 'Kaart uitgifte'.untranslated,
          ),
=======
          attribute: _kSampleInteractionAttribute,
>>>>>>> 94e800df
          onPressed: () {},
        ),
        const ThemeSectionSubHeader(title: 'TimelineSectionHeader'),
        TimelineSectionHeader(dateTime: DateTime.now()),
      ],
    );
  }

  Widget _buildPolicySection(BuildContext context) {
    return const Column(
      crossAxisAlignment: CrossAxisAlignment.start,
      children: [
        ThemeSectionHeader(title: 'Policy'),
        SizedBox(height: 12),
        ThemeSectionSubHeader(title: 'PolicyRow'),
        PolicyRow(icon: Icons.alarm, title: 'This is a Policy Row'),
        ThemeSectionSubHeader(title: 'PolicySection'),
        PolicySection(
          Policy(
            storageDuration: Duration(days: 90),
            dataPurpose: 'Kaart uitgifte',
            dataIsShared: false,
            dataIsSignature: false,
            dataContainsSingleViewProfilePhoto: false,
            deletionCanBeRequested: true,
            privacyPolicyUrl: 'https://www.example.org',
          ),
        ),
      ],
    );
  }

  Widget _buildMiscellaneousSection(BuildContext context) {
    return Column(
      crossAxisAlignment: CrossAxisAlignment.start,
      children: [
        const ThemeSectionHeader(title: 'Miscellaneous'),
        const SizedBox(height: 12),
        const ThemeSectionSubHeader(title: 'AnimatedLinearProgressIndicator'),
        const AnimatedLinearProgressIndicator(progress: 0.3),
        const ThemeSectionSubHeader(title: 'AnimatedVisibilityBackButton'),
        const AnimatedVisibilityBackButton(visible: true),
        const ThemeSectionSubHeader(title: 'CenteredLoadingIndicator'),
        const CenteredLoadingIndicator(),
        const ThemeSectionSubHeader(title: 'LoadingIndicator'),
        const LoadingIndicator(),
        const ThemeSectionSubHeader(title: 'PinHeader'),
        const PinHeader(title: 'Title', description: 'Description', hasError: false),
        const ThemeSectionSubHeader(title: 'SelectCardRow'),
        SelectCardRow(
          onCardSelectionToggled: (_) {},
          card: WalletCard(
            id: 'id',
            docType: 'docType',
            front: _kSampleCardFront,
            attributes: const [],
            issuer: _kSampleOrganization,
          ),
          isSelected: true,
        ),
        const ThemeSectionSubHeader(title: 'StatusIcon'),
        const StatusIcon(icon: Icons.ac_unit),
        const ThemeSectionSubHeader(title: 'VersionText'),
        const VersionText(),
        const ThemeSectionSubHeader(title: 'WalletLogo'),
        const WalletLogo(size: 64),
        const ThemeSectionSubHeader(title: 'IconRow'),
        const IconRow(
          icon: Icon(Icons.ac_unit),
          text: Text('IconRow'),
        ),
        const ThemeSectionSubHeader(title: 'InfoRow'),
        const InfoRow(
          icon: Icons.ac_unit,
          title: Text('Title'),
          subtitle: Text('Subtitle'),
        ),
        const ThemeSectionSubHeader(title: 'PinField'),
        const PinFieldDemo(),
        const ThemeSectionSubHeader(title: 'BulletList'),
        const BulletList(
          items: ['Item 1', 'Item 2', 'Item 3'],
          icon: Icons.ac_unit_outlined,
        ),
        const ThemeSectionSubHeader(title: 'NumberedList'),
        const NumberedList(
          items: ['Item', 'Item', 'Item'],
        ),
        const ThemeSectionSubHeader(title: 'ActivitySummary'),
        ActivitySummary(
          attributes: [
            _kSampleOperationAttribute,
            _kSampleOperationAttribute,
            _kSampleInteractionAttribute,
            _kSampleInteractionAttribute,
            _kSampleInteractionAttribute,
          ],
        ),
      ],
    );
  }

  void _showSliverWalletAppBarPage(BuildContext context) {
    Navigator.push(
      context,
      MaterialPageRoute(
        builder: (context) {
          return Scaffold(
            body: CustomScrollView(
              slivers: [
                SliverWalletAppBar(
                  title: 'Sliver App Bar',
                  progress: 0.65,
                  leading: const WalletBackButton(),
                  actions: [IconButton(onPressed: () {}, icon: const Icon(Icons.help_outline_rounded))],
                ),
                const SliverFillRemaining(
                  child: Padding(
                    padding: EdgeInsets.symmetric(horizontal: 16),
                    child: Text('Scroll this page to see the collapsing effect'),
                  ),
                )
              ],
            ),
          );
        },
      ),
    );
  }

  void _showWalletAppBarPage(BuildContext context) {
    Navigator.push(
      context,
      MaterialPageRoute(
        builder: (context) {
          return Scaffold(
            appBar: WalletAppBar(
              title: const Text('WalletAppBar'),
              progress: 0.55,
              leading: const WalletBackButton(),
              actions: [IconButton(onPressed: () {}, icon: const Icon(Icons.help_outline_rounded))],
            ),
            body: ListView.builder(
              itemBuilder: (context, index) {
                if (index == 2) {
                  return Container(
                    padding: const EdgeInsets.all(12),
                    alignment: Alignment.center,
                    child: const Text(
                      'This is a more static variant of the custom AppBar without collapse effect',
                      textAlign: TextAlign.center,
                    ),
                  );
                }
                return Container(
                  height: 100,
                  color: index.isOdd ? Colors.greenAccent : Colors.transparent,
                );
              },
              itemCount: 50,
            ),
          );
        },
      ),
    );
  }

  void _showWalletAppBarPageWithFadeInTitle(BuildContext context) {
    Navigator.push(
      context,
      MaterialPageRoute(
        builder: (context) {
          return Scaffold(
            appBar: WalletAppBar(
              title: const FadeInAtOffset(
                appearOffset: 50,
                visibleOffset: 150,
                child: Text('FadeInAtOffset'),
              ),
              progress: 0.55,
              leading: const WalletBackButton(),
              actions: [IconButton(onPressed: () {}, icon: const Icon(Icons.help_outline_rounded))],
            ),
            body: ListView.builder(
              itemBuilder: (context, index) {
                if (index == 2) {
                  return Container(
                    height: 100,
                    padding: const EdgeInsets.all(12),
                    alignment: Alignment.center,
                    child: const Text(
                      'This is the Static WalletAppBar combined with a '
                      'FadeInAtOffset to recreate the collapse and show title effect.',
                      textAlign: TextAlign.center,
                    ),
                  );
                }
                return Container(
                  height: 100,
                  color: index.isOdd ? Colors.greenAccent : Colors.transparent,
                );
              },
              itemCount: 50,
            ),
          );
        },
      ),
    );
  }
}<|MERGE_RESOLUTION|>--- conflicted
+++ resolved
@@ -313,7 +313,6 @@
         const SizedBox(height: 12),
         const ThemeSectionSubHeader(title: 'TimelineAttributeRow'),
         TimelineAttributeRow(
-<<<<<<< HEAD
           attribute: InteractionTimelineAttribute(
             dateTime: DateTime.now(),
             organization: _kSampleOrganization,
@@ -330,9 +329,6 @@
             ),
             requestPurpose: 'Kaart uitgifte'.untranslated,
           ),
-=======
-          attribute: _kSampleInteractionAttribute,
->>>>>>> 94e800df
           onPressed: () {},
         ),
         const ThemeSectionSubHeader(title: 'TimelineSectionHeader'),
