<<<<<<< HEAD
[package]
name = "rust_core"
version.workspace = true
edition.workspace = true

# See more keys and their definitions at https://doc.rust-lang.org/cargo/reference/manifest.html
[lib]
crate-type = ["staticlib","cdylib","lib"]

[dependencies]
bincode = "1.3.3"
flutter_rust_bridge = "1"
anyhow = "1.0.66"
p256 = { version = "0.12.0", features = ["pem"] }
ring = "0.16.20"
sha2 = "0.10.6"
serde = { version = "1.0.147", features = ["serde_derive"] }
serde_json = { version = "1.0.92", features = ["raw_value"] }
base64 = "0.21.0"
rand = "0.8.5"
jsonwebtoken = "8.2.0"
der = { version = "0.6.1", features = ["alloc"] }
once_cell = "1.17.0"
flutter-data-types = { path = "flutter-data-types" }
reqwest = { version = "0.11.14", features = ["serde_json", "json", "blocking"] }
tokio = { version = "1.25.0", features = ["rt", "macros"] }

[build-dependencies]
flutter_rust_bridge_codegen = "1"
=======
[workspace]
members = [
    "wallet",
    "flutter_api",
    "flutter_api_macros",
    "platform_support",
    "wallet_shared"
]
exclude = ["flutter_rust_bridge_codegen", "uniffi-bindgen"]
resolver = "2"

[workspace.package]
version = "0.1.0"
edition = "2021"
>>>>>>> c2f1cfa9
<|MERGE_RESOLUTION|>--- conflicted
+++ resolved
@@ -1,46 +1,15 @@
-<<<<<<< HEAD
-[package]
-name = "rust_core"
-version.workspace = true
-edition.workspace = true
-
-# See more keys and their definitions at https://doc.rust-lang.org/cargo/reference/manifest.html
-[lib]
-crate-type = ["staticlib","cdylib","lib"]
-
-[dependencies]
-bincode = "1.3.3"
-flutter_rust_bridge = "1"
-anyhow = "1.0.66"
-p256 = { version = "0.12.0", features = ["pem"] }
-ring = "0.16.20"
-sha2 = "0.10.6"
-serde = { version = "1.0.147", features = ["serde_derive"] }
-serde_json = { version = "1.0.92", features = ["raw_value"] }
-base64 = "0.21.0"
-rand = "0.8.5"
-jsonwebtoken = "8.2.0"
-der = { version = "0.6.1", features = ["alloc"] }
-once_cell = "1.17.0"
-flutter-data-types = { path = "flutter-data-types" }
-reqwest = { version = "0.11.14", features = ["serde_json", "json", "blocking"] }
-tokio = { version = "1.25.0", features = ["rt", "macros"] }
-
-[build-dependencies]
-flutter_rust_bridge_codegen = "1"
-=======
 [workspace]
 members = [
     "wallet",
     "flutter_api",
     "flutter_api_macros",
     "platform_support",
-    "wallet_shared"
+    "wallet_shared",
+    "wallet_provider"
 ]
 exclude = ["flutter_rust_bridge_codegen", "uniffi-bindgen"]
 resolver = "2"
 
 [workspace.package]
 version = "0.1.0"
-edition = "2021"
->>>>>>> c2f1cfa9
+edition = "2021"