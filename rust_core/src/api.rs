--- conflicted
+++ resolved
@@ -1,13 +1,14 @@
-<<<<<<< HEAD
+use flutter_data_types::PinResult;
+use once_cell::sync::Lazy;
+use p256::ecdsa::SigningKey;
+use rand::rngs::OsRng;
 use std::sync::Mutex;
 
 use crate::{
-    wallet::{pin::validate_pin, HWBoundSigningKey, Wallet},
+    wallet::pin::validate_pin,
+    wallet::{HWBoundSigningKey, Wallet},
     wp::AccountServer,
 };
-use once_cell::sync::Lazy;
-use p256::ecdsa::SigningKey;
-use rand::rngs::OsRng;
 
 // TODO remove this when an actual hardware-backed implementation exists
 impl HWBoundSigningKey for SigningKey {
@@ -26,10 +27,6 @@
         SigningKey::random(&mut OsRng),
     ))
 });
-=======
-use crate::pin::validate_pin;
-use flutter_data_types::PinResult;
->>>>>>> 6292fec5
 
 pub fn is_valid_pin(pin: String) -> Vec<u8> {
     let pin_result = PinResult::from(validate_pin(&pin));
