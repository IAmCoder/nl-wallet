#[cfg(feature = "software-integration-test")]
#[test]
fn test_software_signature() {
    use platform_support::hw_keystore::{integration_test::sign_and_verify_signature, software::SoftwareEcdsaKey};

    let payload = b"This is a message that will be signed.";
    let identifier = "key";

<<<<<<< HEAD
    assert!(sign_and_verify_signature::<SoftwareSigningKey>(payload, identifier));
}

#[cfg(feature = "software-integration-test")]
#[test]
fn test_software_encryption() {
    use platform_support::hw_keystore::{
        integration_test::encrypt_and_decrypt_message, software::SoftwareEncryptionKey,
    };

    let payload = b"This message will be encrypted.";
    let identifier = "key";

    assert!(encrypt_and_decrypt_message::<SoftwareEncryptionKey>(
        payload, identifier
    ));
=======
    assert!(sign_and_verify_signature::<SoftwareEcdsaKey>(payload, identifier));
>>>>>>> c2f1cfa9
}<|MERGE_RESOLUTION|>--- conflicted
+++ resolved
@@ -6,8 +6,7 @@
     let payload = b"This is a message that will be signed.";
     let identifier = "key";
 
-<<<<<<< HEAD
-    assert!(sign_and_verify_signature::<SoftwareSigningKey>(payload, identifier));
+    assert!(sign_and_verify_signature::<SoftwareEcdsaKey>(payload, identifier));
 }
 
 #[cfg(feature = "software-integration-test")]
@@ -23,7 +22,4 @@
     assert!(encrypt_and_decrypt_message::<SoftwareEncryptionKey>(
         payload, identifier
     ));
-=======
-    assert!(sign_and_verify_signature::<SoftwareEcdsaKey>(payload, identifier));
->>>>>>> c2f1cfa9
 }