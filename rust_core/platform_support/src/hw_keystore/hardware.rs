--- conflicted
+++ resolved
@@ -5,17 +5,10 @@
     },
     pkcs8::DecodePublicKey,
 };
-<<<<<<< HEAD
-
-use crate::bridge::hw_keystore::{EncryptionKeyBridge, SigningKeyBridge, KEY_STORE};
-=======
-use std::{fmt::Debug, sync::Mutex};
 use wallet_shared::account::signing_key::SecureEcdsaKey;
 
-use super::{HardwareKeyStoreError, KeyStoreError, PlatformEcdsaKey};
->>>>>>> c2f1cfa9
-
-use super::{HardwareKeyStoreError, KeyStoreError, PlatformEncryptionKey, PlatformSigningKey};
+use super::{HardwareKeyStoreError, KeyStoreError, PlatformEcdsaKey, PlatformEncryptionKey};
+use crate::bridge::hw_keystore::{EncryptionKeyBridge, SigningKeyBridge, KEY_STORE};
 
 // HardwareSigningKey wraps SigningKeyBridge from native
 pub struct HardwareEcdsaKey {
@@ -47,13 +40,8 @@
             .expect("KEY_STORE used before init_hw_keystore() was called")
             .lock()
             .expect("Could not get lock on KEY_STORE");
-<<<<<<< HEAD
         let bridge = key_store.get_or_create_signing_key(identifier.to_string())?;
-        let key = HardwareSigningKey::new(bridge);
-=======
-        let bridge = key_store.get_or_create_key(identifier.to_string())?;
         let key = HardwareEcdsaKey::new(bridge);
->>>>>>> c2f1cfa9
 
         Ok(key)
     }
