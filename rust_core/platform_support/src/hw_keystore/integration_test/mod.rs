#[cfg(all(feature = "hardware-integration-test"))]
pub mod hardware;

use p256::ecdsa::{signature::Verifier, VerifyingKey};

use crate::hw_keystore::PlatformSigningKey;

// This utility function is used both by the Rust integration test for the "software" feature
// and by integration test performed from Android / iOS for the "hardware" feature.
<<<<<<< HEAD
pub fn sign_and_verify_signature<K: PlatformSigningKey>(payload: &[u8], key_identifier: &str) -> bool {
=======
// This would normally fall under dev-dependencies, however we need it in the main binary
// for the "hardware" integration test.
pub fn sign_and_verify_signature<K: PlatformSigningKey>(
    payload: &[u8],
    key_identifier: &str,
) -> bool {
>>>>>>> 23ba8429
    // Create a signing key for the identifier
    let key1 = K::signing_key(key_identifier).expect("Could not create signing key");
    // Create another signing key with the same identifier, should use the same private key
    let key2 = K::signing_key(key_identifier).expect("Could not create signing key");

    // Get the public key from the first key
    let public_key = key1.verifying_key().expect("Could not get public key");

    // Apply a signature to the payload using the second key
    let signature = key2.try_sign(payload).expect("Could not sign payload");

    // Then verify the signature, which should work if they indeed use the same private key
<<<<<<< HEAD
    VerifyingKey::from(*public_key).verify(payload, &signature).is_ok()
=======
    VerifyingKey::from(public_key)
        .verify(payload, &signature)
        .is_ok()
>>>>>>> 23ba8429
}<|MERGE_RESOLUTION|>--- conflicted
+++ resolved
@@ -7,16 +7,9 @@
 
 // This utility function is used both by the Rust integration test for the "software" feature
 // and by integration test performed from Android / iOS for the "hardware" feature.
-<<<<<<< HEAD
-pub fn sign_and_verify_signature<K: PlatformSigningKey>(payload: &[u8], key_identifier: &str) -> bool {
-=======
 // This would normally fall under dev-dependencies, however we need it in the main binary
 // for the "hardware" integration test.
-pub fn sign_and_verify_signature<K: PlatformSigningKey>(
-    payload: &[u8],
-    key_identifier: &str,
-) -> bool {
->>>>>>> 23ba8429
+pub fn sign_and_verify_signature<K: PlatformSigningKey>(payload: &[u8], key_identifier: &str) -> bool {
     // Create a signing key for the identifier
     let key1 = K::signing_key(key_identifier).expect("Could not create signing key");
     // Create another signing key with the same identifier, should use the same private key
@@ -29,11 +22,5 @@
     let signature = key2.try_sign(payload).expect("Could not sign payload");
 
     // Then verify the signature, which should work if they indeed use the same private key
-<<<<<<< HEAD
-    VerifyingKey::from(*public_key).verify(payload, &signature).is_ok()
-=======
-    VerifyingKey::from(public_key)
-        .verify(payload, &signature)
-        .is_ok()
->>>>>>> 23ba8429
+    VerifyingKey::from(public_key).verify(payload, &signature).is_ok()
 }