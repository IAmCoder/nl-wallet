pub mod error;

#[cfg(feature = "hardware")]
pub mod hardware;

#[cfg(feature = "software")]
pub mod software;

#[cfg(feature = "integration-test")]
pub mod integration_test;

use p256::ecdsa::{signature::Signer, Signature, VerifyingKey};
use thiserror::Error;

<<<<<<< HEAD
use self::error::HardwareKeyStoreError;
=======
#[derive(Debug, Error)]
pub enum HardwareKeyStoreError {
    #[error(transparent)]
    KeyStoreError(#[from] KeyStoreError),
    #[error("Error decoding public key from hardware: {0}")]
    PublicKeyError(#[from] p256::pkcs8::spki::Error),
}
>>>>>>> 9df30951

// implementation of KeyStoreError from UDL, only with "hardware" flag
#[derive(Debug, Error)]
pub enum KeyStoreError {
    #[error("Key error: {reason}")]
    KeyError { reason: String },
    #[error("Bridging error: {reason}")]
    BridgingError { reason: String },
}

pub trait PlatformSigningKey: Signer<Signature> {
    fn signing_key(identifier: &str) -> Result<Self, HardwareKeyStoreError>
<<<<<<< HEAD
        where
            Self: Sized;
=======
    where
        Self: Sized;
>>>>>>> 9df30951

    fn verifying_key(&self) -> Result<VerifyingKey, HardwareKeyStoreError>;
    // from Signer: try_sign() and sign() methods
}

// if the hardware feature is enabled, prefer HardwareSigningKey
#[cfg(feature = "hardware")]
pub type PreferredPlatformSigningKey = self::hardware::HardwareSigningKey;

// otherwise if the software feature is enabled, prefer SoftwareSigningKey
#[cfg(all(not(feature = "hardware"), feature = "software"))]
pub type PreferredPlatformSigningKey = self::software::SoftwareSigningKey;

// otherwise just just alias the Never type
#[cfg(not(any(feature = "hardware", feature = "software")))]
pub type PreferredPlatformSigningKey = never::Never;

pub trait PlatformEncryptionKey {
    fn encryption_key(identifier: &str) -> Result<Self, HardwareKeyStoreError>
        where
            Self: Sized;

    fn encrypt(&self, msg: &[u8]) -> Result<Vec<u8>, HardwareKeyStoreError>;

    fn decrypt(&self, msg: &[u8]) -> Result<Vec<u8>, HardwareKeyStoreError>;
}<|MERGE_RESOLUTION|>--- conflicted
+++ resolved
@@ -1,5 +1,3 @@
-pub mod error;
-
 #[cfg(feature = "hardware")]
 pub mod hardware;
 
@@ -12,9 +10,6 @@
 use p256::ecdsa::{signature::Signer, Signature, VerifyingKey};
 use thiserror::Error;
 
-<<<<<<< HEAD
-use self::error::HardwareKeyStoreError;
-=======
 #[derive(Debug, Error)]
 pub enum HardwareKeyStoreError {
     #[error(transparent)]
@@ -22,9 +17,8 @@
     #[error("Error decoding public key from hardware: {0}")]
     PublicKeyError(#[from] p256::pkcs8::spki::Error),
 }
->>>>>>> 9df30951
 
-// implementation of KeyStoreError from UDL, only with "hardware" flag
+// implementation of KeyStoreError from UDL
 #[derive(Debug, Error)]
 pub enum KeyStoreError {
     #[error("Key error: {reason}")]
@@ -35,13 +29,8 @@
 
 pub trait PlatformSigningKey: Signer<Signature> {
     fn signing_key(identifier: &str) -> Result<Self, HardwareKeyStoreError>
-<<<<<<< HEAD
-        where
-            Self: Sized;
-=======
     where
         Self: Sized;
->>>>>>> 9df30951
 
     fn verifying_key(&self) -> Result<VerifyingKey, HardwareKeyStoreError>;
     // from Signer: try_sign() and sign() methods
@@ -61,8 +50,8 @@
 
 pub trait PlatformEncryptionKey {
     fn encryption_key(identifier: &str) -> Result<Self, HardwareKeyStoreError>
-        where
-            Self: Sized;
+    where
+        Self: Sized;
 
     fn encrypt(&self, msg: &[u8]) -> Result<Vec<u8>, HardwareKeyStoreError>;
 
