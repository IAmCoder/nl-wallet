import 'package:flutter/material.dart';
import 'package:flutter_bloc/flutter_bloc.dart';

import '../domain/usecase/app/check_is_app_initialized_usecase.dart';
import '../domain/usecase/app/impl/check_is_app_initialized_usecase_impl.dart';
import '../domain/usecase/card/get_pid_issuance_response_usecase.dart';
import '../domain/usecase/card/get_wallet_card_data_attributes_usecase.dart';
import '../domain/usecase/card/get_wallet_card_summary_usecase.dart';
import '../domain/usecase/card/get_wallet_card_timeline_attributes_usecase.dart';
import '../domain/usecase/card/get_wallet_card_update_issuance_request_id_usecase.dart';
import '../domain/usecase/card/get_wallet_card_usecase.dart';
import '../domain/usecase/card/get_wallet_cards_usecase.dart';
import '../domain/usecase/card/impl/get_pid_issuance_response_usecase_impl.dart';
import '../domain/usecase/card/impl/get_wallet_card_data_attributes_usecase_impl.dart';
import '../domain/usecase/card/impl/get_wallet_card_summary_usecase_impl.dart';
import '../domain/usecase/card/impl/get_wallet_card_timeline_attributes_usecase_impl.dart';
import '../domain/usecase/card/impl/get_wallet_card_update_issuance_request_id_usecase_impl.dart';
import '../domain/usecase/card/impl/get_wallet_card_usecase_impl.dart';
import '../domain/usecase/card/impl/get_wallet_cards_usecase_impl.dart';
import '../domain/usecase/card/impl/lock_wallet_usecase_impl.dart';
import '../domain/usecase/card/impl/log_card_interaction_usecase_impl.dart';
import '../domain/usecase/card/impl/log_card_signing_usecase_impl.dart';
import '../domain/usecase/card/impl/observe_wallet_cards_usecase_impl.dart';
import '../domain/usecase/card/impl/wallet_add_issued_card_usecase_impl.dart';
import '../domain/usecase/card/impl/wallet_add_issued_cards_usecase_impl.dart';
import '../domain/usecase/card/lock_wallet_usecase.dart';
import '../domain/usecase/card/log_card_interaction_usecase.dart';
import '../domain/usecase/card/log_card_signing_usecase.dart';
import '../domain/usecase/card/observe_wallet_cards_usecase.dart';
import '../domain/usecase/card/wallet_add_issued_card_usecase.dart';
import '../domain/usecase/card/wallet_add_issued_cards_usecase.dart';
import '../domain/usecase/deeplink/decode_deeplink_usecase.dart';
import '../domain/usecase/deeplink/impl/decode_deeplink_usecase_impl.dart';
import '../domain/usecase/history/get_timeline_attribute_usecase.dart';
import '../domain/usecase/history/get_wallet_timeline_attributes_usecase.dart';
import '../domain/usecase/history/impl/get_timeline_attribute_usecase_impl.dart';
import '../domain/usecase/history/impl/get_wallet_timeline_attributes_usecase_impl.dart';
import '../domain/usecase/issuance/get_issuance_response_usecase.dart';
import '../domain/usecase/issuance/get_my_government_issuance_responses_usecase.dart';
import '../domain/usecase/issuance/impl/get_issuance_response_usecase_impl.dart';
import '../domain/usecase/issuance/impl/get_my_government_issuance_responses_usecase_impl.dart';
import '../domain/usecase/pin/check_is_valid_pin_usecase.dart';
import '../domain/usecase/pin/confirm_transaction_usecase.dart';
import '../domain/usecase/pin/get_available_pin_attempts_usecase.dart';
import '../domain/usecase/pin/impl/check_is_valid_pin_usecase_impl.dart';
import '../domain/usecase/pin/impl/confirm_transaction_usecase_impl.dart';
import '../domain/usecase/pin/impl/get_available_pin_attempts_usecase_impl.dart';
import '../domain/usecase/pin/impl/unlock_wallet_with_pin_usecase_impl.dart';
import '../domain/usecase/pin/unlock_wallet_with_pin_usecase.dart';
import '../domain/usecase/qr/decode_qr_usecase.dart';
import '../domain/usecase/qr/impl/decode_qr_usecase_impl.dart';
import '../domain/usecase/sign/get_sign_request_usecase.dart';
import '../domain/usecase/sign/impl/get_sign_request_usecase_impl.dart';
import '../domain/usecase/verification/get_verification_request_usecase.dart';
import '../domain/usecase/verification/get_verifier_policy_usecase.dart';
import '../domain/usecase/verification/impl/get_verification_request_usecase_impl.dart';
import '../domain/usecase/verification/impl/get_verifier_policy_usecase_impl.dart';
import '../domain/usecase/wallet/create_wallet_usecase.dart';
import '../domain/usecase/wallet/get_first_name_usecase.dart';
import '../domain/usecase/wallet/get_requested_attributes_from_wallet_usecase.dart';
import '../domain/usecase/wallet/impl/create_wallet_usecase_impl.dart';
import '../domain/usecase/wallet/impl/get_first_name_usecase_impl.dart';
import '../domain/usecase/wallet/impl/get_requested_attributes_from_wallet_usecase_impl.dart';
import '../domain/usecase/wallet/impl/is_wallet_initialized_with_pid_impl.dart';
import '../domain/usecase/wallet/impl/setup_mocked_wallet_usecase_impl.dart';
import '../domain/usecase/wallet/is_wallet_initialized_with_pid.dart';
import '../domain/usecase/wallet/setup_mocked_wallet_usecase.dart';

/// This widget is responsible for initializing and providing all `use cases`.
/// Most likely to be used once at the top (app) level, but notable below the
/// [WalletRepositoryProvider] as `use cases` will likely depend on one or more
/// `repositories`.
class WalletUseCaseProvider extends StatelessWidget {
  final Widget child;

  const WalletUseCaseProvider({required this.child, Key? key}) : super(key: key);

  @override
  Widget build(BuildContext context) {
    return MultiRepositoryProvider(
      providers: [
        RepositoryProvider<CheckIsAppInitializedUseCase>(
          create: (context) => CheckIsAppInitializedUseCaseImpl(context.read()),
        ),
        RepositoryProvider<UnlockWalletWithPinUseCase>(
          create: (context) => UnlockWalletWithPinUseCaseImpl(context.read()),
        ),
        RepositoryProvider<CreateWalletUseCase>(
<<<<<<< HEAD
          create: (context) =>
              CreateWalletUseCase(context.read(), context.read()),
=======
          create: (context) => CreateWalletUseCaseImpl(context.read()),
>>>>>>> 6292fec5
        ),
        RepositoryProvider<CheckIsValidPinUseCase>(
          create: (context) => CheckIsValidPinUseCaseImpl(context.read()),
        ),
        RepositoryProvider<ConfirmTransactionUseCase>(
          create: (context) => ConfirmTransactionUseCaseImpl(context.read()),
        ),
        RepositoryProvider<GetAvailablePinAttemptsUseCase>(
          create: (context) => GetAvailablePinAttemptsUseCaseImpl(context.read()),
        ),
        RepositoryProvider<GetVerificationRequestUseCase>(
          create: (context) => GetVerificationRequestUseCaseImpl(context.read()),
        ),
        RepositoryProvider<GetRequestedAttributesFromWalletUseCase>(
          create: (context) => GetRequestedAttributesFromWalletUseCaseImpl(context.read()),
        ),
        RepositoryProvider<LogCardInteractionUseCase>(
          create: (context) => LogCardInteractionUseCaseImpl(context.read()),
        ),
        RepositoryProvider<LogCardSigningUseCase>(
          create: (context) => LogCardSigningUseCaseImpl(context.read()),
        ),
        RepositoryProvider<GetVerifierPolicyUseCase>(
          create: (context) => GetVerifierPolicyUseCaseImpl(context.read()),
        ),
        RepositoryProvider<LockWalletUseCase>(
          create: (context) => LockWalletUseCaseImpl(context.read()),
        ),
        RepositoryProvider<GetFirstNamesUseCase>(
          create: (context) => GetFirstNamesUseCaseImpl(context.read()),
        ),
        RepositoryProvider<GetWalletCardsUseCase>(
          create: (context) => GetWalletCardsUseCaseImpl(context.read()),
        ),
        RepositoryProvider<GetWalletCardUseCase>(
          create: (context) => GetWalletCardUseCaseImpl(context.read()),
        ),
        RepositoryProvider<ObserveWalletCardsUseCase>(
          create: (context) => ObserveWalletCardsUseCaseImpl(context.read()),
        ),
        RepositoryProvider<GetWalletCardSummaryUseCase>(
          create: (context) => GetWalletCardSummaryUseCaseImpl(
            context.read(),
            context.read(),
            context.read(),
          ),
        ),
        RepositoryProvider<GetWalletCardDataAttributesUseCase>(
          create: (context) => GetWalletCardDataAttributesUseCaseImpl(context.read()),
        ),
        RepositoryProvider<GetWalletCardTimelineAttributesUseCase>(
          create: (context) => GetWalletCardTimelineAttributesUseCaseImpl(context.read()),
        ),
        RepositoryProvider<DecodeQrUseCase>(
          create: (context) => DecodeQrUseCaseImpl(context.read()),
        ),
        RepositoryProvider<GetIssuanceResponseUseCase>(
          create: (context) => GetIssuanceResponseUseCaseImpl(context.read()),
        ),
        RepositoryProvider<WalletAddIssuedCardUseCase>(
          create: (context) => WalletAddIssuedCardUseCaseImpl(context.read(), context.read()),
        ),
        RepositoryProvider<WalletAddIssuedCardsUseCase>(
          create: (context) => WalletAddIssuedCardsUseCaseImpl(context.read()),
        ),
        RepositoryProvider<GetPidIssuanceResponseUseCase>(
          create: (context) => GetPidIssuanceResponseUseCaseImpl(context.read()),
        ),
        RepositoryProvider<GetMyGovernmentIssuanceResponsesUseCase>(
          create: (context) => GetMyGovernmentIssuanceResponsesUseCaseImpl(context.read()),
        ),
        RepositoryProvider<GetWalletTimelineAttributesUseCase>(
          create: (context) => GetWalletTimelineAttributesUseCaseImpl(context.read()),
        ),
        RepositoryProvider<GetTimelineAttributeUseCase>(
          create: (context) => GetTimelineAttributeUseCaseImpl(context.read()),
        ),
        RepositoryProvider<SetupMockedWalletUseCase>(
          create: (context) => SetupMockedWalletUseCaseImpl(
            context.read(),
            context.read(),
            context.read(),
            context.read(),
            context.read(),
          ),
        ),
        RepositoryProvider<GetSignRequestUseCase>(
          create: (context) => GetSignRequestUseCaseImpl(context.read()),
        ),
        RepositoryProvider<GetWalletCardUpdateIssuanceRequestIdUseCase>(
          create: (context) => GetWalletCardUpdateIssuanceRequestIdUseCaseImpl(context.read()),
        ),
        RepositoryProvider<DecodeDeeplinkUseCase>(
          create: (context) => DecodeDeeplinkUseCaseImpl(),
        ),
        RepositoryProvider<IsWalletInitializedWithPid>(
          create: (context) => IsWalletInitializedWithPidImpl(context.read(), context.read()),
        ),
      ],
      child: child,
    );
  }
}<|MERGE_RESOLUTION|>--- conflicted
+++ resolved
@@ -86,12 +86,7 @@
           create: (context) => UnlockWalletWithPinUseCaseImpl(context.read()),
         ),
         RepositoryProvider<CreateWalletUseCase>(
-<<<<<<< HEAD
-          create: (context) =>
-              CreateWalletUseCase(context.read(), context.read()),
-=======
           create: (context) => CreateWalletUseCaseImpl(context.read()),
->>>>>>> 6292fec5
         ),
         RepositoryProvider<CheckIsValidPinUseCase>(
           create: (context) => CheckIsValidPinUseCaseImpl(context.read()),
